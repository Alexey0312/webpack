# example.js

``` javascript
var a = require("./a");

// get module id
var aId = require.resolve("./a.js");

// clear module in require.cache
delete require.cache[aId];

// require module again, it should be reexecuted
var a2 = require("./a");

// verify it
if(a == a2) throw new Error("Cache clear failed :(");
```

# a.js


``` javascript
module.exports = Math.random();
```

# dist/output.js

<details><summary><code>/******/ (function(modules) { /* webpackBootstrap */ })</code></summary>

``` javascript
/******/ (function(modules, runtime) { // webpackBootstrap
/******/ 	"use strict";
/******/ 	// The module cache
/******/ 	var installedModules = {};
/******/
/******/ 	// The require function
/******/ 	function __webpack_require__(moduleId) {
/******/
/******/ 		// Check if module is in cache
/******/ 		if(installedModules[moduleId]) {
/******/ 			return installedModules[moduleId].exports;
/******/ 		}
/******/ 		// Create a new module (and put it into the cache)
/******/ 		var module = installedModules[moduleId] = {
/******/ 			i: moduleId,
/******/ 			l: false,
/******/ 			exports: {}
/******/ 		};
/******/
/******/ 		// Execute the module function
/******/ 		modules[moduleId].call(module.exports, module, module.exports, __webpack_require__);
/******/
/******/ 		// Flag the module as loaded
/******/ 		module.l = true;
/******/
/******/ 		// Return the exports of the module
/******/ 		return module.exports;
/******/ 	}
/******/
/******/
/******/ 	// expose the module cache
/******/ 	__webpack_require__.c = installedModules;
/******/
/******/ 	// the startup function
/******/ 	function startup() {
/******/ 		// Load entry module and return exports
/******/ 		return __webpack_require__(0);
/******/ 	};
/******/
/******/ 	// run startup
/******/ 	return startup();
/******/ })
/************************************************************************/
```

</details>

``` javascript
/******/ ([
/* 0 */
/*!********************!*\
  !*** ./example.js ***!
  \********************/
/*! other exports [maybe provided (runtime-defined)] [no usage info] */
/*! runtime requirements: __webpack_require____webpack_require__.c,  */
/***/ (function(__unusedmodule, __unusedexports, __webpack_require__) {

var a = __webpack_require__(/*! ./a */ 1);

// get module id
var aId = /*require.resolve*/(/*! ./a.js */ 1);

// clear module in require.cache
delete __webpack_require__.c[aId];

// require module again, it should be reexecuted
var a2 = __webpack_require__(/*! ./a */ 1);

// verify it
if(a == a2) throw new Error("Cache clear failed :(");

/***/ }),
/* 1 */
/*!**************!*\
  !*** ./a.js ***!
  \**************/
/*! other exports [maybe provided (runtime-defined)] [no usage info] */
/*! runtime requirements: module */
/***/ (function(module) {

module.exports = Math.random();

/***/ })
/******/ ]);
```

# Info

## Unoptimized

```
Hash: 0a1b2c3d4e5f6a7b8c9d
<<<<<<< HEAD
Version: webpack 5.0.0-alpha.11
=======
Version: webpack 4.39.0
>>>>>>> f29445d4
    Asset      Size  Chunks             Chunk Names
output.js  2.24 KiB     {0}  [emitted]  main
Entrypoint main = output.js
chunk {0} output.js (main) 313 bytes [entry] [rendered]
    > ./example.js main
 [0] ./example.js 282 bytes {0} [built]
     [used exports unknown]
     entry ./example.js main
 [1] ./a.js 31 bytes {0} [built]
     [used exports unknown]
     cjs require ./a [0] ./example.js 1:8-22
     require.resolve ./a.js [0] ./example.js 4:10-35
     cjs require ./a [0] ./example.js 10:9-23
```

## Production mode

```
Hash: 0a1b2c3d4e5f6a7b8c9d
<<<<<<< HEAD
Version: webpack 5.0.0-alpha.11
    Asset       Size  Chunks             Chunk Names
output.js  333 bytes   {179}  [emitted]  main
=======
Version: webpack 4.39.0
    Asset      Size  Chunks             Chunk Names
output.js  1.03 KiB       0  [emitted]  main
>>>>>>> f29445d4
Entrypoint main = output.js
chunk {179} output.js (main) 313 bytes [entry] [rendered]
    > ./example.js main
 [144] ./example.js 282 bytes {179} [built]
       entry ./example.js main
 [847] ./a.js 31 bytes {179} [built]
       cjs require ./a [144] ./example.js 1:8-22
       require.resolve ./a.js [144] ./example.js 4:10-35
       cjs require ./a [144] ./example.js 10:9-23
```<|MERGE_RESOLUTION|>--- conflicted
+++ resolved
@@ -81,8 +81,8 @@
 /*!********************!*\
   !*** ./example.js ***!
   \********************/
-/*! other exports [maybe provided (runtime-defined)] [no usage info] */
-/*! runtime requirements: __webpack_require____webpack_require__.c,  */
+/*! exports [maybe provided (runtime-defined)] [no usage info] */
+/*! runtime requirements: __webpack_require__, __webpack_require__.c */
 /***/ (function(__unusedmodule, __unusedexports, __webpack_require__) {
 
 var a = __webpack_require__(/*! ./a */ 1);
@@ -104,7 +104,7 @@
 /*!**************!*\
   !*** ./a.js ***!
   \**************/
-/*! other exports [maybe provided (runtime-defined)] [no usage info] */
+/*! exports [maybe provided (runtime-defined)] [no usage info] */
 /*! runtime requirements: module */
 /***/ (function(module) {
 
@@ -120,13 +120,9 @@
 
 ```
 Hash: 0a1b2c3d4e5f6a7b8c9d
-<<<<<<< HEAD
-Version: webpack 5.0.0-alpha.11
-=======
-Version: webpack 4.39.0
->>>>>>> f29445d4
+Version: webpack 5.0.0-alpha.18
     Asset      Size  Chunks             Chunk Names
-output.js  2.24 KiB     {0}  [emitted]  main
+output.js  2.23 KiB     {0}  [emitted]  main
 Entrypoint main = output.js
 chunk {0} output.js (main) 313 bytes [entry] [rendered]
     > ./example.js main
@@ -144,15 +140,9 @@
 
 ```
 Hash: 0a1b2c3d4e5f6a7b8c9d
-<<<<<<< HEAD
-Version: webpack 5.0.0-alpha.11
+Version: webpack 5.0.0-alpha.18
     Asset       Size  Chunks             Chunk Names
 output.js  333 bytes   {179}  [emitted]  main
-=======
-Version: webpack 4.39.0
-    Asset      Size  Chunks             Chunk Names
-output.js  1.03 KiB       0  [emitted]  main
->>>>>>> f29445d4
 Entrypoint main = output.js
 chunk {179} output.js (main) 313 bytes [entry] [rendered]
     > ./example.js main
