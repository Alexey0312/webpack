This example demonstrates how webpack tracks the using of ES6 imports and exports. Only used exports are emitted to the resulting bundle. The minimizing step then removes the declarations because they are unused. 

Excluding unused exports from bundles is known as "[tree-shaking](http://www.2ality.com/2015/12/webpack-tree-shaking.html)".

In this example, only `add` and `multiply` in `./math.js` are used by the app. `list` is unused and is not included in the minimized bundle (Look for `Array.from` in the minimized bundle).

In addition to that, `library.js` simulates an entry point to a big library. `library.js` re-exports multiple identifiers from submodules. Often big parts of that is unused, like `abc.js`. Note how the usage information flows from `example.js` through `library.js` into `abc.js` and all declarations in `abc.js` are not included in the minimized bundle (Look for `console.log("a")` in the minimized bundle).

# example.js

``` javascript
import { add } from './math';
import * as library from "./library";

add(1, 2);
library.reexportedMultiply(1, 2);
```

# math.js

``` javascript
export function add() {
	var sum = 0, i = 0, args = arguments, l = args.length;
	while (i < l) {
		sum += args[i++];
	}
	return sum;
}

export function multiply() {
	var product = 1, i = 0, args = arguments, l = args.length;
	while (i < l) {
		product *= args[i++];
	}
	return product;
}

export function list() {
	return Array.from(arguments);
}
```

# library.js

``` javascript
export { a, b, c } from "./abc";
export { add as reexportedAdd, multiply as reexportedMultiply } from "./math";
```

# dist/output.js

<details><summary><code>/******/ (function(modules) { /* webpackBootstrap */ })</code></summary>

``` javascript
/******/ (function(modules) { // webpackBootstrap
/******/ 	// The module cache
/******/ 	var installedModules = {};
/******/
/******/ 	// The require function
/******/ 	function __webpack_require__(moduleId) {
/******/
/******/ 		// Check if module is in cache
/******/ 		if(installedModules[moduleId]) {
/******/ 			return installedModules[moduleId].exports;
/******/ 		}
/******/ 		// Create a new module (and put it into the cache)
/******/ 		var module = installedModules[moduleId] = {
/******/ 			i: moduleId,
/******/ 			l: false,
/******/ 			exports: {}
/******/ 		};
/******/
/******/ 		// Execute the module function
/******/ 		modules[moduleId].call(module.exports, module, module.exports, __webpack_require__);
/******/
/******/ 		// Flag the module as loaded
/******/ 		module.l = true;
/******/
/******/ 		// Return the exports of the module
/******/ 		return module.exports;
/******/ 	}
/******/
/******/
/******/ 	// expose the modules object (__webpack_modules__)
/******/ 	__webpack_require__.m = modules;
/******/
/******/ 	// expose the module cache
/******/ 	__webpack_require__.c = installedModules;
/******/
/******/ 	// define getter function for harmony exports
/******/ 	__webpack_require__.d = function(exports, name, getter) {
/******/ 		if(!__webpack_require__.o(exports, name)) {
/******/ 			Object.defineProperty(exports, name, { enumerable: true, get: getter });
/******/ 		}
/******/ 	};
/******/
/******/ 	// define __esModule on exports
/******/ 	__webpack_require__.r = function(exports) {
/******/ 		if(typeof Symbol !== 'undefined' && Symbol.toStringTag) {
/******/ 			Object.defineProperty(exports, Symbol.toStringTag, { value: 'Module' });
/******/ 		}
/******/ 		Object.defineProperty(exports, '__esModule', { value: true });
/******/ 	};
/******/
/******/ 	// create a fake namespace object
/******/ 	// mode & 1: value is a module id, require it
/******/ 	// mode & 2: merge all properties of value into the ns
/******/ 	// mode & 4: return value when already ns object
/******/ 	// mode & 8|1: behave like require
/******/ 	__webpack_require__.t = function(value, mode) {
/******/ 		if(mode & 1) value = __webpack_require__(value);
/******/ 		if(mode & 8) return value;
/******/ 		if((mode & 4) && typeof value === 'object' && value && value.__esModule) return value;
/******/ 		var ns = Object.create(null);
/******/ 		__webpack_require__.r(ns);
/******/ 		Object.defineProperty(ns, 'default', { enumerable: true, value: value });
/******/ 		if(mode & 2 && typeof value != 'string') for(var key in value) __webpack_require__.d(ns, key, function(key) { return value[key]; }.bind(null, key));
/******/ 		return ns;
/******/ 	};
/******/
/******/ 	// getDefaultExport function for compatibility with non-harmony modules
/******/ 	__webpack_require__.n = function(module) {
/******/ 		var getter = module && module.__esModule ?
/******/ 			function getDefault() { return module['default']; } :
/******/ 			function getModuleExports() { return module; };
/******/ 		__webpack_require__.d(getter, 'a', getter);
/******/ 		return getter;
/******/ 	};
/******/
/******/ 	// Object.prototype.hasOwnProperty.call
/******/ 	__webpack_require__.o = function(object, property) { return Object.prototype.hasOwnProperty.call(object, property); };
/******/
/******/ 	// __webpack_public_path__
/******/ 	__webpack_require__.p = "dist/";
/******/
/******/
/******/ 	// Load entry module and return exports
/******/ 	return __webpack_require__(__webpack_require__.s = 0);
/******/ })
/************************************************************************/
```

</details>

``` javascript
/******/ ([
/* 0 */
/*!********************!*\
  !*** ./example.js ***!
  \********************/
/*! no exports provided */
/***/ (function(module, __webpack_exports__, __webpack_require__) {

"use strict";
__webpack_require__.r(__webpack_exports__);
/* harmony import */ var _math__WEBPACK_IMPORTED_MODULE_0__ = __webpack_require__(/*! ./math */ 1);
/* harmony import */ var _library__WEBPACK_IMPORTED_MODULE_1__ = __webpack_require__(/*! ./library */ 2);



Object(_math__WEBPACK_IMPORTED_MODULE_0__["add"])(1, 2);
_library__WEBPACK_IMPORTED_MODULE_1__["reexportedMultiply"](1, 2);


/***/ }),
/* 1 */
/*!*****************!*\
  !*** ./math.js ***!
  \*****************/
/*! exports provided: add, multiply, list */
/***/ (function(module, __webpack_exports__, __webpack_require__) {

"use strict";
__webpack_require__.r(__webpack_exports__);
/* harmony export (binding) */ __webpack_require__.d(__webpack_exports__, "add", function() { return add; });
/* harmony export (binding) */ __webpack_require__.d(__webpack_exports__, "multiply", function() { return multiply; });
/* harmony export (binding) */ __webpack_require__.d(__webpack_exports__, "list", function() { return list; });
function add() {
	var sum = 0, i = 0, args = arguments, l = args.length;
	while (i < l) {
		sum += args[i++];
	}
	return sum;
}

function multiply() {
	var product = 1, i = 0, args = arguments, l = args.length;
	while (i < l) {
		product *= args[i++];
	}
	return product;
}

function list() {
	return Array.from(arguments);
}


/***/ }),
/* 2 */
/*!********************!*\
  !*** ./library.js ***!
  \********************/
/*! exports provided: a, b, c, reexportedAdd, reexportedMultiply */
/***/ (function(module, __webpack_exports__, __webpack_require__) {

"use strict";
__webpack_require__.r(__webpack_exports__);
/* harmony reexport (safe) */ __webpack_require__.d(__webpack_exports__, "a", function() { return _abc__WEBPACK_IMPORTED_MODULE_0__["a"]; });
/* harmony reexport (safe) */ __webpack_require__.d(__webpack_exports__, "b", function() { return _abc__WEBPACK_IMPORTED_MODULE_0__["b"]; });
/* harmony reexport (safe) */ __webpack_require__.d(__webpack_exports__, "c", function() { return _abc__WEBPACK_IMPORTED_MODULE_0__["c"]; });
/* harmony reexport (safe) */ __webpack_require__.d(__webpack_exports__, "reexportedAdd", function() { return _math__WEBPACK_IMPORTED_MODULE_1__["add"]; });
/* harmony reexport (safe) */ __webpack_require__.d(__webpack_exports__, "reexportedMultiply", function() { return _math__WEBPACK_IMPORTED_MODULE_1__["multiply"]; });
/* harmony import */ var _abc__WEBPACK_IMPORTED_MODULE_0__ = __webpack_require__(/*! ./abc */ 3);
/* harmony import */ var _math__WEBPACK_IMPORTED_MODULE_1__ = __webpack_require__(/*! ./math */ 1);



/***/ }),
/* 3 */
/*!****************!*\
  !*** ./abc.js ***!
  \****************/
/*! exports provided: a, b, c */
/***/ (function(module, __webpack_exports__, __webpack_require__) {

"use strict";
__webpack_require__.r(__webpack_exports__);
/* harmony export (binding) */ __webpack_require__.d(__webpack_exports__, "a", function() { return a; });
/* harmony export (binding) */ __webpack_require__.d(__webpack_exports__, "b", function() { return b; });
/* harmony export (binding) */ __webpack_require__.d(__webpack_exports__, "c", function() { return c; });
function a() { console.log("a"); }
function b() { console.log("b"); }
function c() { console.log("c"); }


/***/ })
/******/ ]);
```

# dist/output.js

``` javascript
!function(t){var e={};function n(r){if(e[r])return e[r].exports;var u=e[r]={i:r,l:!1,exports:{}};return t[r].call(u.exports,u,u.exports,n),u.l=!0,u.exports}n.m=t,n.c=e,n.d=function(t,e,r){n.o(t,e)||Object.defineProperty(t,e,{enumerable:!0,get:r})},n.r=function(t){"undefined"!=typeof Symbol&&Symbol.toStringTag&&Object.defineProperty(t,Symbol.toStringTag,{value:"Module"}),Object.defineProperty(t,"__esModule",{value:!0})},n.t=function(t,e){if(1&e&&(t=n(t)),8&e)return t;if(4&e&&"object"==typeof t&&t&&t.__esModule)return t;var r=Object.create(null);if(n.r(r),Object.defineProperty(r,"default",{enumerable:!0,value:t}),2&e&&"string"!=typeof t)for(var u in t)n.d(r,u,function(e){return t[e]}.bind(null,u));return r},n.n=function(t){var e=t&&t.__esModule?function(){return t.default}:function(){return t};return n.d(e,"a",e),e},n.o=function(t,e){return Object.prototype.hasOwnProperty.call(t,e)},n.p="dist/",n(n.s=3)}([function(t,e,n){"use strict";function r(){for(var t=0,e=0,n=arguments,r=n.length;e<r;)t+=n[e++];return t}function u(){for(var t=1,e=0,n=arguments,r=n.length;e<r;)t*=n[e++];return t}n.d(e,"a",function(){return r}),n.d(e,"b",function(){return u})},function(t,e,n){"use strict"},function(t,e,n){"use strict";n.d(e,"a",function(){return r.b});n(1);var r=n(0)},function(t,e,n){"use strict";n.r(e);var r=n(0),u=n(2);Object(r.a)(1,2),u.a(1,2)}]);
```

# Info

## Unoptimized

```
Hash: 0a1b2c3d4e5f6a7b8c9d
<<<<<<< HEAD
Version: webpack 5.0.0-next
=======
Version: webpack 4.28.0
>>>>>>> e871eeb1
    Asset      Size  Chunks             Chunk Names
output.js  6.89 KiB       0  [emitted]  main
Entrypoint main = output.js
chunk    {0} output.js (main) 726 bytes [entry] [rendered]
    > .\example.js main
 [0] ./example.js 119 bytes {0} [built]
     [no exports]
     [used exports unknown]
     entry .\example.js  main
 [1] ./math.js 366 bytes {0} [built]
     [exports: add, multiply, list]
     [used exports unknown]
     harmony side effect evaluation ./math [0] ./example.js 1:0-29
     harmony import specifier ./math [0] ./example.js 4:0-3
     harmony side effect evaluation ./math [2] ./library.js 2:0-78
     harmony export imported specifier ./math [2] ./library.js 2:0-78
     harmony export imported specifier ./math [2] ./library.js 2:0-78
 [2] ./library.js 112 bytes {0} [built]
     [exports: a, b, c, reexportedAdd, reexportedMultiply]
     [used exports unknown]
     harmony side effect evaluation ./library [0] ./example.js 2:0-37
     harmony import specifier ./library [0] ./example.js 5:0-26
 [3] ./abc.js 129 bytes {0} [built]
     [exports: a, b, c]
     [used exports unknown]
     harmony side effect evaluation ./abc [2] ./library.js 1:0-32
     harmony export imported specifier ./abc [2] ./library.js 1:0-32
     harmony export imported specifier ./abc [2] ./library.js 1:0-32
     harmony export imported specifier ./abc [2] ./library.js 1:0-32
```

## Production mode

```
Hash: 0a1b2c3d4e5f6a7b8c9d
<<<<<<< HEAD
Version: webpack 5.0.0-next
=======
Version: webpack 4.28.0
>>>>>>> e871eeb1
    Asset      Size  Chunks             Chunk Names
output.js  1.32 KiB       0  [emitted]  main
Entrypoint main = output.js
chunk    {0} output.js (main) 726 bytes [entry] [rendered]
    > .\example.js main
 [0] ./math.js 366 bytes {0} [built]
     [exports: add, multiply, list]
     [only some exports used: add, multiply]
     harmony side effect evaluation ./math [2] ./library.js 2:0-78
     harmony export imported specifier ./math [2] ./library.js 2:0-78
     harmony export imported specifier ./math [2] ./library.js 2:0-78
     harmony side effect evaluation ./math [3] ./example.js 1:0-29
     harmony import specifier ./math [3] ./example.js 4:0-3
 [1] ./abc.js 129 bytes {0} [built]
     [exports: a, b, c]
     [no exports used]
     harmony side effect evaluation ./abc [2] ./library.js 1:0-32
     harmony export imported specifier ./abc [2] ./library.js 1:0-32
     harmony export imported specifier ./abc [2] ./library.js 1:0-32
     harmony export imported specifier ./abc [2] ./library.js 1:0-32
 [2] ./library.js 112 bytes {0} [built]
     [exports: a, b, c, reexportedAdd, reexportedMultiply]
     [only some exports used: reexportedMultiply]
     harmony side effect evaluation ./library [3] ./example.js 2:0-37
     harmony import specifier ./library [3] ./example.js 5:0-26
 [3] ./example.js 119 bytes {0} [built]
     [no exports]
     entry .\example.js  main
```<|MERGE_RESOLUTION|>--- conflicted
+++ resolved
@@ -52,7 +52,8 @@
 <details><summary><code>/******/ (function(modules) { /* webpackBootstrap */ })</code></summary>
 
 ``` javascript
-/******/ (function(modules) { // webpackBootstrap
+/******/ (function(modules, runtime) { // webpackBootstrap
+/******/ 	"use strict";
 /******/ 	// The module cache
 /******/ 	var installedModules = {};
 /******/
@@ -81,61 +82,12 @@
 /******/ 	}
 /******/
 /******/
-/******/ 	// expose the modules object (__webpack_modules__)
-/******/ 	__webpack_require__.m = modules;
-/******/
-/******/ 	// expose the module cache
-/******/ 	__webpack_require__.c = installedModules;
-/******/
-/******/ 	// define getter function for harmony exports
-/******/ 	__webpack_require__.d = function(exports, name, getter) {
-/******/ 		if(!__webpack_require__.o(exports, name)) {
-/******/ 			Object.defineProperty(exports, name, { enumerable: true, get: getter });
-/******/ 		}
-/******/ 	};
-/******/
-/******/ 	// define __esModule on exports
-/******/ 	__webpack_require__.r = function(exports) {
-/******/ 		if(typeof Symbol !== 'undefined' && Symbol.toStringTag) {
-/******/ 			Object.defineProperty(exports, Symbol.toStringTag, { value: 'Module' });
-/******/ 		}
-/******/ 		Object.defineProperty(exports, '__esModule', { value: true });
-/******/ 	};
-/******/
-/******/ 	// create a fake namespace object
-/******/ 	// mode & 1: value is a module id, require it
-/******/ 	// mode & 2: merge all properties of value into the ns
-/******/ 	// mode & 4: return value when already ns object
-/******/ 	// mode & 8|1: behave like require
-/******/ 	__webpack_require__.t = function(value, mode) {
-/******/ 		if(mode & 1) value = __webpack_require__(value);
-/******/ 		if(mode & 8) return value;
-/******/ 		if((mode & 4) && typeof value === 'object' && value && value.__esModule) return value;
-/******/ 		var ns = Object.create(null);
-/******/ 		__webpack_require__.r(ns);
-/******/ 		Object.defineProperty(ns, 'default', { enumerable: true, value: value });
-/******/ 		if(mode & 2 && typeof value != 'string') for(var key in value) __webpack_require__.d(ns, key, function(key) { return value[key]; }.bind(null, key));
-/******/ 		return ns;
-/******/ 	};
-/******/
-/******/ 	// getDefaultExport function for compatibility with non-harmony modules
-/******/ 	__webpack_require__.n = function(module) {
-/******/ 		var getter = module && module.__esModule ?
-/******/ 			function getDefault() { return module['default']; } :
-/******/ 			function getModuleExports() { return module; };
-/******/ 		__webpack_require__.d(getter, 'a', getter);
-/******/ 		return getter;
-/******/ 	};
-/******/
-/******/ 	// Object.prototype.hasOwnProperty.call
-/******/ 	__webpack_require__.o = function(object, property) { return Object.prototype.hasOwnProperty.call(object, property); };
-/******/
-/******/ 	// __webpack_public_path__
-/******/ 	__webpack_require__.p = "dist/";
-/******/
+/******/
+/******/ 	// initialize runtime
+/******/ 	runtime(__webpack_require__);
 /******/
 /******/ 	// Load entry module and return exports
-/******/ 	return __webpack_require__(__webpack_require__.s = 0);
+/******/ 	return __webpack_require__(0);
 /******/ })
 /************************************************************************/
 ```
@@ -149,7 +101,8 @@
   !*** ./example.js ***!
   \********************/
 /*! no exports provided */
-/***/ (function(module, __webpack_exports__, __webpack_require__) {
+/*! runtime requirements: __webpack_require__.r, __webpack_exports__, __webpack_require__ */
+/***/ (function(__unusedmodule, __webpack_exports__, __webpack_require__) {
 
 "use strict";
 __webpack_require__.r(__webpack_exports__);
@@ -168,7 +121,8 @@
   !*** ./math.js ***!
   \*****************/
 /*! exports provided: add, multiply, list */
-/***/ (function(module, __webpack_exports__, __webpack_require__) {
+/*! runtime requirements: __webpack_require__.r, __webpack_exports__, __webpack_require__.d, __webpack_require__ */
+/***/ (function(__unusedmodule, __webpack_exports__, __webpack_require__) {
 
 "use strict";
 __webpack_require__.r(__webpack_exports__);
@@ -202,7 +156,8 @@
   !*** ./library.js ***!
   \********************/
 /*! exports provided: a, b, c, reexportedAdd, reexportedMultiply */
-/***/ (function(module, __webpack_exports__, __webpack_require__) {
+/*! runtime requirements: __webpack_require__.r, __webpack_exports__, __webpack_require__, __webpack_require__.d */
+/***/ (function(__unusedmodule, __webpack_exports__, __webpack_require__) {
 
 "use strict";
 __webpack_require__.r(__webpack_exports__);
@@ -222,7 +177,8 @@
   !*** ./abc.js ***!
   \****************/
 /*! exports provided: a, b, c */
-/***/ (function(module, __webpack_exports__, __webpack_require__) {
+/*! runtime requirements: __webpack_require__.r, __webpack_exports__, __webpack_require__.d, __webpack_require__ */
+/***/ (function(__unusedmodule, __webpack_exports__, __webpack_require__) {
 
 "use strict";
 __webpack_require__.r(__webpack_exports__);
@@ -235,13 +191,48 @@
 
 
 /***/ })
-/******/ ]);
-```
+/******/ ],
+```
+
+<details><summary><code>function(__webpack_require__) { /* webpackRuntimeModules */ });</code></summary>
+
+``` js
+/******/ function(__webpack_require__) { // webpackRuntimeModules
+/******/ 	"use strict";
+/******/ 
+/******/ 	/* webpack/runtime/make namespace object */
+/******/ 	!function() {
+/******/ 		// define __esModule on exports
+/******/ 		__webpack_require__.r = function(exports) {
+/******/ 			if(typeof Symbol !== 'undefined' && Symbol.toStringTag) {
+/******/ 				Object.defineProperty(exports, Symbol.toStringTag, { value: 'Module' });
+/******/ 			}
+/******/ 			Object.defineProperty(exports, '__esModule', { value: true });
+/******/ 		};
+/******/ 	}();
+/******/ 	
+/******/ 	/* webpack/runtime/define property getter */
+/******/ 	!function() {
+/******/ 		// define getter function for harmony exports
+/******/ 		var hasOwnProperty = Object.prototype.hasOwnProperty;
+/******/ 		__webpack_require__.d = function(exports, name, getter) {
+/******/ 			if(!hasOwnProperty.call(exports, name)) {
+/******/ 				Object.defineProperty(exports, name, { enumerable: true, get: getter });
+/******/ 			}
+/******/ 		};
+/******/ 	}();
+/******/ 	
+/******/ }
+);
+```
+
+</details>
+
 
 # dist/output.js
 
 ``` javascript
-!function(t){var e={};function n(r){if(e[r])return e[r].exports;var u=e[r]={i:r,l:!1,exports:{}};return t[r].call(u.exports,u,u.exports,n),u.l=!0,u.exports}n.m=t,n.c=e,n.d=function(t,e,r){n.o(t,e)||Object.defineProperty(t,e,{enumerable:!0,get:r})},n.r=function(t){"undefined"!=typeof Symbol&&Symbol.toStringTag&&Object.defineProperty(t,Symbol.toStringTag,{value:"Module"}),Object.defineProperty(t,"__esModule",{value:!0})},n.t=function(t,e){if(1&e&&(t=n(t)),8&e)return t;if(4&e&&"object"==typeof t&&t&&t.__esModule)return t;var r=Object.create(null);if(n.r(r),Object.defineProperty(r,"default",{enumerable:!0,value:t}),2&e&&"string"!=typeof t)for(var u in t)n.d(r,u,function(e){return t[e]}.bind(null,u));return r},n.n=function(t){var e=t&&t.__esModule?function(){return t.default}:function(){return t};return n.d(e,"a",e),e},n.o=function(t,e){return Object.prototype.hasOwnProperty.call(t,e)},n.p="dist/",n(n.s=3)}([function(t,e,n){"use strict";function r(){for(var t=0,e=0,n=arguments,r=n.length;e<r;)t+=n[e++];return t}function u(){for(var t=1,e=0,n=arguments,r=n.length;e<r;)t*=n[e++];return t}n.d(e,"a",function(){return r}),n.d(e,"b",function(){return u})},function(t,e,n){"use strict"},function(t,e,n){"use strict";n.d(e,"a",function(){return r.b});n(1);var r=n(0)},function(t,e,n){"use strict";n.r(e);var r=n(0),u=n(2);Object(r.a)(1,2),u.a(1,2)}]);
+!function(t,e){"use strict";var r={};function n(e){if(r[e])return r[e].exports;var o=r[e]={i:e,l:!1,exports:{}};return t[e].call(o.exports,o,o.exports,n),o.l=!0,o.exports}(function(t){t.r=function(t){"undefined"!=typeof Symbol&&Symbol.toStringTag&&Object.defineProperty(t,Symbol.toStringTag,{value:"Module"}),Object.defineProperty(t,"__esModule",{value:!0})},e=Object.prototype.hasOwnProperty,t.d=function(t,r,n){e.call(t,r)||Object.defineProperty(t,r,{enumerable:!0,get:n})};var e})(n),n(275)}({275:function(t,e,r){"use strict";r.r(e);var n=r(702),o=r(472);Object(n.a)(1,2),o.a(1,2)},472:function(t,e,r){"use strict";r.d(e,"a",function(){return n.b});r(899);var n=r(702)},702:function(t,e,r){"use strict";function n(){for(var t=0,e=0,r=arguments,n=r.length;e<n;)t+=r[e++];return t}function o(){for(var t=1,e=0,r=arguments,n=r.length;e<n;)t*=r[e++];return t}r.d(e,"a",function(){return n}),r.d(e,"b",function(){return o})},899:function(){"use strict"}});
 ```
 
 # Info
@@ -250,21 +241,17 @@
 
 ```
 Hash: 0a1b2c3d4e5f6a7b8c9d
-<<<<<<< HEAD
 Version: webpack 5.0.0-next
-=======
-Version: webpack 4.28.0
->>>>>>> e871eeb1
     Asset      Size  Chunks             Chunk Names
-output.js  6.89 KiB       0  [emitted]  main
+output.js  6.03 KiB     {0}  [emitted]  main
 Entrypoint main = output.js
-chunk    {0} output.js (main) 726 bytes [entry] [rendered]
+chunk {0} output.js (main) 698 bytes (javascript) 560 bytes (runtime) [entry] [rendered]
     > .\example.js main
- [0] ./example.js 119 bytes {0} [built]
+ [0] ./example.js 114 bytes {0} [built]
      [no exports]
      [used exports unknown]
-     entry .\example.js  main
- [1] ./math.js 366 bytes {0} [built]
+     entry .\example.js main
+ [1] ./math.js 347 bytes {0} [built]
      [exports: add, multiply, list]
      [used exports unknown]
      harmony side effect evaluation ./math [0] ./example.js 1:0-29
@@ -272,55 +259,53 @@
      harmony side effect evaluation ./math [2] ./library.js 2:0-78
      harmony export imported specifier ./math [2] ./library.js 2:0-78
      harmony export imported specifier ./math [2] ./library.js 2:0-78
- [2] ./library.js 112 bytes {0} [built]
+ [2] ./library.js 111 bytes {0} [built]
      [exports: a, b, c, reexportedAdd, reexportedMultiply]
      [used exports unknown]
      harmony side effect evaluation ./library [0] ./example.js 2:0-37
      harmony import specifier ./library [0] ./example.js 5:0-26
- [3] ./abc.js 129 bytes {0} [built]
+ [3] ./abc.js 126 bytes {0} [built]
      [exports: a, b, c]
      [used exports unknown]
      harmony side effect evaluation ./abc [2] ./library.js 1:0-32
      harmony export imported specifier ./abc [2] ./library.js 1:0-32
      harmony export imported specifier ./abc [2] ./library.js 1:0-32
      harmony export imported specifier ./abc [2] ./library.js 1:0-32
+     + 2 hidden chunk modules
 ```
 
 ## Production mode
 
 ```
 Hash: 0a1b2c3d4e5f6a7b8c9d
-<<<<<<< HEAD
 Version: webpack 5.0.0-next
-=======
-Version: webpack 4.28.0
->>>>>>> e871eeb1
-    Asset      Size  Chunks             Chunk Names
-output.js  1.32 KiB       0  [emitted]  main
+    Asset       Size  Chunks             Chunk Names
+output.js  954 bytes   {404}  [emitted]  main
 Entrypoint main = output.js
-chunk    {0} output.js (main) 726 bytes [entry] [rendered]
+chunk {404} output.js (main) 698 bytes (javascript) 560 bytes (runtime) [entry] [rendered]
     > .\example.js main
- [0] ./math.js 366 bytes {0} [built]
-     [exports: add, multiply, list]
-     [only some exports used: add, multiply]
-     harmony side effect evaluation ./math [2] ./library.js 2:0-78
-     harmony export imported specifier ./math [2] ./library.js 2:0-78
-     harmony export imported specifier ./math [2] ./library.js 2:0-78
-     harmony side effect evaluation ./math [3] ./example.js 1:0-29
-     harmony import specifier ./math [3] ./example.js 4:0-3
- [1] ./abc.js 129 bytes {0} [built]
-     [exports: a, b, c]
-     [no exports used]
-     harmony side effect evaluation ./abc [2] ./library.js 1:0-32
-     harmony export imported specifier ./abc [2] ./library.js 1:0-32
-     harmony export imported specifier ./abc [2] ./library.js 1:0-32
-     harmony export imported specifier ./abc [2] ./library.js 1:0-32
- [2] ./library.js 112 bytes {0} [built]
-     [exports: a, b, c, reexportedAdd, reexportedMultiply]
-     [only some exports used: reexportedMultiply]
-     harmony side effect evaluation ./library [3] ./example.js 2:0-37
-     harmony import specifier ./library [3] ./example.js 5:0-26
- [3] ./example.js 119 bytes {0} [built]
-     [no exports]
-     entry .\example.js  main
+ [275] ./example.js 114 bytes {404} [built]
+       [no exports]
+       entry .\example.js main
+ [472] ./library.js 111 bytes {404} [built]
+       [exports: a, b, c, reexportedAdd, reexportedMultiply]
+       [only some exports used: reexportedMultiply]
+       harmony side effect evaluation ./library [275] ./example.js 2:0-37
+       harmony import specifier ./library [275] ./example.js 5:0-26
+ [702] ./math.js 347 bytes {404} [built]
+       [exports: add, multiply, list]
+       [only some exports used: add, multiply]
+       harmony side effect evaluation ./math [275] ./example.js 1:0-29
+       harmony import specifier ./math [275] ./example.js 4:0-3
+       harmony side effect evaluation ./math [472] ./library.js 2:0-78
+       harmony export imported specifier ./math [472] ./library.js 2:0-78
+       harmony export imported specifier ./math [472] ./library.js 2:0-78
+ [899] ./abc.js 126 bytes {404} [built]
+       [exports: a, b, c]
+       [no exports used]
+       harmony side effect evaluation ./abc [472] ./library.js 1:0-32
+       harmony export imported specifier ./abc [472] ./library.js 1:0-32
+       harmony export imported specifier ./abc [472] ./library.js 1:0-32
+       harmony export imported specifier ./abc [472] ./library.js 1:0-32
+     + 2 hidden chunk modules
 ```