This example demonstrates the AggressiveSplittingPlugin for splitting the bundle into multiple smaller chunks to improve caching. This works best with a HTTP2 web server, otherwise there is an overhead for the increased number of requests.

AggressiveSplittingPlugin splits every chunk until it reaches the specified `maxSize`. In this example it tries to create chunks with <50kB raw code, which typically minimizes to ~10kB. It groups modules together by folder structure, because modules in the same folder are likely to have similar repetitive text, making them gzip efficiently together. They are also likely to change together.

AggressiveSplittingPlugin records its splitting in the webpack records. When it is next run, it tries to use the last recorded splitting. Since changes to application code between one run and the next are usually in only a few modules (or just one), re-using the old splittings (and chunks, which are probably still in the client's cache), is highly advantageous.

Only chunks which are bigger than the specified `minSize` are stored into the records. This ensures that these chunks fill up as your application grows, instead of creating many records of small chunks for every change.

If a module changes, its chunks are declared to be invalid, and are put back into the module pool. New chunks are created from all modules in the pool.

There is a tradeoff here:

The caching improves with smaller `maxSize`, as chunks change less often and can be reused more often after an update.

The compression improves with bigger `maxSize`, as gzip works better for bigger files. It's more likely to find duplicate strings, etc.

The backward compatibility (non HTTP2 client) improves with bigger `maxSize`, as the number of requests decreases.

```js
var path = require("path");
var webpack = require("../../");
module.exports = {
	// mode: "development || "production",
	cache: true, // better performance for the AggressiveSplittingPlugin
	entry: "./example",
	output: {
		path: path.join(__dirname, "dist"),
		filename: "[chunkhash].js",
		chunkFilename: "[chunkhash].js"
	},
	plugins: [
		new webpack.optimize.AggressiveSplittingPlugin({
			minSize: 30000,
			maxSize: 50000
		}),
		new webpack.DefinePlugin({
			"process.env.NODE_ENV": JSON.stringify("production")
		})
	],
	recordsOutputPath: path.join(__dirname, "dist", "records.json")
};
```

# Info

## Unoptimized

```
Hash: 0a1b2c3d4e5f6a7b8c9d
<<<<<<< HEAD
Version: webpack 5.0.0-alpha.9
                  Asset      Size  Chunks             Chunk Names
0680bac61680c8610c09.js  45.5 KiB    {11}  [emitted]
0b0f91311462af1b0ecc.js  53.8 KiB    {10}  [emitted]
10557ccfdd0db2fb15a3.js    37 KiB     {4}  [emitted]
2dab5ba05b5be9f733ab.js  12.9 KiB    {14}  [emitted]
490730058c18ec99608d.js  44.5 KiB     {1}  [emitted]
4e20ab71dd2ab89c7424.js  38.9 KiB     {8}  [emitted]
5c707b3c1c3c781986d6.js    44 KiB     {5}  [emitted]
67bec60f58761ac436d3.js    33 KiB     {2}  [emitted]
9f043abddeffc30b7ba7.js  45.9 KiB     {7}  [emitted]
a2f0516785c396a526af.js  46.7 KiB    {13}  [emitted]
adc85b4ae60c62468d75.js  48.6 KiB     {9}  [emitted]
d1748aa593503ed94146.js  52.8 KiB     {3}  [emitted]
e2c5bcda096159a0c6e9.js  53.1 KiB     {6}  [emitted]
e30afcc1290d8bec901e.js  36.4 KiB     {0}  [emitted]
fb92393be0c0e034b52b.js  42.3 KiB    {12}  [emitted]
Entrypoint main = 67bec60f58761ac436d3.js 490730058c18ec99608d.js e30afcc1290d8bec901e.js
chunk {0} e30afcc1290d8bec901e.js 28.3 KiB (javascript) 4.93 KiB (runtime) [entry] [rendered]
    > ./example main
  [0] ./example.js 42 bytes {0} [built]
  [1] (webpack)/node_modules/react/react.js 56 bytes {0} [built]
  [5] (webpack)/node_modules/react/lib/reactProdInvariant.js 1.08 KiB {0} [built]
  [6] (webpack)/node_modules/react/lib/ReactNoopUpdateQueue.js 3.16 KiB {0} [built]
  [9] (webpack)/node_modules/react/lib/canDefineProperty.js 539 bytes {0} [built]
 [12] (webpack)/node_modules/react/lib/lowPriorityWarning.js 2 KiB {0} [built]
 [15] (webpack)/node_modules/react/lib/ReactElement.js 10.9 KiB {0} [built]
 [17] (webpack)/node_modules/react/lib/ReactElementSymbol.js 500 bytes {0} [built]
 [18] (webpack)/node_modules/react/lib/traverseAllChildren.js 6.75 KiB {0} [built]
 [19] (webpack)/node_modules/react/lib/getIteratorFn.js 997 bytes {0} [built]
 [22] (webpack)/node_modules/react/lib/ReactPropTypes.js 378 bytes {0} [built]
 [27] (webpack)/node_modules/react/lib/ReactVersion.js 228 bytes {0} [built]
 [28] (webpack)/node_modules/react/lib/createClass.js 566 bytes {0} [built]
 [30] (webpack)/node_modules/react/lib/onlyChild.js 1.19 KiB {0} [built]
     + 4 hidden chunk modules
chunk {1} 490730058c18ec99608d.js 45.7 KiB [initial] [rendered] [recorded] aggressive splitted
    > ./example main
  [2] (webpack)/node_modules/react/lib/React.js 4.84 KiB {1} [built]
  [4] (webpack)/node_modules/react/lib/ReactBaseClasses.js 5.19 KiB {1} [built]
 [13] (webpack)/node_modules/react/lib/ReactChildren.js 5.92 KiB {1} [built]
 [14] (webpack)/node_modules/react/lib/PooledClass.js 3.16 KiB {1} [built]
 [16] (webpack)/node_modules/react/lib/ReactCurrentOwner.js 499 bytes {1} [built]
 [20] (webpack)/node_modules/react/lib/KeyEscapeUtils.js 1.14 KiB {1} [built]
 [21] (webpack)/node_modules/react/lib/ReactDOMFactories.js 5.23 KiB {1} [built]
 [24] (webpack)/node_modules/prop-types/factoryWithTypeCheckers.js 19.4 KiB {1} [built]
 [25] (webpack)/node_modules/prop-types/lib/ReactPropTypesSecret.js 314 bytes {1} [built]
chunk {2} 67bec60f58761ac436d3.js 39.3 KiB [initial] [rendered] [recorded] aggressive splitted
    > ./example main
  [3] (webpack)/node_modules/object-assign/index.js 2.06 KiB {2} [built]
  [7] (webpack)/node_modules/fbjs/lib/warning.js 1.85 KiB {2} [built]
  [8] (webpack)/node_modules/fbjs/lib/emptyFunction.js 959 bytes {2} [built]
 [10] (webpack)/node_modules/fbjs/lib/emptyObject.js 332 bytes {2} [built]
 [11] (webpack)/node_modules/fbjs/lib/invariant.js 1.47 KiB {2} [built]
 [23] (webpack)/node_modules/prop-types/factory.js 768 bytes {2} [built]
 [26] (webpack)/node_modules/prop-types/checkPropTypes.js 2.81 KiB {2} [built]
 [29] (webpack)/node_modules/create-react-class/factory.js 29.1 KiB {2} [built]
chunk {3} d1748aa593503ed94146.js 47.4 KiB [rendered] split chunk (cache group: defaultVendors)
    > react-dom [0] ./example.js 2:0-22
  [31] (webpack)/node_modules/react-dom/index.js 59 bytes {3} [built]
  [38] (webpack)/node_modules/react-dom/lib/ARIADOMPropertyConfig.js 1.65 KiB {3} [built]
  [39] (webpack)/node_modules/react-dom/lib/BeforeInputEventPlugin.js 12.8 KiB {3} [built]
  [47] (webpack)/node_modules/fbjs/lib/ExecutionEnvironment.js 935 bytes {3} [built]
  [83] (webpack)/node_modules/fbjs/lib/createNodesFromMarkup.js 2.48 KiB {3} [built]
  [84] (webpack)/node_modules/fbjs/lib/createArrayFromMixed.js 3.89 KiB {3} [built]
  [85] (webpack)/node_modules/fbjs/lib/getMarkupWrap.js 2.84 KiB {3} [built]
  [88] (webpack)/node_modules/react-dom/lib/AutoFocusUtils.js 477 bytes {3} [built]
  [89] (webpack)/node_modules/fbjs/lib/focusNode.js 578 bytes {3} [built]
  [90] (webpack)/node_modules/react-dom/lib/CSSPropertyOperations.js 6.91 KiB {3} [built]
  [91] (webpack)/node_modules/react-dom/lib/CSSProperty.js 3.61 KiB {3} [built]
  [92] (webpack)/node_modules/fbjs/lib/camelizeStyleName.js 875 bytes {3} [built]
  [93] (webpack)/node_modules/fbjs/lib/camelize.js 582 bytes {3} [built]
  [95] (webpack)/node_modules/fbjs/lib/hyphenateStyleName.js 848 bytes {3} [built]
  [96] (webpack)/node_modules/fbjs/lib/hyphenate.js 674 bytes {3} [built]
  [97] (webpack)/node_modules/fbjs/lib/memoizeStringOnly.js 572 bytes {3} [built]
 [116] (webpack)/node_modules/fbjs/lib/shallowEqual.js 1.58 KiB {3} [built]
 [136] (webpack)/node_modules/fbjs/lib/EventListener.js 2.2 KiB {3} [built]
 [137] (webpack)/node_modules/fbjs/lib/getUnboundedScrollPosition.js 996 bytes {3} [built]
 [143] (webpack)/node_modules/fbjs/lib/containsNode.js 923 bytes {3} [built]
 [144] (webpack)/node_modules/fbjs/lib/isTextNode.js 479 bytes {3} [built]
 [145] (webpack)/node_modules/fbjs/lib/isNode.js 702 bytes {3} [built]
 [146] (webpack)/node_modules/fbjs/lib/getActiveElement.js 912 bytes {3} [built]
chunk {4} 10557ccfdd0db2fb15a3.js 43.3 KiB [rendered] split chunk (cache group: defaultVendors)
    > react-dom [0] ./example.js 2:0-22
 [32] (webpack)/node_modules/react-dom/lib/ReactDOM.js 4.93 KiB {4} [built]
 [36] (webpack)/node_modules/react-dom/lib/ReactDOMComponentFlags.js 307 bytes {4} [built]
 [87] (webpack)/node_modules/react-dom/lib/ReactDOMComponent.js 38.1 KiB {4} [built]
chunk {5} 5c707b3c1c3c781986d6.js 44.4 KiB [rendered] split chunk (cache group: defaultVendors)
    > react-dom [0] ./example.js 2:0-22
  [33] (webpack)/node_modules/react-dom/lib/ReactDOMComponentTree.js 6 KiB {5} [built]
  [86] (webpack)/node_modules/react-dom/lib/ReactDOMIDOperations.js 833 bytes {5} [built]
 [103] (webpack)/node_modules/react-dom/lib/ReactDOMInput.js 12.7 KiB {5} [built]
 [106] (webpack)/node_modules/react-dom/lib/ReactDOMOption.js 3.48 KiB {5} [built]
 [107] (webpack)/node_modules/react-dom/lib/ReactDOMSelect.js 6.53 KiB {5} [built]
 [131] (webpack)/node_modules/react-dom/lib/ReactDOMEmptyComponent.js 1.74 KiB {5} [built]
 [133] (webpack)/node_modules/react-dom/lib/ReactDOMTextComponent.js 5.56 KiB {5} [built]
 [141] (webpack)/node_modules/react-dom/lib/ReactDOMSelection.js 6.5 KiB {5} [built]
 [161] (webpack)/node_modules/react-dom/lib/ReactDOMContainerInfo.js 845 bytes {5} [built]
 [162] (webpack)/node_modules/react-dom/lib/ReactDOMFeatureFlags.js 317 bytes {5} [built]
chunk {6} e2c5bcda096159a0c6e9.js 46.6 KiB [rendered] split chunk (cache group: defaultVendors)
    > react-dom [0] ./example.js 2:0-22
  [34] (webpack)/node_modules/react-dom/lib/reactProdInvariant.js 1.08 KiB {6} [built]
  [46] (webpack)/node_modules/react-dom/lib/forEachAccumulated.js 733 bytes {6} [built]
  [50] (webpack)/node_modules/react-dom/lib/getTextContentAccessor.js 833 bytes {6} [built]
  [63] (webpack)/node_modules/react-dom/lib/inputValueTracking.js 2.9 KiB {6} [built]
  [64] (webpack)/node_modules/react-dom/lib/getEventTarget.js 888 bytes {6} [built]
  [65] (webpack)/node_modules/react-dom/lib/isEventSupported.js 1.77 KiB {6} [built]
  [66] (webpack)/node_modules/react-dom/lib/isTextInputElement.js 895 bytes {6} [built]
  [72] (webpack)/node_modules/react-dom/lib/getEventModifierState.js 1.08 KiB {6} [built]
  [78] (webpack)/node_modules/react-dom/lib/setInnerHTML.js 3.65 KiB {6} [built]
  [80] (webpack)/node_modules/react-dom/lib/setTextContent.js 1.3 KiB {6} [built]
  [81] (webpack)/node_modules/react-dom/lib/escapeTextContentForBrowser.js 3.23 KiB {6} [built]
  [99] (webpack)/node_modules/react-dom/lib/quoteAttributeValueForBrowser.js 578 bytes {6} [built]
 [102] (webpack)/node_modules/react-dom/lib/getVendorPrefixedEventName.js 2.68 KiB {6} [built]
 [113] (webpack)/node_modules/react-dom/lib/instantiateReactComponent.js 4.82 KiB {6} [built]
 [117] (webpack)/node_modules/react-dom/lib/shouldUpdateReactComponent.js 1.25 KiB {6} [built]
 [122] (webpack)/node_modules/react-dom/lib/traverseAllChildren.js 6.75 KiB {6} [built]
 [124] (webpack)/node_modules/react-dom/lib/getIteratorFn.js 997 bytes {6} [built]
 [126] (webpack)/node_modules/react-dom/lib/flattenChildren.js 2.59 KiB {6} [built]
 [142] (webpack)/node_modules/react-dom/lib/getNodeForCharacterOffset.js 1.46 KiB {6} [built]
 [154] (webpack)/node_modules/react-dom/lib/getEventCharCode.js 1.35 KiB {6} [built]
 [155] (webpack)/node_modules/react-dom/lib/getEventKey.js 2.68 KiB {6} [built]
 [166] (webpack)/node_modules/react-dom/lib/findDOMNode.js 2.29 KiB {6} [built]
 [167] (webpack)/node_modules/react-dom/lib/getHostComponentFromComposite.js 618 bytes {6} [built]
 [168] (webpack)/node_modules/react-dom/lib/renderSubtreeIntoContainer.js 300 bytes {6} [built]
chunk {7} 9f043abddeffc30b7ba7.js 45.9 KiB [rendered] split chunk (cache group: defaultVendors)
    > react-dom [0] ./example.js 2:0-22
 [35] (webpack)/node_modules/react-dom/lib/DOMProperty.js 7.93 KiB {7} [built]
 [54] (webpack)/node_modules/react-dom/lib/ChangeEventPlugin.js 10.4 KiB {7} [built]
 [56] (webpack)/node_modules/react-dom/lib/CallbackQueue.js 2.97 KiB {7} [built]
 [67] (webpack)/node_modules/react-dom/lib/DefaultEventPluginOrder.js 955 bytes {7} [built]
 [68] (webpack)/node_modules/react-dom/lib/EnterLeaveEventPlugin.js 2.96 KiB {7} [built]
 [75] (webpack)/node_modules/react-dom/lib/DOMChildrenOperations.js 7.42 KiB {7} [built]
 [76] (webpack)/node_modules/react-dom/lib/DOMLazyTree.js 3.51 KiB {7} [built]
 [77] (webpack)/node_modules/react-dom/lib/DOMNamespaces.js 383 bytes {7} [built]
 [82] (webpack)/node_modules/react-dom/lib/Danger.js 2.07 KiB {7} [built]
 [98] (webpack)/node_modules/react-dom/lib/DOMPropertyOperations.js 7.31 KiB {7} [built]
chunk {8} 4e20ab71dd2ab89c7424.js 34 KiB [rendered] split chunk (cache group: defaultVendors)
    > react-dom [0] ./example.js 2:0-22
  [37] (webpack)/node_modules/react-dom/lib/ReactDefaultInjection.js 3.3 KiB {8} [built]
  [44] (webpack)/node_modules/react-dom/lib/ReactErrorUtils.js 2.04 KiB {8} [built]
  [57] (webpack)/node_modules/react-dom/lib/ReactFeatureFlags.js 506 bytes {8} [built]
  [61] (webpack)/node_modules/react-dom/lib/ReactInstrumentation.js 479 bytes {8} [built]
 [101] (webpack)/node_modules/react-dom/lib/ReactEventEmitterMixin.js 836 bytes {8} [built]
 [108] (webpack)/node_modules/react-dom/lib/ReactDOMTextarea.js 6.19 KiB {8} [built]
 [111] (webpack)/node_modules/react-dom/lib/ReactInstanceMap.js 1.07 KiB {8} [built]
 [118] (webpack)/node_modules/react-dom/lib/ReactEmptyComponent.js 582 bytes {8} [built]
 [119] (webpack)/node_modules/react-dom/lib/ReactHostComponent.js 1.81 KiB {8} [built]
 [123] (webpack)/node_modules/react-dom/lib/ReactElementSymbol.js 500 bytes {8} [built]
 [132] (webpack)/node_modules/react-dom/lib/ReactDOMTreeTraversal.js 3.51 KiB {8} [built]
 [134] (webpack)/node_modules/react-dom/lib/ReactDefaultBatchingStrategy.js 1.72 KiB {8} [built]
 [135] (webpack)/node_modules/react-dom/lib/ReactEventListener.js 5.05 KiB {8} [built]
 [138] (webpack)/node_modules/react-dom/lib/ReactInjection.js 1.05 KiB {8} [built]
 [140] (webpack)/node_modules/react-dom/lib/ReactInputSelection.js 4.05 KiB {8} [built]
 [163] (webpack)/node_modules/react-dom/lib/ReactMarkupChecksum.js 1.32 KiB {8} [built]
chunk {9} adc85b4ae60c62468d75.js 48.5 KiB [rendered] split chunk (cache group: defaultVendors)
    > react-dom [0] ./example.js 2:0-22
  [40] (webpack)/node_modules/react-dom/lib/EventPropagators.js 4.86 KiB {9} [built]
  [41] (webpack)/node_modules/react-dom/lib/EventPluginHub.js 8.77 KiB {9} [built]
  [42] (webpack)/node_modules/react-dom/lib/EventPluginRegistry.js 9.4 KiB {9} [built]
  [43] (webpack)/node_modules/react-dom/lib/EventPluginUtils.js 7.64 KiB {9} [built]
  [48] (webpack)/node_modules/react-dom/lib/FallbackCompositionState.js 2.25 KiB {9} [built]
  [49] (webpack)/node_modules/react-dom/lib/PooledClass.js 3.16 KiB {9} [built]
  [73] (webpack)/node_modules/react-dom/lib/HTMLDOMPropertyConfig.js 6.32 KiB {9} [built]
 [104] (webpack)/node_modules/react-dom/lib/LinkedValueUtils.js 5 KiB {9} [built]
 [121] (webpack)/node_modules/react-dom/lib/KeyEscapeUtils.js 1.14 KiB {9} [built]
chunk {10} 0b0f91311462af1b0ecc.js 48.2 KiB [rendered] split chunk (cache group: defaultVendors)
    > react-dom [0] ./example.js 2:0-22
  [45] (webpack)/node_modules/react-dom/lib/accumulateInto.js 1.54 KiB {10} [built]
  [51] (webpack)/node_modules/react-dom/lib/SyntheticCompositionEvent.js 977 bytes {10} [built]
  [52] (webpack)/node_modules/react-dom/lib/SyntheticEvent.js 9.02 KiB {10} [built]
  [53] (webpack)/node_modules/react-dom/lib/SyntheticInputEvent.js 967 bytes {10} [built]
  [62] (webpack)/node_modules/react-dom/lib/Transaction.js 9.21 KiB {10} [built]
  [69] (webpack)/node_modules/react-dom/lib/SyntheticMouseEvent.js 1.97 KiB {10} [built]
  [70] (webpack)/node_modules/react-dom/lib/SyntheticUIEvent.js 1.42 KiB {10} [built]
  [71] (webpack)/node_modules/react-dom/lib/ViewportMetrics.js 482 bytes {10} [built]
  [79] (webpack)/node_modules/react-dom/lib/createMicrosoftUnsafeLocalFunction.js 688 bytes {10} [built]
  [94] (webpack)/node_modules/react-dom/lib/dangerousStyleValue.js 2.87 KiB {10} [built]
 [149] (webpack)/node_modules/react-dom/lib/SimpleEventPlugin.js 7.67 KiB {10} [built]
 [150] (webpack)/node_modules/react-dom/lib/SyntheticAnimationEvent.js 1.06 KiB {10} [built]
 [151] (webpack)/node_modules/react-dom/lib/SyntheticClipboardEvent.js 1.02 KiB {10} [built]
 [152] (webpack)/node_modules/react-dom/lib/SyntheticFocusEvent.js 944 bytes {10} [built]
 [153] (webpack)/node_modules/react-dom/lib/SyntheticKeyboardEvent.js 2.52 KiB {10} [built]
 [156] (webpack)/node_modules/react-dom/lib/SyntheticDragEvent.js 949 bytes {10} [built]
 [157] (webpack)/node_modules/react-dom/lib/SyntheticTouchEvent.js 1.13 KiB {10} [built]
 [158] (webpack)/node_modules/react-dom/lib/SyntheticTransitionEvent.js 1.08 KiB {10} [built]
 [159] (webpack)/node_modules/react-dom/lib/SyntheticWheelEvent.js 1.76 KiB {10} [built]
 [164] (webpack)/node_modules/react-dom/lib/adler32.js 1.04 KiB {10} [built]
chunk {11} 0680bac61680c8610c09.js 46.2 KiB [rendered] split chunk (cache group: defaultVendors)
    > react-dom [0] ./example.js 2:0-22
  [55] (webpack)/node_modules/react-dom/lib/ReactUpdates.js 9.12 KiB {11} [built]
  [58] (webpack)/node_modules/react-dom/lib/ReactReconciler.js 5.95 KiB {11} [built]
  [59] (webpack)/node_modules/react-dom/lib/ReactRef.js 2.38 KiB {11} [built]
 [127] (webpack)/node_modules/react-dom/lib/ReactServerRenderingTransaction.js 2.12 KiB {11} [built]
 [128] (webpack)/node_modules/react-dom/lib/ReactServerUpdateQueue.js 4.6 KiB {11} [built]
 [129] (webpack)/node_modules/react-dom/lib/ReactUpdateQueue.js 9.02 KiB {11} [built]
 [147] (webpack)/node_modules/react-dom/lib/SVGDOMPropertyConfig.js 7.03 KiB {11} [built]
 [148] (webpack)/node_modules/react-dom/lib/SelectEventPlugin.js 5.8 KiB {11} [built]
 [165] (webpack)/node_modules/react-dom/lib/ReactVersion.js 228 bytes {11} [built]
chunk {12} fb92393be0c0e034b52b.js 48.4 KiB [rendered] split chunk (cache group: defaultVendors)
    > react-dom [0] ./example.js 2:0-22
  [60] (webpack)/node_modules/react-dom/lib/ReactOwner.js 3.33 KiB {12} [built]
 [105] (webpack)/node_modules/react-dom/lib/ReactPropTypesSecret.js 320 bytes {12} [built]
 [109] (webpack)/node_modules/react-dom/lib/ReactMultiChild.js 14.1 KiB {12} [built]
 [115] (webpack)/node_modules/react-dom/lib/ReactNodeTypes.js 894 bytes {12} [built]
 [139] (webpack)/node_modules/react-dom/lib/ReactReconcileTransaction.js 5.02 KiB {12} [built]
 [160] (webpack)/node_modules/react-dom/lib/ReactMount.js 24.8 KiB {12} [built]
chunk {13} a2f0516785c396a526af.js 54.2 KiB [rendered] split chunk (cache group: defaultVendors)
    > react-dom [0] ./example.js 2:0-22
  [74] (webpack)/node_modules/react-dom/lib/ReactComponentBrowserEnvironment.js 782 bytes {13} [built]
 [100] (webpack)/node_modules/react-dom/lib/ReactBrowserEventEmitter.js 12.1 KiB {13} [built]
 [110] (webpack)/node_modules/react-dom/lib/ReactComponentEnvironment.js 1.15 KiB {13} [built]
 [112] (webpack)/node_modules/react-dom/lib/ReactChildReconciler.js 5.84 KiB {13} [built]
 [114] (webpack)/node_modules/react-dom/lib/ReactCompositeComponent.js 34.3 KiB {13} [built]
chunk {14} 2dab5ba05b5be9f733ab.js 24.9 KiB [rendered] split chunk (cache group: defaultVendors)
    > react-dom [0] ./example.js 2:0-22
 [120] (webpack)/node_modules/react/lib/getNextDebugID.js 315 bytes {14} [built]
 [125] (webpack)/node_modules/react/lib/ReactComponentTreeHook.js 11.4 KiB {14} [built]
 [130] (webpack)/node_modules/react-dom/lib/validateDOMNesting.js 13.2 KiB {14} [built]
=======
Version: webpack 4.29.6
                  Asset       Size  Chunks             Chunk Names
050bae6698d8aaba4919.js   6.91 KiB       1  [emitted]  
0880c00cc5a4aa58c8f1.js  755 bytes       3  [emitted]  
251da330b2eb8da40210.js     18 KiB       0  [emitted]  main
f03d13da014f1d9733df.js    106 KiB       2  [emitted]  
Entrypoint main = 251da330b2eb8da40210.js
chunk    {0} 251da330b2eb8da40210.js (main) 8.96 KiB >{1}< >{2}< >{3}< [entry] [rendered]
    > ./example main
 [0] ./example.js 42 bytes {0} [built]
     + 3 hidden modules
chunk    {1} 050bae6698d8aaba4919.js 6.41 KiB <{0}> ={2}= ={3}= [rendered]
    > react-dom [0] ./example.js 2:0-22
    3 modules
chunk    {2} f03d13da014f1d9733df.js 106 KiB <{0}> ={1}= ={3}= [rendered] split chunk (cache group: vendors)
    > react-dom [0] ./example.js 2:0-22
    1 module
chunk    {3} 0880c00cc5a4aa58c8f1.js 472 bytes <{0}> ={1}= ={2}= [rendered] [recorded] aggressive splitted
    > react-dom [0] ./example.js 2:0-22
 [8] (webpack)/buildin/global.js 472 bytes {3} [built]
>>>>>>> b72b96a2
```

## Production mode

```
Hash: 0a1b2c3d4e5f6a7b8c9d
<<<<<<< HEAD
Version: webpack 5.0.0-alpha.9
                  Asset      Size  Chunks             Chunk Names
00c2cadeab023458eca4.js  10.6 KiB   {719}  [emitted]
03f77bf74f67b83d5226.js   7.9 KiB   {140}  [emitted]
4b5aa931c86715ce82cf.js  9.99 KiB   {995}  [emitted]
5761522adba639bf9391.js  4.22 KiB   {608}  [emitted]
885b0a5ea2c5e79a2fd7.js  13.1 KiB   {303}  [emitted]
9c1d9ca9febd4fc851a1.js  10.5 KiB   {525}  [emitted]
9ef67c3fb705d45678e9.js  11.1 KiB   {396}  [emitted]
a033f17ac742bb387b1e.js  10.1 KiB   {779}  [emitted]
ad6598775774d1aaf570.js    12 KiB   {506}  [emitted]
b45be753b5b958e18e5b.js  10.2 KiB   {996}  [emitted]
c391311151f9325bda21.js  8.16 KiB   {326}  [emitted]
ca007d1b988419797c9c.js  5.89 KiB   {169}  [emitted]
cb0f8e11ab30bdbfba99.js  6.72 KiB   {640}  [emitted]
cfef182740ff1e8f8371.js  12.4 KiB   {572}  [emitted]
ec9378ddc1199cfd9214.js  11.1 KiB    {45}  [emitted]
Entrypoint main = cb0f8e11ab30bdbfba99.js 9ef67c3fb705d45678e9.js ca007d1b988419797c9c.js
chunk {45} ec9378ddc1199cfd9214.js 47.4 KiB [rendered] [recorded] aggressive splitted
    > react-dom [275] ./example.js 2:0-22
   [3] (webpack)/node_modules/fbjs/lib/getMarkupWrap.js 2.84 KiB {45} [built]
   [8] (webpack)/node_modules/fbjs/lib/createNodesFromMarkup.js 2.48 KiB {45} [built]
  [24] (webpack)/node_modules/fbjs/lib/focusNode.js 578 bytes {45} [built]
  [70] (webpack)/node_modules/fbjs/lib/getUnboundedScrollPosition.js 996 bytes {45} [built]
  [78] (webpack)/node_modules/react-dom/lib/CSSPropertyOperations.js 6.91 KiB {45} [built]
 [124] (webpack)/node_modules/react-dom/lib/ARIADOMPropertyConfig.js 1.65 KiB {45} [built]
 [151] (webpack)/node_modules/fbjs/lib/getActiveElement.js 912 bytes {45} [built]
 [242] (webpack)/node_modules/fbjs/lib/hyphenateStyleName.js 848 bytes {45} [built]
 [360] (webpack)/node_modules/react-dom/index.js 59 bytes {45} [built]
 [386] (webpack)/node_modules/fbjs/lib/shallowEqual.js 1.58 KiB {45} [built]
 [396] (webpack)/node_modules/react-dom/lib/CSSProperty.js 3.61 KiB {45} [built]
 [448] (webpack)/node_modules/fbjs/lib/containsNode.js 923 bytes {45} [built]
 [574] (webpack)/node_modules/react-dom/lib/AutoFocusUtils.js 477 bytes {45} [built]
 [655] (webpack)/node_modules/fbjs/lib/camelize.js 582 bytes {45} [built]
 [674] (webpack)/node_modules/react-dom/lib/BeforeInputEventPlugin.js 12.8 KiB {45} [built]
 [736] (webpack)/node_modules/fbjs/lib/memoizeStringOnly.js 572 bytes {45} [built]
 [738] (webpack)/node_modules/fbjs/lib/ExecutionEnvironment.js 935 bytes {45} [built]
 [742] (webpack)/node_modules/fbjs/lib/isNode.js 702 bytes {45} [built]
 [773] (webpack)/node_modules/fbjs/lib/createArrayFromMixed.js 3.89 KiB {45} [built]
 [776] (webpack)/node_modules/fbjs/lib/EventListener.js 2.2 KiB {45} [built]
 [827] (webpack)/node_modules/fbjs/lib/isTextNode.js 479 bytes {45} [built]
 [837] (webpack)/node_modules/fbjs/lib/camelizeStyleName.js 875 bytes {45} [built]
 [872] (webpack)/node_modules/fbjs/lib/hyphenate.js 674 bytes {45} [built]
chunk {140} 03f77bf74f67b83d5226.js 48.4 KiB [rendered] [recorded] aggressive splitted
    > react-dom [275] ./example.js 2:0-22
  [74] (webpack)/node_modules/react-dom/lib/ReactNodeTypes.js 894 bytes {140} [built]
  [86] (webpack)/node_modules/react-dom/lib/ReactOwner.js 3.33 KiB {140} [built]
 [216] (webpack)/node_modules/react-dom/lib/ReactMount.js 24.8 KiB {140} [built]
 [302] (webpack)/node_modules/react-dom/lib/ReactPropTypesSecret.js 320 bytes {140} [built]
 [709] (webpack)/node_modules/react-dom/lib/ReactReconcileTransaction.js 5.02 KiB {140} [built]
 [829] (webpack)/node_modules/react-dom/lib/ReactMultiChild.js 14.1 KiB {140} [built]
chunk {169} ca007d1b988419797c9c.js 28.3 KiB (javascript) 4.95 KiB (runtime) [entry] [rendered]
    > ./example main
  [18] (webpack)/node_modules/react/lib/canDefineProperty.js 539 bytes {169} [built]
  [52] (webpack)/node_modules/react/lib/ReactElement.js 10.9 KiB {169} [built]
  [69] (webpack)/node_modules/react/lib/reactProdInvariant.js 1.08 KiB {169} [built]
  [71] (webpack)/node_modules/react/lib/ReactNoopUpdateQueue.js 3.16 KiB {169} [built]
 [275] ./example.js 42 bytes {169} [built]
 [339] (webpack)/node_modules/react/lib/createClass.js 566 bytes {169} [built]
 [408] (webpack)/node_modules/react/lib/traverseAllChildren.js 6.75 KiB {169} [built]
 [418] (webpack)/node_modules/react/lib/ReactElementSymbol.js 500 bytes {169} [built]
 [426] (webpack)/node_modules/react/lib/getIteratorFn.js 997 bytes {169} [built]
 [620] (webpack)/node_modules/react/react.js 56 bytes {169} [built]
 [716] (webpack)/node_modules/react/lib/onlyChild.js 1.19 KiB {169} [built]
 [816] (webpack)/node_modules/react/lib/lowPriorityWarning.js 2 KiB {169} [built]
 [895] (webpack)/node_modules/react/lib/ReactPropTypes.js 378 bytes {169} [built]
 [920] (webpack)/node_modules/react/lib/ReactVersion.js 228 bytes {169} [built]
     + 4 hidden chunk modules
chunk {303} 885b0a5ea2c5e79a2fd7.js 46.2 KiB [rendered] [recorded] aggressive splitted
    > react-dom [275] ./example.js 2:0-22
 [199] (webpack)/node_modules/react-dom/lib/ReactRef.js 2.38 KiB {303} [built]
 [327] (webpack)/node_modules/react-dom/lib/ReactUpdateQueue.js 9.02 KiB {303} [built]
 [381] (webpack)/node_modules/react-dom/lib/ReactUpdates.js 9.12 KiB {303} [built]
 [493] (webpack)/node_modules/react-dom/lib/SelectEventPlugin.js 5.8 KiB {303} [built]
 [550] (webpack)/node_modules/react-dom/lib/ReactVersion.js 228 bytes {303} [built]
 [589] (webpack)/node_modules/react-dom/lib/ReactServerRenderingTransaction.js 2.12 KiB {303} [built]
 [661] (webpack)/node_modules/react-dom/lib/ReactReconciler.js 5.95 KiB {303} [built]
 [931] (webpack)/node_modules/react-dom/lib/SVGDOMPropertyConfig.js 7.03 KiB {303} [built]
 [996] (webpack)/node_modules/react-dom/lib/ReactServerUpdateQueue.js 4.6 KiB {303} [built]
chunk {326} c391311151f9325bda21.js 34 KiB [rendered] [recorded] aggressive splitted
    > react-dom [275] ./example.js 2:0-22
 [163] (webpack)/node_modules/react-dom/lib/ReactDefaultBatchingStrategy.js 1.72 KiB {326} [built]
 [183] (webpack)/node_modules/react-dom/lib/ReactEventListener.js 5.05 KiB {326} [built]
 [232] (webpack)/node_modules/react-dom/lib/ReactDefaultInjection.js 3.3 KiB {326} [built]
 [240] (webpack)/node_modules/react-dom/lib/ReactEmptyComponent.js 582 bytes {326} [built]
 [244] (webpack)/node_modules/react-dom/lib/ReactInjection.js 1.05 KiB {326} [built]
 [313] (webpack)/node_modules/react-dom/lib/ReactInstrumentation.js 479 bytes {326} [built]
 [333] (webpack)/node_modules/react-dom/lib/ReactMarkupChecksum.js 1.32 KiB {326} [built]
 [348] (webpack)/node_modules/react-dom/lib/ReactDOMTreeTraversal.js 3.51 KiB {326} [built]
 [527] (webpack)/node_modules/react-dom/lib/ReactFeatureFlags.js 506 bytes {326} [built]
 [595] (webpack)/node_modules/react-dom/lib/ReactErrorUtils.js 2.04 KiB {326} [built]
 [653] (webpack)/node_modules/react-dom/lib/ReactHostComponent.js 1.81 KiB {326} [built]
 [688] (webpack)/node_modules/react-dom/lib/ReactEventEmitterMixin.js 836 bytes {326} [built]
 [714] (webpack)/node_modules/react-dom/lib/ReactInstanceMap.js 1.07 KiB {326} [built]
 [763] (webpack)/node_modules/react-dom/lib/ReactDOMTextarea.js 6.19 KiB {326} [built]
 [842] (webpack)/node_modules/react-dom/lib/ReactElementSymbol.js 500 bytes {326} [built]
 [956] (webpack)/node_modules/react-dom/lib/ReactInputSelection.js 4.05 KiB {326} [built]
chunk {396} 9ef67c3fb705d45678e9.js 45.7 KiB [initial] [rendered] [recorded] aggressive splitted
    > ./example main
  [35] (webpack)/node_modules/react/lib/ReactCurrentOwner.js 499 bytes {396} [built]
 [389] (webpack)/node_modules/react/lib/ReactChildren.js 5.92 KiB {396} [built]
 [405] (webpack)/node_modules/prop-types/factoryWithTypeCheckers.js 19.4 KiB {396} [built]
 [464] (webpack)/node_modules/react/lib/ReactBaseClasses.js 5.19 KiB {396} [built]
 [507] (webpack)/node_modules/react/lib/PooledClass.js 3.16 KiB {396} [built]
 [518] (webpack)/node_modules/react/lib/ReactDOMFactories.js 5.23 KiB {396} [built]
 [526] (webpack)/node_modules/react/lib/React.js 4.84 KiB {396} [built]
 [606] (webpack)/node_modules/react/lib/KeyEscapeUtils.js 1.14 KiB {396} [built]
 [977] (webpack)/node_modules/prop-types/lib/ReactPropTypesSecret.js 314 bytes {396} [built]
chunk {506} ad6598775774d1aaf570.js 48.5 KiB [rendered] [recorded] aggressive splitted
    > react-dom [275] ./example.js 2:0-22
  [30] (webpack)/node_modules/react-dom/lib/FallbackCompositionState.js 2.25 KiB {506} [built]
  [64] (webpack)/node_modules/react-dom/lib/HTMLDOMPropertyConfig.js 6.32 KiB {506} [built]
  [75] (webpack)/node_modules/react-dom/lib/EventPluginRegistry.js 9.4 KiB {506} [built]
 [141] (webpack)/node_modules/react-dom/lib/EventPluginUtils.js 7.64 KiB {506} [built]
 [226] (webpack)/node_modules/react-dom/lib/EventPropagators.js 4.86 KiB {506} [built]
 [730] (webpack)/node_modules/react-dom/lib/KeyEscapeUtils.js 1.14 KiB {506} [built]
 [777] (webpack)/node_modules/react-dom/lib/LinkedValueUtils.js 5 KiB {506} [built]
 [823] (webpack)/node_modules/react-dom/lib/PooledClass.js 3.16 KiB {506} [built]
 [986] (webpack)/node_modules/react-dom/lib/EventPluginHub.js 8.77 KiB {506} [built]
chunk {525} 9c1d9ca9febd4fc851a1.js 43.3 KiB [rendered] [recorded] aggressive splitted
    > react-dom [275] ./example.js 2:0-22
 [505] (webpack)/node_modules/react-dom/lib/ReactDOMComponent.js 38.1 KiB {525} [built]
 [950] (webpack)/node_modules/react-dom/lib/ReactDOM.js 4.93 KiB {525} [built]
 [998] (webpack)/node_modules/react-dom/lib/ReactDOMComponentFlags.js 307 bytes {525} [built]
chunk {572} cfef182740ff1e8f8371.js 54.2 KiB [rendered] [recorded] aggressive splitted
    > react-dom [275] ./example.js 2:0-22
 [106] (webpack)/node_modules/react-dom/lib/ReactBrowserEventEmitter.js 12.1 KiB {572} [built]
 [479] (webpack)/node_modules/react-dom/lib/ReactChildReconciler.js 5.84 KiB {572} [built]
 [501] (webpack)/node_modules/react-dom/lib/ReactComponentBrowserEnvironment.js 782 bytes {572} [built]
 [723] (webpack)/node_modules/react-dom/lib/ReactComponentEnvironment.js 1.15 KiB {572} [built]
 [992] (webpack)/node_modules/react-dom/lib/ReactCompositeComponent.js 34.3 KiB {572} [built]
chunk {608} 5761522adba639bf9391.js 24.9 KiB [rendered]
    > react-dom [275] ./example.js 2:0-22
  [84] (webpack)/node_modules/react/lib/getNextDebugID.js 315 bytes {608} [built]
 [238] (webpack)/node_modules/react-dom/lib/validateDOMNesting.js 13.2 KiB {608} [built]
 [725] (webpack)/node_modules/react/lib/ReactComponentTreeHook.js 11.4 KiB {608} [built]
chunk {640} cb0f8e11ab30bdbfba99.js 39.3 KiB [initial] [rendered] [recorded] aggressive splitted
    > ./example main
 [123] (webpack)/node_modules/prop-types/checkPropTypes.js 2.81 KiB {640} [built]
 [139] (webpack)/node_modules/prop-types/factory.js 768 bytes {640} [built]
 [152] (webpack)/node_modules/fbjs/lib/invariant.js 1.47 KiB {640} [built]
 [499] (webpack)/node_modules/object-assign/index.js 2.06 KiB {640} [built]
 [514] (webpack)/node_modules/fbjs/lib/warning.js 1.85 KiB {640} [built]
 [553] (webpack)/node_modules/create-react-class/factory.js 29.1 KiB {640} [built]
 [727] (webpack)/node_modules/fbjs/lib/emptyFunction.js 959 bytes {640} [built]
 [789] (webpack)/node_modules/fbjs/lib/emptyObject.js 332 bytes {640} [built]
chunk {719} 00c2cadeab023458eca4.js 45.9 KiB [rendered] [recorded] aggressive splitted
    > react-dom [275] ./example.js 2:0-22
 [317] (webpack)/node_modules/react-dom/lib/ChangeEventPlugin.js 10.4 KiB {719} [built]
 [395] (webpack)/node_modules/react-dom/lib/DOMLazyTree.js 3.51 KiB {719} [built]
 [416] (webpack)/node_modules/react-dom/lib/DOMNamespaces.js 383 bytes {719} [built]
 [513] (webpack)/node_modules/react-dom/lib/DOMChildrenOperations.js 7.42 KiB {719} [built]
 [529] (webpack)/node_modules/react-dom/lib/EnterLeaveEventPlugin.js 2.96 KiB {719} [built]
 [619] (webpack)/node_modules/react-dom/lib/DefaultEventPluginOrder.js 955 bytes {719} [built]
 [646] (webpack)/node_modules/react-dom/lib/CallbackQueue.js 2.97 KiB {719} [built]
 [731] (webpack)/node_modules/react-dom/lib/Danger.js 2.07 KiB {719} [built]
 [792] (webpack)/node_modules/react-dom/lib/DOMPropertyOperations.js 7.31 KiB {719} [built]
 [821] (webpack)/node_modules/react-dom/lib/DOMProperty.js 7.93 KiB {719} [built]
chunk {779} a033f17ac742bb387b1e.js 44.4 KiB [rendered] [recorded] aggressive splitted
    > react-dom [275] ./example.js 2:0-22
  [38] (webpack)/node_modules/react-dom/lib/ReactDOMEmptyComponent.js 1.74 KiB {779} [built]
 [101] (webpack)/node_modules/react-dom/lib/ReactDOMTextComponent.js 5.56 KiB {779} [built]
 [273] (webpack)/node_modules/react-dom/lib/ReactDOMInput.js 12.7 KiB {779} [built]
 [355] (webpack)/node_modules/react-dom/lib/ReactDOMSelection.js 6.5 KiB {779} [built]
 [613] (webpack)/node_modules/react-dom/lib/ReactDOMSelect.js 6.53 KiB {779} [built]
 [626] (webpack)/node_modules/react-dom/lib/ReactDOMIDOperations.js 833 bytes {779} [built]
 [680] (webpack)/node_modules/react-dom/lib/ReactDOMFeatureFlags.js 317 bytes {779} [built]
 [699] (webpack)/node_modules/react-dom/lib/ReactDOMComponentTree.js 6 KiB {779} [built]
 [762] (webpack)/node_modules/react-dom/lib/ReactDOMContainerInfo.js 845 bytes {779} [built]
 [927] (webpack)/node_modules/react-dom/lib/ReactDOMOption.js 3.48 KiB {779} [built]
chunk {995} 4b5aa931c86715ce82cf.js 48.2 KiB [rendered] [recorded] aggressive splitted
    > react-dom [275] ./example.js 2:0-22
  [26] (webpack)/node_modules/react-dom/lib/SyntheticAnimationEvent.js 1.06 KiB {995} [built]
  [31] (webpack)/node_modules/react-dom/lib/accumulateInto.js 1.54 KiB {995} [built]
  [76] (webpack)/node_modules/react-dom/lib/SyntheticTouchEvent.js 1.13 KiB {995} [built]
  [99] (webpack)/node_modules/react-dom/lib/SyntheticMouseEvent.js 1.97 KiB {995} [built]
 [126] (webpack)/node_modules/react-dom/lib/SyntheticTransitionEvent.js 1.08 KiB {995} [built]
 [127] (webpack)/node_modules/react-dom/lib/SyntheticInputEvent.js 967 bytes {995} [built]
 [133] (webpack)/node_modules/react-dom/lib/dangerousStyleValue.js 2.87 KiB {995} [built]
 [157] (webpack)/node_modules/react-dom/lib/SyntheticFocusEvent.js 944 bytes {995} [built]
 [162] (webpack)/node_modules/react-dom/lib/SyntheticUIEvent.js 1.42 KiB {995} [built]
 [236] (webpack)/node_modules/react-dom/lib/createMicrosoftUnsafeLocalFunction.js 688 bytes {995} [built]
 [365] (webpack)/node_modules/react-dom/lib/SyntheticClipboardEvent.js 1.02 KiB {995} [built]
 [375] (webpack)/node_modules/react-dom/lib/ViewportMetrics.js 482 bytes {995} [built]
 [378] (webpack)/node_modules/react-dom/lib/SyntheticEvent.js 9.02 KiB {995} [built]
 [512] (webpack)/node_modules/react-dom/lib/SyntheticWheelEvent.js 1.76 KiB {995} [built]
 [685] (webpack)/node_modules/react-dom/lib/Transaction.js 9.21 KiB {995} [built]
 [724] (webpack)/node_modules/react-dom/lib/adler32.js 1.04 KiB {995} [built]
 [737] (webpack)/node_modules/react-dom/lib/SyntheticKeyboardEvent.js 2.52 KiB {995} [built]
 [919] (webpack)/node_modules/react-dom/lib/SimpleEventPlugin.js 7.67 KiB {995} [built]
 [965] (webpack)/node_modules/react-dom/lib/SyntheticDragEvent.js 949 bytes {995} [built]
 [985] (webpack)/node_modules/react-dom/lib/SyntheticCompositionEvent.js 977 bytes {995} [built]
chunk {996} b45be753b5b958e18e5b.js 46.6 KiB [rendered] [recorded] aggressive splitted
    > react-dom [275] ./example.js 2:0-22
  [45] (webpack)/node_modules/react-dom/lib/shouldUpdateReactComponent.js 1.25 KiB {996} [built]
  [66] (webpack)/node_modules/react-dom/lib/getHostComponentFromComposite.js 618 bytes {996} [built]
 [255] (webpack)/node_modules/react-dom/lib/isEventSupported.js 1.77 KiB {996} [built]
 [340] (webpack)/node_modules/react-dom/lib/getNodeForCharacterOffset.js 1.46 KiB {996} [built]
 [406] (webpack)/node_modules/react-dom/lib/getEventTarget.js 888 bytes {996} [built]
 [438] (webpack)/node_modules/react-dom/lib/inputValueTracking.js 2.9 KiB {996} [built]
 [444] (webpack)/node_modules/react-dom/lib/flattenChildren.js 2.59 KiB {996} [built]
 [537] (webpack)/node_modules/react-dom/lib/getEventKey.js 2.68 KiB {996} [built]
 [568] (webpack)/node_modules/react-dom/lib/getVendorPrefixedEventName.js 2.68 KiB {996} [built]
 [583] (webpack)/node_modules/react-dom/lib/getIteratorFn.js 997 bytes {996} [built]
 [585] (webpack)/node_modules/react-dom/lib/isTextInputElement.js 895 bytes {996} [built]
 [608] (webpack)/node_modules/react-dom/lib/setTextContent.js 1.3 KiB {996} [built]
 [638] (webpack)/node_modules/react-dom/lib/instantiateReactComponent.js 4.82 KiB {996} [built]
 [642] (webpack)/node_modules/react-dom/lib/getTextContentAccessor.js 833 bytes {996} [built]
 [665] (webpack)/node_modules/react-dom/lib/getEventCharCode.js 1.35 KiB {996} [built]
 [708] (webpack)/node_modules/react-dom/lib/renderSubtreeIntoContainer.js 300 bytes {996} [built]
 [756] (webpack)/node_modules/react-dom/lib/findDOMNode.js 2.29 KiB {996} [built]
 [761] (webpack)/node_modules/react-dom/lib/escapeTextContentForBrowser.js 3.23 KiB {996} [built]
 [779] (webpack)/node_modules/react-dom/lib/forEachAccumulated.js 733 bytes {996} [built]
 [787] (webpack)/node_modules/react-dom/lib/traverseAllChildren.js 6.75 KiB {996} [built]
 [819] (webpack)/node_modules/react-dom/lib/getEventModifierState.js 1.08 KiB {996} [built]
 [877] (webpack)/node_modules/react-dom/lib/quoteAttributeValueForBrowser.js 578 bytes {996} [built]
 [888] (webpack)/node_modules/react-dom/lib/setInnerHTML.js 3.65 KiB {996} [built]
 [898] (webpack)/node_modules/react-dom/lib/reactProdInvariant.js 1.08 KiB {996} [built]
=======
Version: webpack 4.29.6
                  Asset       Size  Chunks             Chunk Names
3e7f320bdbeae27d9ceb.js   5.08 KiB       1  [emitted]  
4bf06c4116a056b43cf1.js    103 KiB       3  [emitted]  
e2f3160a2b31dabb3444.js  207 bytes       2  [emitted]  
f0d9bbf43c76640c63b2.js   9.64 KiB       0  [emitted]  main
Entrypoint main = f0d9bbf43c76640c63b2.js
chunk    {0} f0d9bbf43c76640c63b2.js (main) 8.96 KiB >{1}< >{2}< >{3}< [entry] [rendered]
    > ./example main
 [2] ./example.js 42 bytes {0} [built]
     + 3 hidden modules
chunk    {1} 3e7f320bdbeae27d9ceb.js 6.41 KiB <{0}> ={2}= ={3}= [rendered]
    > react-dom [2] ./example.js 2:0-22
    3 modules
chunk    {2} e2f3160a2b31dabb3444.js 472 bytes <{0}> ={1}= ={3}= [rendered] [recorded] aggressive splitted
    > react-dom [2] ./example.js 2:0-22
 [8] (webpack)/buildin/global.js 472 bytes {2} [built]
chunk    {3} 4bf06c4116a056b43cf1.js 106 KiB <{0}> ={1}= ={2}= [rendered] split chunk (cache group: vendors)
    > react-dom [2] ./example.js 2:0-22
    1 module
>>>>>>> b72b96a2
```

## Records

```
{
  "aggressiveSplits": [
    {
      "hash": "67bec60f58761ac436d3cc37003c33f3",
      "id": 2,
      "modules": [
        "../../node_modules/create-react-class/factory.js",
        "../../node_modules/fbjs/lib/emptyFunction.js",
        "../../node_modules/fbjs/lib/emptyObject.js",
        "../../node_modules/fbjs/lib/invariant.js",
        "../../node_modules/fbjs/lib/warning.js",
        "../../node_modules/object-assign/index.js",
        "../../node_modules/prop-types/checkPropTypes.js",
        "../../node_modules/prop-types/factory.js"
      ],
      "size": 40275
    },
    {
      "hash": "490730058c18ec99608d385ee76176a8",
      "id": 1,
      "modules": [
        "../../node_modules/prop-types/factoryWithTypeCheckers.js",
        "../../node_modules/prop-types/lib/ReactPropTypesSecret.js",
        "../../node_modules/react/lib/KeyEscapeUtils.js",
        "../../node_modules/react/lib/PooledClass.js",
        "../../node_modules/react/lib/React.js",
        "../../node_modules/react/lib/ReactBaseClasses.js",
        "../../node_modules/react/lib/ReactChildren.js",
        "../../node_modules/react/lib/ReactCurrentOwner.js",
        "../../node_modules/react/lib/ReactDOMFactories.js"
      ],
      "size": 46762
    }
  ],
  "chunks": {
    "byName": {},
    "bySource": {
      "0 ./example.js react-dom": 3,
      "1 ./example.js react-dom": 7,
      "10 ./example.js react-dom": 6,
      "11 ./example.js react-dom": 14,
      "2 ./example.js react-dom": 9,
      "3 ./example.js react-dom": 13,
      "4 ./example.js react-dom": 4,
      "5 ./example.js react-dom": 5,
      "6 ./example.js react-dom": 8,
      "7 ./example.js react-dom": 12,
      "8 ./example.js react-dom": 11,
      "9 ./example.js react-dom": 10
    },
    "usedIds": [
      0,
      1,
      2,
      3,
      4,
      5,
      6,
      7,
      8,
      9,
      10,
      11,
      12,
      13,
      14
    ]
  },
  "modules": {
    "byIdentifier": {
<<<<<<< HEAD
      "../../node_modules/create-react-class/factory.js": 29,
      "../../node_modules/fbjs/lib/EventListener.js": 136,
      "../../node_modules/fbjs/lib/ExecutionEnvironment.js": 47,
      "../../node_modules/fbjs/lib/camelize.js": 93,
      "../../node_modules/fbjs/lib/camelizeStyleName.js": 92,
      "../../node_modules/fbjs/lib/containsNode.js": 143,
      "../../node_modules/fbjs/lib/createArrayFromMixed.js": 84,
      "../../node_modules/fbjs/lib/createNodesFromMarkup.js": 83,
      "../../node_modules/fbjs/lib/emptyFunction.js": 8,
      "../../node_modules/fbjs/lib/emptyObject.js": 10,
      "../../node_modules/fbjs/lib/focusNode.js": 89,
      "../../node_modules/fbjs/lib/getActiveElement.js": 146,
      "../../node_modules/fbjs/lib/getMarkupWrap.js": 85,
      "../../node_modules/fbjs/lib/getUnboundedScrollPosition.js": 137,
      "../../node_modules/fbjs/lib/hyphenate.js": 96,
      "../../node_modules/fbjs/lib/hyphenateStyleName.js": 95,
      "../../node_modules/fbjs/lib/invariant.js": 11,
      "../../node_modules/fbjs/lib/isNode.js": 145,
      "../../node_modules/fbjs/lib/isTextNode.js": 144,
      "../../node_modules/fbjs/lib/memoizeStringOnly.js": 97,
      "../../node_modules/fbjs/lib/shallowEqual.js": 116,
      "../../node_modules/fbjs/lib/warning.js": 7,
      "../../node_modules/object-assign/index.js": 3,
      "../../node_modules/prop-types/checkPropTypes.js": 26,
      "../../node_modules/prop-types/factory.js": 23,
      "../../node_modules/prop-types/factoryWithTypeCheckers.js": 24,
      "../../node_modules/prop-types/lib/ReactPropTypesSecret.js": 25,
      "../../node_modules/react-dom/index.js": 31,
      "../../node_modules/react-dom/lib/ARIADOMPropertyConfig.js": 38,
      "../../node_modules/react-dom/lib/AutoFocusUtils.js": 88,
      "../../node_modules/react-dom/lib/BeforeInputEventPlugin.js": 39,
      "../../node_modules/react-dom/lib/CSSProperty.js": 91,
      "../../node_modules/react-dom/lib/CSSPropertyOperations.js": 90,
      "../../node_modules/react-dom/lib/CallbackQueue.js": 56,
      "../../node_modules/react-dom/lib/ChangeEventPlugin.js": 54,
      "../../node_modules/react-dom/lib/DOMChildrenOperations.js": 75,
      "../../node_modules/react-dom/lib/DOMLazyTree.js": 76,
      "../../node_modules/react-dom/lib/DOMNamespaces.js": 77,
      "../../node_modules/react-dom/lib/DOMProperty.js": 35,
      "../../node_modules/react-dom/lib/DOMPropertyOperations.js": 98,
      "../../node_modules/react-dom/lib/Danger.js": 82,
      "../../node_modules/react-dom/lib/DefaultEventPluginOrder.js": 67,
      "../../node_modules/react-dom/lib/EnterLeaveEventPlugin.js": 68,
      "../../node_modules/react-dom/lib/EventPluginHub.js": 41,
      "../../node_modules/react-dom/lib/EventPluginRegistry.js": 42,
      "../../node_modules/react-dom/lib/EventPluginUtils.js": 43,
      "../../node_modules/react-dom/lib/EventPropagators.js": 40,
      "../../node_modules/react-dom/lib/FallbackCompositionState.js": 48,
      "../../node_modules/react-dom/lib/HTMLDOMPropertyConfig.js": 73,
      "../../node_modules/react-dom/lib/KeyEscapeUtils.js": 121,
      "../../node_modules/react-dom/lib/LinkedValueUtils.js": 104,
      "../../node_modules/react-dom/lib/PooledClass.js": 49,
      "../../node_modules/react-dom/lib/ReactBrowserEventEmitter.js": 100,
      "../../node_modules/react-dom/lib/ReactChildReconciler.js": 112,
      "../../node_modules/react-dom/lib/ReactComponentBrowserEnvironment.js": 74,
      "../../node_modules/react-dom/lib/ReactComponentEnvironment.js": 110,
      "../../node_modules/react-dom/lib/ReactCompositeComponent.js": 114,
      "../../node_modules/react-dom/lib/ReactDOM.js": 32,
      "../../node_modules/react-dom/lib/ReactDOMComponent.js": 87,
      "../../node_modules/react-dom/lib/ReactDOMComponentFlags.js": 36,
      "../../node_modules/react-dom/lib/ReactDOMComponentTree.js": 33,
      "../../node_modules/react-dom/lib/ReactDOMContainerInfo.js": 161,
      "../../node_modules/react-dom/lib/ReactDOMEmptyComponent.js": 131,
      "../../node_modules/react-dom/lib/ReactDOMFeatureFlags.js": 162,
      "../../node_modules/react-dom/lib/ReactDOMIDOperations.js": 86,
      "../../node_modules/react-dom/lib/ReactDOMInput.js": 103,
      "../../node_modules/react-dom/lib/ReactDOMOption.js": 106,
      "../../node_modules/react-dom/lib/ReactDOMSelect.js": 107,
      "../../node_modules/react-dom/lib/ReactDOMSelection.js": 141,
      "../../node_modules/react-dom/lib/ReactDOMTextComponent.js": 133,
      "../../node_modules/react-dom/lib/ReactDOMTextarea.js": 108,
      "../../node_modules/react-dom/lib/ReactDOMTreeTraversal.js": 132,
      "../../node_modules/react-dom/lib/ReactDefaultBatchingStrategy.js": 134,
      "../../node_modules/react-dom/lib/ReactDefaultInjection.js": 37,
      "../../node_modules/react-dom/lib/ReactElementSymbol.js": 123,
      "../../node_modules/react-dom/lib/ReactEmptyComponent.js": 118,
      "../../node_modules/react-dom/lib/ReactErrorUtils.js": 44,
      "../../node_modules/react-dom/lib/ReactEventEmitterMixin.js": 101,
      "../../node_modules/react-dom/lib/ReactEventListener.js": 135,
      "../../node_modules/react-dom/lib/ReactFeatureFlags.js": 57,
      "../../node_modules/react-dom/lib/ReactHostComponent.js": 119,
      "../../node_modules/react-dom/lib/ReactInjection.js": 138,
      "../../node_modules/react-dom/lib/ReactInputSelection.js": 140,
      "../../node_modules/react-dom/lib/ReactInstanceMap.js": 111,
      "../../node_modules/react-dom/lib/ReactInstrumentation.js": 61,
      "../../node_modules/react-dom/lib/ReactMarkupChecksum.js": 163,
      "../../node_modules/react-dom/lib/ReactMount.js": 160,
      "../../node_modules/react-dom/lib/ReactMultiChild.js": 109,
      "../../node_modules/react-dom/lib/ReactNodeTypes.js": 115,
      "../../node_modules/react-dom/lib/ReactOwner.js": 60,
      "../../node_modules/react-dom/lib/ReactPropTypesSecret.js": 105,
      "../../node_modules/react-dom/lib/ReactReconcileTransaction.js": 139,
      "../../node_modules/react-dom/lib/ReactReconciler.js": 58,
      "../../node_modules/react-dom/lib/ReactRef.js": 59,
      "../../node_modules/react-dom/lib/ReactServerRenderingTransaction.js": 127,
      "../../node_modules/react-dom/lib/ReactServerUpdateQueue.js": 128,
      "../../node_modules/react-dom/lib/ReactUpdateQueue.js": 129,
      "../../node_modules/react-dom/lib/ReactUpdates.js": 55,
      "../../node_modules/react-dom/lib/ReactVersion.js": 165,
      "../../node_modules/react-dom/lib/SVGDOMPropertyConfig.js": 147,
      "../../node_modules/react-dom/lib/SelectEventPlugin.js": 148,
      "../../node_modules/react-dom/lib/SimpleEventPlugin.js": 149,
      "../../node_modules/react-dom/lib/SyntheticAnimationEvent.js": 150,
      "../../node_modules/react-dom/lib/SyntheticClipboardEvent.js": 151,
      "../../node_modules/react-dom/lib/SyntheticCompositionEvent.js": 51,
      "../../node_modules/react-dom/lib/SyntheticDragEvent.js": 156,
      "../../node_modules/react-dom/lib/SyntheticEvent.js": 52,
      "../../node_modules/react-dom/lib/SyntheticFocusEvent.js": 152,
      "../../node_modules/react-dom/lib/SyntheticInputEvent.js": 53,
      "../../node_modules/react-dom/lib/SyntheticKeyboardEvent.js": 153,
      "../../node_modules/react-dom/lib/SyntheticMouseEvent.js": 69,
      "../../node_modules/react-dom/lib/SyntheticTouchEvent.js": 157,
      "../../node_modules/react-dom/lib/SyntheticTransitionEvent.js": 158,
      "../../node_modules/react-dom/lib/SyntheticUIEvent.js": 70,
      "../../node_modules/react-dom/lib/SyntheticWheelEvent.js": 159,
      "../../node_modules/react-dom/lib/Transaction.js": 62,
      "../../node_modules/react-dom/lib/ViewportMetrics.js": 71,
      "../../node_modules/react-dom/lib/accumulateInto.js": 45,
      "../../node_modules/react-dom/lib/adler32.js": 164,
      "../../node_modules/react-dom/lib/createMicrosoftUnsafeLocalFunction.js": 79,
      "../../node_modules/react-dom/lib/dangerousStyleValue.js": 94,
      "../../node_modules/react-dom/lib/escapeTextContentForBrowser.js": 81,
      "../../node_modules/react-dom/lib/findDOMNode.js": 166,
      "../../node_modules/react-dom/lib/flattenChildren.js": 126,
      "../../node_modules/react-dom/lib/forEachAccumulated.js": 46,
      "../../node_modules/react-dom/lib/getEventCharCode.js": 154,
      "../../node_modules/react-dom/lib/getEventKey.js": 155,
      "../../node_modules/react-dom/lib/getEventModifierState.js": 72,
      "../../node_modules/react-dom/lib/getEventTarget.js": 64,
      "../../node_modules/react-dom/lib/getHostComponentFromComposite.js": 167,
      "../../node_modules/react-dom/lib/getIteratorFn.js": 124,
      "../../node_modules/react-dom/lib/getNodeForCharacterOffset.js": 142,
      "../../node_modules/react-dom/lib/getTextContentAccessor.js": 50,
      "../../node_modules/react-dom/lib/getVendorPrefixedEventName.js": 102,
      "../../node_modules/react-dom/lib/inputValueTracking.js": 63,
      "../../node_modules/react-dom/lib/instantiateReactComponent.js": 113,
      "../../node_modules/react-dom/lib/isEventSupported.js": 65,
      "../../node_modules/react-dom/lib/isTextInputElement.js": 66,
      "../../node_modules/react-dom/lib/quoteAttributeValueForBrowser.js": 99,
      "../../node_modules/react-dom/lib/reactProdInvariant.js": 34,
      "../../node_modules/react-dom/lib/renderSubtreeIntoContainer.js": 168,
      "../../node_modules/react-dom/lib/setInnerHTML.js": 78,
      "../../node_modules/react-dom/lib/setTextContent.js": 80,
      "../../node_modules/react-dom/lib/shouldUpdateReactComponent.js": 117,
      "../../node_modules/react-dom/lib/traverseAllChildren.js": 122,
      "../../node_modules/react-dom/lib/validateDOMNesting.js": 130,
      "../../node_modules/react/lib/KeyEscapeUtils.js": 20,
      "../../node_modules/react/lib/PooledClass.js": 14,
      "../../node_modules/react/lib/React.js": 2,
      "../../node_modules/react/lib/ReactBaseClasses.js": 4,
      "../../node_modules/react/lib/ReactChildren.js": 13,
      "../../node_modules/react/lib/ReactComponentTreeHook.js": 125,
      "../../node_modules/react/lib/ReactCurrentOwner.js": 16,
      "../../node_modules/react/lib/ReactDOMFactories.js": 21,
      "../../node_modules/react/lib/ReactElement.js": 15,
      "../../node_modules/react/lib/ReactElementSymbol.js": 17,
      "../../node_modules/react/lib/ReactNoopUpdateQueue.js": 6,
      "../../node_modules/react/lib/ReactPropTypes.js": 22,
      "../../node_modules/react/lib/ReactVersion.js": 27,
      "../../node_modules/react/lib/canDefineProperty.js": 9,
      "../../node_modules/react/lib/createClass.js": 28,
      "../../node_modules/react/lib/getIteratorFn.js": 19,
      "../../node_modules/react/lib/getNextDebugID.js": 120,
      "../../node_modules/react/lib/lowPriorityWarning.js": 12,
      "../../node_modules/react/lib/onlyChild.js": 30,
      "../../node_modules/react/lib/reactProdInvariant.js": 5,
      "../../node_modules/react/lib/traverseAllChildren.js": 18,
      "../../node_modules/react/react.js": 1,
      "./example.js": 0
=======
      "example.js": 0,
      "../../node_modules/react/index.js": 1,
      "../../node_modules/react/cjs/react.production.min.js": 2,
      "../../node_modules/object-assign/index.js": 3,
      "../../node_modules/react-dom/index.js": 4,
      "../../node_modules/react-dom/cjs/react-dom.production.min.js": 5,
      "../../node_modules/scheduler/index.js": 6,
      "../../node_modules/scheduler/cjs/scheduler.production.min.js": 7,
      "../../buildin/global.js": 8
    },
    "usedIds": {
      "0": 0,
      "1": 1,
      "2": 2,
      "3": 3,
      "4": 4,
      "5": 5,
      "6": 6,
      "7": 7,
      "8": 8
    }
  },
  "chunks": {
    "byName": {
      "main": 0
    },
    "bySource": {
      "2 example.js react-dom": 1,
      "0 example.js react-dom": 2,
      "1 example.js react-dom": 3
>>>>>>> b72b96a2
    },
    "usedIds": [
      0,
      1,
      2,
<<<<<<< HEAD
      3,
      4,
      5,
      6,
      7,
      8,
      9,
      10,
      11,
      12,
      13,
      14,
      15,
      16,
      17,
      18,
      19,
      20,
      21,
      22,
      23,
      24,
      25,
      26,
      27,
      28,
      29,
      30,
      31,
      32,
      33,
      34,
      35,
      36,
      37,
      38,
      39,
      40,
      41,
      42,
      43,
      44,
      45,
      46,
      47,
      48,
      49,
      50,
      51,
      52,
      53,
      54,
      55,
      56,
      57,
      58,
      59,
      60,
      61,
      62,
      63,
      64,
      65,
      66,
      67,
      68,
      69,
      70,
      71,
      72,
      73,
      74,
      75,
      76,
      77,
      78,
      79,
      80,
      81,
      82,
      83,
      84,
      85,
      86,
      87,
      88,
      89,
      90,
      91,
      92,
      93,
      94,
      95,
      96,
      97,
      98,
      99,
      100,
      101,
      102,
      103,
      104,
      105,
      106,
      107,
      108,
      109,
      110,
      111,
      112,
      113,
      114,
      115,
      116,
      117,
      118,
      119,
      120,
      121,
      122,
      123,
      124,
      125,
      126,
      127,
      128,
      129,
      130,
      131,
      132,
      133,
      134,
      135,
      136,
      137,
      138,
      139,
      140,
      141,
      142,
      143,
      144,
      145,
      146,
      147,
      148,
      149,
      150,
      151,
      152,
      153,
      154,
      155,
      156,
      157,
      158,
      159,
      160,
      161,
      162,
      163,
      164,
      165,
      166,
      167,
      168
    ]
  }
=======
      3
    ]
  },
  "aggressiveSplits": [
    {
      "modules": [
        "../../buildin/global.js",
        "../../node_modules/react-dom/cjs/react-dom.production.min.js"
      ],
      "size": 108540,
      "hash": "0880c00cc5a4aa58c8f164d5b18e50e0",
      "id": 3
    }
  ]
>>>>>>> b72b96a2
}
```<|MERGE_RESOLUTION|>--- conflicted
+++ resolved
@@ -47,548 +47,85 @@
 
 ```
 Hash: 0a1b2c3d4e5f6a7b8c9d
-<<<<<<< HEAD
-Version: webpack 5.0.0-alpha.9
+Version: webpack 5.0.0-alpha.11
                   Asset      Size  Chunks             Chunk Names
-0680bac61680c8610c09.js  45.5 KiB    {11}  [emitted]
-0b0f91311462af1b0ecc.js  53.8 KiB    {10}  [emitted]
-10557ccfdd0db2fb15a3.js    37 KiB     {4}  [emitted]
-2dab5ba05b5be9f733ab.js  12.9 KiB    {14}  [emitted]
-490730058c18ec99608d.js  44.5 KiB     {1}  [emitted]
-4e20ab71dd2ab89c7424.js  38.9 KiB     {8}  [emitted]
-5c707b3c1c3c781986d6.js    44 KiB     {5}  [emitted]
-67bec60f58761ac436d3.js    33 KiB     {2}  [emitted]
-9f043abddeffc30b7ba7.js  45.9 KiB     {7}  [emitted]
-a2f0516785c396a526af.js  46.7 KiB    {13}  [emitted]
-adc85b4ae60c62468d75.js  48.6 KiB     {9}  [emitted]
-d1748aa593503ed94146.js  52.8 KiB     {3}  [emitted]
-e2c5bcda096159a0c6e9.js  53.1 KiB     {6}  [emitted]
-e30afcc1290d8bec901e.js  36.4 KiB     {0}  [emitted]
-fb92393be0c0e034b52b.js  42.3 KiB    {12}  [emitted]
-Entrypoint main = 67bec60f58761ac436d3.js 490730058c18ec99608d.js e30afcc1290d8bec901e.js
-chunk {0} e30afcc1290d8bec901e.js 28.3 KiB (javascript) 4.93 KiB (runtime) [entry] [rendered]
-    > ./example main
-  [0] ./example.js 42 bytes {0} [built]
-  [1] (webpack)/node_modules/react/react.js 56 bytes {0} [built]
-  [5] (webpack)/node_modules/react/lib/reactProdInvariant.js 1.08 KiB {0} [built]
-  [6] (webpack)/node_modules/react/lib/ReactNoopUpdateQueue.js 3.16 KiB {0} [built]
-  [9] (webpack)/node_modules/react/lib/canDefineProperty.js 539 bytes {0} [built]
- [12] (webpack)/node_modules/react/lib/lowPriorityWarning.js 2 KiB {0} [built]
- [15] (webpack)/node_modules/react/lib/ReactElement.js 10.9 KiB {0} [built]
- [17] (webpack)/node_modules/react/lib/ReactElementSymbol.js 500 bytes {0} [built]
- [18] (webpack)/node_modules/react/lib/traverseAllChildren.js 6.75 KiB {0} [built]
- [19] (webpack)/node_modules/react/lib/getIteratorFn.js 997 bytes {0} [built]
- [22] (webpack)/node_modules/react/lib/ReactPropTypes.js 378 bytes {0} [built]
- [27] (webpack)/node_modules/react/lib/ReactVersion.js 228 bytes {0} [built]
- [28] (webpack)/node_modules/react/lib/createClass.js 566 bytes {0} [built]
- [30] (webpack)/node_modules/react/lib/onlyChild.js 1.19 KiB {0} [built]
-     + 4 hidden chunk modules
-chunk {1} 490730058c18ec99608d.js 45.7 KiB [initial] [rendered] [recorded] aggressive splitted
-    > ./example main
-  [2] (webpack)/node_modules/react/lib/React.js 4.84 KiB {1} [built]
-  [4] (webpack)/node_modules/react/lib/ReactBaseClasses.js 5.19 KiB {1} [built]
- [13] (webpack)/node_modules/react/lib/ReactChildren.js 5.92 KiB {1} [built]
- [14] (webpack)/node_modules/react/lib/PooledClass.js 3.16 KiB {1} [built]
- [16] (webpack)/node_modules/react/lib/ReactCurrentOwner.js 499 bytes {1} [built]
- [20] (webpack)/node_modules/react/lib/KeyEscapeUtils.js 1.14 KiB {1} [built]
- [21] (webpack)/node_modules/react/lib/ReactDOMFactories.js 5.23 KiB {1} [built]
- [24] (webpack)/node_modules/prop-types/factoryWithTypeCheckers.js 19.4 KiB {1} [built]
- [25] (webpack)/node_modules/prop-types/lib/ReactPropTypesSecret.js 314 bytes {1} [built]
-chunk {2} 67bec60f58761ac436d3.js 39.3 KiB [initial] [rendered] [recorded] aggressive splitted
-    > ./example main
-  [3] (webpack)/node_modules/object-assign/index.js 2.06 KiB {2} [built]
-  [7] (webpack)/node_modules/fbjs/lib/warning.js 1.85 KiB {2} [built]
-  [8] (webpack)/node_modules/fbjs/lib/emptyFunction.js 959 bytes {2} [built]
- [10] (webpack)/node_modules/fbjs/lib/emptyObject.js 332 bytes {2} [built]
- [11] (webpack)/node_modules/fbjs/lib/invariant.js 1.47 KiB {2} [built]
- [23] (webpack)/node_modules/prop-types/factory.js 768 bytes {2} [built]
- [26] (webpack)/node_modules/prop-types/checkPropTypes.js 2.81 KiB {2} [built]
- [29] (webpack)/node_modules/create-react-class/factory.js 29.1 KiB {2} [built]
-chunk {3} d1748aa593503ed94146.js 47.4 KiB [rendered] split chunk (cache group: defaultVendors)
-    > react-dom [0] ./example.js 2:0-22
-  [31] (webpack)/node_modules/react-dom/index.js 59 bytes {3} [built]
-  [38] (webpack)/node_modules/react-dom/lib/ARIADOMPropertyConfig.js 1.65 KiB {3} [built]
-  [39] (webpack)/node_modules/react-dom/lib/BeforeInputEventPlugin.js 12.8 KiB {3} [built]
-  [47] (webpack)/node_modules/fbjs/lib/ExecutionEnvironment.js 935 bytes {3} [built]
-  [83] (webpack)/node_modules/fbjs/lib/createNodesFromMarkup.js 2.48 KiB {3} [built]
-  [84] (webpack)/node_modules/fbjs/lib/createArrayFromMixed.js 3.89 KiB {3} [built]
-  [85] (webpack)/node_modules/fbjs/lib/getMarkupWrap.js 2.84 KiB {3} [built]
-  [88] (webpack)/node_modules/react-dom/lib/AutoFocusUtils.js 477 bytes {3} [built]
-  [89] (webpack)/node_modules/fbjs/lib/focusNode.js 578 bytes {3} [built]
-  [90] (webpack)/node_modules/react-dom/lib/CSSPropertyOperations.js 6.91 KiB {3} [built]
-  [91] (webpack)/node_modules/react-dom/lib/CSSProperty.js 3.61 KiB {3} [built]
-  [92] (webpack)/node_modules/fbjs/lib/camelizeStyleName.js 875 bytes {3} [built]
-  [93] (webpack)/node_modules/fbjs/lib/camelize.js 582 bytes {3} [built]
-  [95] (webpack)/node_modules/fbjs/lib/hyphenateStyleName.js 848 bytes {3} [built]
-  [96] (webpack)/node_modules/fbjs/lib/hyphenate.js 674 bytes {3} [built]
-  [97] (webpack)/node_modules/fbjs/lib/memoizeStringOnly.js 572 bytes {3} [built]
- [116] (webpack)/node_modules/fbjs/lib/shallowEqual.js 1.58 KiB {3} [built]
- [136] (webpack)/node_modules/fbjs/lib/EventListener.js 2.2 KiB {3} [built]
- [137] (webpack)/node_modules/fbjs/lib/getUnboundedScrollPosition.js 996 bytes {3} [built]
- [143] (webpack)/node_modules/fbjs/lib/containsNode.js 923 bytes {3} [built]
- [144] (webpack)/node_modules/fbjs/lib/isTextNode.js 479 bytes {3} [built]
- [145] (webpack)/node_modules/fbjs/lib/isNode.js 702 bytes {3} [built]
- [146] (webpack)/node_modules/fbjs/lib/getActiveElement.js 912 bytes {3} [built]
-chunk {4} 10557ccfdd0db2fb15a3.js 43.3 KiB [rendered] split chunk (cache group: defaultVendors)
-    > react-dom [0] ./example.js 2:0-22
- [32] (webpack)/node_modules/react-dom/lib/ReactDOM.js 4.93 KiB {4} [built]
- [36] (webpack)/node_modules/react-dom/lib/ReactDOMComponentFlags.js 307 bytes {4} [built]
- [87] (webpack)/node_modules/react-dom/lib/ReactDOMComponent.js 38.1 KiB {4} [built]
-chunk {5} 5c707b3c1c3c781986d6.js 44.4 KiB [rendered] split chunk (cache group: defaultVendors)
-    > react-dom [0] ./example.js 2:0-22
-  [33] (webpack)/node_modules/react-dom/lib/ReactDOMComponentTree.js 6 KiB {5} [built]
-  [86] (webpack)/node_modules/react-dom/lib/ReactDOMIDOperations.js 833 bytes {5} [built]
- [103] (webpack)/node_modules/react-dom/lib/ReactDOMInput.js 12.7 KiB {5} [built]
- [106] (webpack)/node_modules/react-dom/lib/ReactDOMOption.js 3.48 KiB {5} [built]
- [107] (webpack)/node_modules/react-dom/lib/ReactDOMSelect.js 6.53 KiB {5} [built]
- [131] (webpack)/node_modules/react-dom/lib/ReactDOMEmptyComponent.js 1.74 KiB {5} [built]
- [133] (webpack)/node_modules/react-dom/lib/ReactDOMTextComponent.js 5.56 KiB {5} [built]
- [141] (webpack)/node_modules/react-dom/lib/ReactDOMSelection.js 6.5 KiB {5} [built]
- [161] (webpack)/node_modules/react-dom/lib/ReactDOMContainerInfo.js 845 bytes {5} [built]
- [162] (webpack)/node_modules/react-dom/lib/ReactDOMFeatureFlags.js 317 bytes {5} [built]
-chunk {6} e2c5bcda096159a0c6e9.js 46.6 KiB [rendered] split chunk (cache group: defaultVendors)
-    > react-dom [0] ./example.js 2:0-22
-  [34] (webpack)/node_modules/react-dom/lib/reactProdInvariant.js 1.08 KiB {6} [built]
-  [46] (webpack)/node_modules/react-dom/lib/forEachAccumulated.js 733 bytes {6} [built]
-  [50] (webpack)/node_modules/react-dom/lib/getTextContentAccessor.js 833 bytes {6} [built]
-  [63] (webpack)/node_modules/react-dom/lib/inputValueTracking.js 2.9 KiB {6} [built]
-  [64] (webpack)/node_modules/react-dom/lib/getEventTarget.js 888 bytes {6} [built]
-  [65] (webpack)/node_modules/react-dom/lib/isEventSupported.js 1.77 KiB {6} [built]
-  [66] (webpack)/node_modules/react-dom/lib/isTextInputElement.js 895 bytes {6} [built]
-  [72] (webpack)/node_modules/react-dom/lib/getEventModifierState.js 1.08 KiB {6} [built]
-  [78] (webpack)/node_modules/react-dom/lib/setInnerHTML.js 3.65 KiB {6} [built]
-  [80] (webpack)/node_modules/react-dom/lib/setTextContent.js 1.3 KiB {6} [built]
-  [81] (webpack)/node_modules/react-dom/lib/escapeTextContentForBrowser.js 3.23 KiB {6} [built]
-  [99] (webpack)/node_modules/react-dom/lib/quoteAttributeValueForBrowser.js 578 bytes {6} [built]
- [102] (webpack)/node_modules/react-dom/lib/getVendorPrefixedEventName.js 2.68 KiB {6} [built]
- [113] (webpack)/node_modules/react-dom/lib/instantiateReactComponent.js 4.82 KiB {6} [built]
- [117] (webpack)/node_modules/react-dom/lib/shouldUpdateReactComponent.js 1.25 KiB {6} [built]
- [122] (webpack)/node_modules/react-dom/lib/traverseAllChildren.js 6.75 KiB {6} [built]
- [124] (webpack)/node_modules/react-dom/lib/getIteratorFn.js 997 bytes {6} [built]
- [126] (webpack)/node_modules/react-dom/lib/flattenChildren.js 2.59 KiB {6} [built]
- [142] (webpack)/node_modules/react-dom/lib/getNodeForCharacterOffset.js 1.46 KiB {6} [built]
- [154] (webpack)/node_modules/react-dom/lib/getEventCharCode.js 1.35 KiB {6} [built]
- [155] (webpack)/node_modules/react-dom/lib/getEventKey.js 2.68 KiB {6} [built]
- [166] (webpack)/node_modules/react-dom/lib/findDOMNode.js 2.29 KiB {6} [built]
- [167] (webpack)/node_modules/react-dom/lib/getHostComponentFromComposite.js 618 bytes {6} [built]
- [168] (webpack)/node_modules/react-dom/lib/renderSubtreeIntoContainer.js 300 bytes {6} [built]
-chunk {7} 9f043abddeffc30b7ba7.js 45.9 KiB [rendered] split chunk (cache group: defaultVendors)
-    > react-dom [0] ./example.js 2:0-22
- [35] (webpack)/node_modules/react-dom/lib/DOMProperty.js 7.93 KiB {7} [built]
- [54] (webpack)/node_modules/react-dom/lib/ChangeEventPlugin.js 10.4 KiB {7} [built]
- [56] (webpack)/node_modules/react-dom/lib/CallbackQueue.js 2.97 KiB {7} [built]
- [67] (webpack)/node_modules/react-dom/lib/DefaultEventPluginOrder.js 955 bytes {7} [built]
- [68] (webpack)/node_modules/react-dom/lib/EnterLeaveEventPlugin.js 2.96 KiB {7} [built]
- [75] (webpack)/node_modules/react-dom/lib/DOMChildrenOperations.js 7.42 KiB {7} [built]
- [76] (webpack)/node_modules/react-dom/lib/DOMLazyTree.js 3.51 KiB {7} [built]
- [77] (webpack)/node_modules/react-dom/lib/DOMNamespaces.js 383 bytes {7} [built]
- [82] (webpack)/node_modules/react-dom/lib/Danger.js 2.07 KiB {7} [built]
- [98] (webpack)/node_modules/react-dom/lib/DOMPropertyOperations.js 7.31 KiB {7} [built]
-chunk {8} 4e20ab71dd2ab89c7424.js 34 KiB [rendered] split chunk (cache group: defaultVendors)
-    > react-dom [0] ./example.js 2:0-22
-  [37] (webpack)/node_modules/react-dom/lib/ReactDefaultInjection.js 3.3 KiB {8} [built]
-  [44] (webpack)/node_modules/react-dom/lib/ReactErrorUtils.js 2.04 KiB {8} [built]
-  [57] (webpack)/node_modules/react-dom/lib/ReactFeatureFlags.js 506 bytes {8} [built]
-  [61] (webpack)/node_modules/react-dom/lib/ReactInstrumentation.js 479 bytes {8} [built]
- [101] (webpack)/node_modules/react-dom/lib/ReactEventEmitterMixin.js 836 bytes {8} [built]
- [108] (webpack)/node_modules/react-dom/lib/ReactDOMTextarea.js 6.19 KiB {8} [built]
- [111] (webpack)/node_modules/react-dom/lib/ReactInstanceMap.js 1.07 KiB {8} [built]
- [118] (webpack)/node_modules/react-dom/lib/ReactEmptyComponent.js 582 bytes {8} [built]
- [119] (webpack)/node_modules/react-dom/lib/ReactHostComponent.js 1.81 KiB {8} [built]
- [123] (webpack)/node_modules/react-dom/lib/ReactElementSymbol.js 500 bytes {8} [built]
- [132] (webpack)/node_modules/react-dom/lib/ReactDOMTreeTraversal.js 3.51 KiB {8} [built]
- [134] (webpack)/node_modules/react-dom/lib/ReactDefaultBatchingStrategy.js 1.72 KiB {8} [built]
- [135] (webpack)/node_modules/react-dom/lib/ReactEventListener.js 5.05 KiB {8} [built]
- [138] (webpack)/node_modules/react-dom/lib/ReactInjection.js 1.05 KiB {8} [built]
- [140] (webpack)/node_modules/react-dom/lib/ReactInputSelection.js 4.05 KiB {8} [built]
- [163] (webpack)/node_modules/react-dom/lib/ReactMarkupChecksum.js 1.32 KiB {8} [built]
-chunk {9} adc85b4ae60c62468d75.js 48.5 KiB [rendered] split chunk (cache group: defaultVendors)
-    > react-dom [0] ./example.js 2:0-22
-  [40] (webpack)/node_modules/react-dom/lib/EventPropagators.js 4.86 KiB {9} [built]
-  [41] (webpack)/node_modules/react-dom/lib/EventPluginHub.js 8.77 KiB {9} [built]
-  [42] (webpack)/node_modules/react-dom/lib/EventPluginRegistry.js 9.4 KiB {9} [built]
-  [43] (webpack)/node_modules/react-dom/lib/EventPluginUtils.js 7.64 KiB {9} [built]
-  [48] (webpack)/node_modules/react-dom/lib/FallbackCompositionState.js 2.25 KiB {9} [built]
-  [49] (webpack)/node_modules/react-dom/lib/PooledClass.js 3.16 KiB {9} [built]
-  [73] (webpack)/node_modules/react-dom/lib/HTMLDOMPropertyConfig.js 6.32 KiB {9} [built]
- [104] (webpack)/node_modules/react-dom/lib/LinkedValueUtils.js 5 KiB {9} [built]
- [121] (webpack)/node_modules/react-dom/lib/KeyEscapeUtils.js 1.14 KiB {9} [built]
-chunk {10} 0b0f91311462af1b0ecc.js 48.2 KiB [rendered] split chunk (cache group: defaultVendors)
-    > react-dom [0] ./example.js 2:0-22
-  [45] (webpack)/node_modules/react-dom/lib/accumulateInto.js 1.54 KiB {10} [built]
-  [51] (webpack)/node_modules/react-dom/lib/SyntheticCompositionEvent.js 977 bytes {10} [built]
-  [52] (webpack)/node_modules/react-dom/lib/SyntheticEvent.js 9.02 KiB {10} [built]
-  [53] (webpack)/node_modules/react-dom/lib/SyntheticInputEvent.js 967 bytes {10} [built]
-  [62] (webpack)/node_modules/react-dom/lib/Transaction.js 9.21 KiB {10} [built]
-  [69] (webpack)/node_modules/react-dom/lib/SyntheticMouseEvent.js 1.97 KiB {10} [built]
-  [70] (webpack)/node_modules/react-dom/lib/SyntheticUIEvent.js 1.42 KiB {10} [built]
-  [71] (webpack)/node_modules/react-dom/lib/ViewportMetrics.js 482 bytes {10} [built]
-  [79] (webpack)/node_modules/react-dom/lib/createMicrosoftUnsafeLocalFunction.js 688 bytes {10} [built]
-  [94] (webpack)/node_modules/react-dom/lib/dangerousStyleValue.js 2.87 KiB {10} [built]
- [149] (webpack)/node_modules/react-dom/lib/SimpleEventPlugin.js 7.67 KiB {10} [built]
- [150] (webpack)/node_modules/react-dom/lib/SyntheticAnimationEvent.js 1.06 KiB {10} [built]
- [151] (webpack)/node_modules/react-dom/lib/SyntheticClipboardEvent.js 1.02 KiB {10} [built]
- [152] (webpack)/node_modules/react-dom/lib/SyntheticFocusEvent.js 944 bytes {10} [built]
- [153] (webpack)/node_modules/react-dom/lib/SyntheticKeyboardEvent.js 2.52 KiB {10} [built]
- [156] (webpack)/node_modules/react-dom/lib/SyntheticDragEvent.js 949 bytes {10} [built]
- [157] (webpack)/node_modules/react-dom/lib/SyntheticTouchEvent.js 1.13 KiB {10} [built]
- [158] (webpack)/node_modules/react-dom/lib/SyntheticTransitionEvent.js 1.08 KiB {10} [built]
- [159] (webpack)/node_modules/react-dom/lib/SyntheticWheelEvent.js 1.76 KiB {10} [built]
- [164] (webpack)/node_modules/react-dom/lib/adler32.js 1.04 KiB {10} [built]
-chunk {11} 0680bac61680c8610c09.js 46.2 KiB [rendered] split chunk (cache group: defaultVendors)
-    > react-dom [0] ./example.js 2:0-22
-  [55] (webpack)/node_modules/react-dom/lib/ReactUpdates.js 9.12 KiB {11} [built]
-  [58] (webpack)/node_modules/react-dom/lib/ReactReconciler.js 5.95 KiB {11} [built]
-  [59] (webpack)/node_modules/react-dom/lib/ReactRef.js 2.38 KiB {11} [built]
- [127] (webpack)/node_modules/react-dom/lib/ReactServerRenderingTransaction.js 2.12 KiB {11} [built]
- [128] (webpack)/node_modules/react-dom/lib/ReactServerUpdateQueue.js 4.6 KiB {11} [built]
- [129] (webpack)/node_modules/react-dom/lib/ReactUpdateQueue.js 9.02 KiB {11} [built]
- [147] (webpack)/node_modules/react-dom/lib/SVGDOMPropertyConfig.js 7.03 KiB {11} [built]
- [148] (webpack)/node_modules/react-dom/lib/SelectEventPlugin.js 5.8 KiB {11} [built]
- [165] (webpack)/node_modules/react-dom/lib/ReactVersion.js 228 bytes {11} [built]
-chunk {12} fb92393be0c0e034b52b.js 48.4 KiB [rendered] split chunk (cache group: defaultVendors)
-    > react-dom [0] ./example.js 2:0-22
-  [60] (webpack)/node_modules/react-dom/lib/ReactOwner.js 3.33 KiB {12} [built]
- [105] (webpack)/node_modules/react-dom/lib/ReactPropTypesSecret.js 320 bytes {12} [built]
- [109] (webpack)/node_modules/react-dom/lib/ReactMultiChild.js 14.1 KiB {12} [built]
- [115] (webpack)/node_modules/react-dom/lib/ReactNodeTypes.js 894 bytes {12} [built]
- [139] (webpack)/node_modules/react-dom/lib/ReactReconcileTransaction.js 5.02 KiB {12} [built]
- [160] (webpack)/node_modules/react-dom/lib/ReactMount.js 24.8 KiB {12} [built]
-chunk {13} a2f0516785c396a526af.js 54.2 KiB [rendered] split chunk (cache group: defaultVendors)
-    > react-dom [0] ./example.js 2:0-22
-  [74] (webpack)/node_modules/react-dom/lib/ReactComponentBrowserEnvironment.js 782 bytes {13} [built]
- [100] (webpack)/node_modules/react-dom/lib/ReactBrowserEventEmitter.js 12.1 KiB {13} [built]
- [110] (webpack)/node_modules/react-dom/lib/ReactComponentEnvironment.js 1.15 KiB {13} [built]
- [112] (webpack)/node_modules/react-dom/lib/ReactChildReconciler.js 5.84 KiB {13} [built]
- [114] (webpack)/node_modules/react-dom/lib/ReactCompositeComponent.js 34.3 KiB {13} [built]
-chunk {14} 2dab5ba05b5be9f733ab.js 24.9 KiB [rendered] split chunk (cache group: defaultVendors)
-    > react-dom [0] ./example.js 2:0-22
- [120] (webpack)/node_modules/react/lib/getNextDebugID.js 315 bytes {14} [built]
- [125] (webpack)/node_modules/react/lib/ReactComponentTreeHook.js 11.4 KiB {14} [built]
- [130] (webpack)/node_modules/react-dom/lib/validateDOMNesting.js 13.2 KiB {14} [built]
-=======
-Version: webpack 4.29.6
-                  Asset       Size  Chunks             Chunk Names
-050bae6698d8aaba4919.js   6.91 KiB       1  [emitted]  
-0880c00cc5a4aa58c8f1.js  755 bytes       3  [emitted]  
-251da330b2eb8da40210.js     18 KiB       0  [emitted]  main
-f03d13da014f1d9733df.js    106 KiB       2  [emitted]  
-Entrypoint main = 251da330b2eb8da40210.js
-chunk    {0} 251da330b2eb8da40210.js (main) 8.96 KiB >{1}< >{2}< >{3}< [entry] [rendered]
+23b4d3afa4afce5a8976.js  17.8 KiB     {0}  [emitted]  main
+cfe118d1dec4334ad964.js  7.14 KiB     {1}  [emitted]
+edecd515756683c83335.js   106 KiB     {2}  [emitted]
+Entrypoint main = 23b4d3afa4afce5a8976.js
+chunk {0} 23b4d3afa4afce5a8976.js (main) 8.96 KiB (javascript) 3.89 KiB (runtime) [entry] [rendered]
     > ./example main
  [0] ./example.js 42 bytes {0} [built]
-     + 3 hidden modules
-chunk    {1} 050bae6698d8aaba4919.js 6.41 KiB <{0}> ={2}= ={3}= [rendered]
+ [1] (webpack)/node_modules/react/index.js 190 bytes {0} [built]
+ [2] (webpack)/node_modules/react/cjs/react.production.min.js 6.67 KiB {0} [built]
+ [3] (webpack)/node_modules/object-assign/index.js 2.06 KiB {0} [built]
+     + 5 hidden chunk modules
+chunk {1} cfe118d1dec4334ad964.js 6.41 KiB [rendered]
     > react-dom [0] ./example.js 2:0-22
-    3 modules
-chunk    {2} f03d13da014f1d9733df.js 106 KiB <{0}> ={1}= ={3}= [rendered] split chunk (cache group: vendors)
+ [4] (webpack)/node_modules/react-dom/index.js 1.33 KiB {1} [built]
+ [6] (webpack)/node_modules/scheduler/index.js 198 bytes {1} [built]
+ [7] (webpack)/node_modules/scheduler/cjs/scheduler.production.min.js 4.88 KiB {1} [built]
+chunk {2} edecd515756683c83335.js 106 KiB [rendered] split chunk (cache group: defaultVendors)
     > react-dom [0] ./example.js 2:0-22
-    1 module
-chunk    {3} 0880c00cc5a4aa58c8f1.js 472 bytes <{0}> ={1}= ={2}= [rendered] [recorded] aggressive splitted
-    > react-dom [0] ./example.js 2:0-22
- [8] (webpack)/buildin/global.js 472 bytes {3} [built]
->>>>>>> b72b96a2
+ [5] (webpack)/node_modules/react-dom/cjs/react-dom.production.min.js 106 KiB {2} [built]
 ```
 
 ## Production mode
 
 ```
 Hash: 0a1b2c3d4e5f6a7b8c9d
-<<<<<<< HEAD
-Version: webpack 5.0.0-alpha.9
+Version: webpack 5.0.0-alpha.11
                   Asset      Size  Chunks             Chunk Names
-00c2cadeab023458eca4.js  10.6 KiB   {719}  [emitted]
-03f77bf74f67b83d5226.js   7.9 KiB   {140}  [emitted]
-4b5aa931c86715ce82cf.js  9.99 KiB   {995}  [emitted]
-5761522adba639bf9391.js  4.22 KiB   {608}  [emitted]
-885b0a5ea2c5e79a2fd7.js  13.1 KiB   {303}  [emitted]
-9c1d9ca9febd4fc851a1.js  10.5 KiB   {525}  [emitted]
-9ef67c3fb705d45678e9.js  11.1 KiB   {396}  [emitted]
-a033f17ac742bb387b1e.js  10.1 KiB   {779}  [emitted]
-ad6598775774d1aaf570.js    12 KiB   {506}  [emitted]
-b45be753b5b958e18e5b.js  10.2 KiB   {996}  [emitted]
-c391311151f9325bda21.js  8.16 KiB   {326}  [emitted]
-ca007d1b988419797c9c.js  5.89 KiB   {169}  [emitted]
-cb0f8e11ab30bdbfba99.js  6.72 KiB   {640}  [emitted]
-cfef182740ff1e8f8371.js  12.4 KiB   {572}  [emitted]
-ec9378ddc1199cfd9214.js  11.1 KiB    {45}  [emitted]
-Entrypoint main = cb0f8e11ab30bdbfba99.js 9ef67c3fb705d45678e9.js ca007d1b988419797c9c.js
-chunk {45} ec9378ddc1199cfd9214.js 47.4 KiB [rendered] [recorded] aggressive splitted
-    > react-dom [275] ./example.js 2:0-22
-   [3] (webpack)/node_modules/fbjs/lib/getMarkupWrap.js 2.84 KiB {45} [built]
-   [8] (webpack)/node_modules/fbjs/lib/createNodesFromMarkup.js 2.48 KiB {45} [built]
-  [24] (webpack)/node_modules/fbjs/lib/focusNode.js 578 bytes {45} [built]
-  [70] (webpack)/node_modules/fbjs/lib/getUnboundedScrollPosition.js 996 bytes {45} [built]
-  [78] (webpack)/node_modules/react-dom/lib/CSSPropertyOperations.js 6.91 KiB {45} [built]
- [124] (webpack)/node_modules/react-dom/lib/ARIADOMPropertyConfig.js 1.65 KiB {45} [built]
- [151] (webpack)/node_modules/fbjs/lib/getActiveElement.js 912 bytes {45} [built]
- [242] (webpack)/node_modules/fbjs/lib/hyphenateStyleName.js 848 bytes {45} [built]
- [360] (webpack)/node_modules/react-dom/index.js 59 bytes {45} [built]
- [386] (webpack)/node_modules/fbjs/lib/shallowEqual.js 1.58 KiB {45} [built]
- [396] (webpack)/node_modules/react-dom/lib/CSSProperty.js 3.61 KiB {45} [built]
- [448] (webpack)/node_modules/fbjs/lib/containsNode.js 923 bytes {45} [built]
- [574] (webpack)/node_modules/react-dom/lib/AutoFocusUtils.js 477 bytes {45} [built]
- [655] (webpack)/node_modules/fbjs/lib/camelize.js 582 bytes {45} [built]
- [674] (webpack)/node_modules/react-dom/lib/BeforeInputEventPlugin.js 12.8 KiB {45} [built]
- [736] (webpack)/node_modules/fbjs/lib/memoizeStringOnly.js 572 bytes {45} [built]
- [738] (webpack)/node_modules/fbjs/lib/ExecutionEnvironment.js 935 bytes {45} [built]
- [742] (webpack)/node_modules/fbjs/lib/isNode.js 702 bytes {45} [built]
- [773] (webpack)/node_modules/fbjs/lib/createArrayFromMixed.js 3.89 KiB {45} [built]
- [776] (webpack)/node_modules/fbjs/lib/EventListener.js 2.2 KiB {45} [built]
- [827] (webpack)/node_modules/fbjs/lib/isTextNode.js 479 bytes {45} [built]
- [837] (webpack)/node_modules/fbjs/lib/camelizeStyleName.js 875 bytes {45} [built]
- [872] (webpack)/node_modules/fbjs/lib/hyphenate.js 674 bytes {45} [built]
-chunk {140} 03f77bf74f67b83d5226.js 48.4 KiB [rendered] [recorded] aggressive splitted
-    > react-dom [275] ./example.js 2:0-22
-  [74] (webpack)/node_modules/react-dom/lib/ReactNodeTypes.js 894 bytes {140} [built]
-  [86] (webpack)/node_modules/react-dom/lib/ReactOwner.js 3.33 KiB {140} [built]
- [216] (webpack)/node_modules/react-dom/lib/ReactMount.js 24.8 KiB {140} [built]
- [302] (webpack)/node_modules/react-dom/lib/ReactPropTypesSecret.js 320 bytes {140} [built]
- [709] (webpack)/node_modules/react-dom/lib/ReactReconcileTransaction.js 5.02 KiB {140} [built]
- [829] (webpack)/node_modules/react-dom/lib/ReactMultiChild.js 14.1 KiB {140} [built]
-chunk {169} ca007d1b988419797c9c.js 28.3 KiB (javascript) 4.95 KiB (runtime) [entry] [rendered]
+3cc97a4d236fcb0292f4.js   103 KiB   {967}  [emitted]
+52c0c30d4de980e97b00.js  5.06 KiB   {834}  [emitted]
+9054d0fc8a6609bd4281.js  9.16 KiB   {179}  [emitted]  main
+Entrypoint main = 9054d0fc8a6609bd4281.js
+chunk {179} 9054d0fc8a6609bd4281.js (main) 8.96 KiB (javascript) 3.9 KiB (runtime) [entry] [rendered]
     > ./example main
-  [18] (webpack)/node_modules/react/lib/canDefineProperty.js 539 bytes {169} [built]
-  [52] (webpack)/node_modules/react/lib/ReactElement.js 10.9 KiB {169} [built]
-  [69] (webpack)/node_modules/react/lib/reactProdInvariant.js 1.08 KiB {169} [built]
-  [71] (webpack)/node_modules/react/lib/ReactNoopUpdateQueue.js 3.16 KiB {169} [built]
- [275] ./example.js 42 bytes {169} [built]
- [339] (webpack)/node_modules/react/lib/createClass.js 566 bytes {169} [built]
- [408] (webpack)/node_modules/react/lib/traverseAllChildren.js 6.75 KiB {169} [built]
- [418] (webpack)/node_modules/react/lib/ReactElementSymbol.js 500 bytes {169} [built]
- [426] (webpack)/node_modules/react/lib/getIteratorFn.js 997 bytes {169} [built]
- [620] (webpack)/node_modules/react/react.js 56 bytes {169} [built]
- [716] (webpack)/node_modules/react/lib/onlyChild.js 1.19 KiB {169} [built]
- [816] (webpack)/node_modules/react/lib/lowPriorityWarning.js 2 KiB {169} [built]
- [895] (webpack)/node_modules/react/lib/ReactPropTypes.js 378 bytes {169} [built]
- [920] (webpack)/node_modules/react/lib/ReactVersion.js 228 bytes {169} [built]
-     + 4 hidden chunk modules
-chunk {303} 885b0a5ea2c5e79a2fd7.js 46.2 KiB [rendered] [recorded] aggressive splitted
-    > react-dom [275] ./example.js 2:0-22
- [199] (webpack)/node_modules/react-dom/lib/ReactRef.js 2.38 KiB {303} [built]
- [327] (webpack)/node_modules/react-dom/lib/ReactUpdateQueue.js 9.02 KiB {303} [built]
- [381] (webpack)/node_modules/react-dom/lib/ReactUpdates.js 9.12 KiB {303} [built]
- [493] (webpack)/node_modules/react-dom/lib/SelectEventPlugin.js 5.8 KiB {303} [built]
- [550] (webpack)/node_modules/react-dom/lib/ReactVersion.js 228 bytes {303} [built]
- [589] (webpack)/node_modules/react-dom/lib/ReactServerRenderingTransaction.js 2.12 KiB {303} [built]
- [661] (webpack)/node_modules/react-dom/lib/ReactReconciler.js 5.95 KiB {303} [built]
- [931] (webpack)/node_modules/react-dom/lib/SVGDOMPropertyConfig.js 7.03 KiB {303} [built]
- [996] (webpack)/node_modules/react-dom/lib/ReactServerUpdateQueue.js 4.6 KiB {303} [built]
-chunk {326} c391311151f9325bda21.js 34 KiB [rendered] [recorded] aggressive splitted
-    > react-dom [275] ./example.js 2:0-22
- [163] (webpack)/node_modules/react-dom/lib/ReactDefaultBatchingStrategy.js 1.72 KiB {326} [built]
- [183] (webpack)/node_modules/react-dom/lib/ReactEventListener.js 5.05 KiB {326} [built]
- [232] (webpack)/node_modules/react-dom/lib/ReactDefaultInjection.js 3.3 KiB {326} [built]
- [240] (webpack)/node_modules/react-dom/lib/ReactEmptyComponent.js 582 bytes {326} [built]
- [244] (webpack)/node_modules/react-dom/lib/ReactInjection.js 1.05 KiB {326} [built]
- [313] (webpack)/node_modules/react-dom/lib/ReactInstrumentation.js 479 bytes {326} [built]
- [333] (webpack)/node_modules/react-dom/lib/ReactMarkupChecksum.js 1.32 KiB {326} [built]
- [348] (webpack)/node_modules/react-dom/lib/ReactDOMTreeTraversal.js 3.51 KiB {326} [built]
- [527] (webpack)/node_modules/react-dom/lib/ReactFeatureFlags.js 506 bytes {326} [built]
- [595] (webpack)/node_modules/react-dom/lib/ReactErrorUtils.js 2.04 KiB {326} [built]
- [653] (webpack)/node_modules/react-dom/lib/ReactHostComponent.js 1.81 KiB {326} [built]
- [688] (webpack)/node_modules/react-dom/lib/ReactEventEmitterMixin.js 836 bytes {326} [built]
- [714] (webpack)/node_modules/react-dom/lib/ReactInstanceMap.js 1.07 KiB {326} [built]
- [763] (webpack)/node_modules/react-dom/lib/ReactDOMTextarea.js 6.19 KiB {326} [built]
- [842] (webpack)/node_modules/react-dom/lib/ReactElementSymbol.js 500 bytes {326} [built]
- [956] (webpack)/node_modules/react-dom/lib/ReactInputSelection.js 4.05 KiB {326} [built]
-chunk {396} 9ef67c3fb705d45678e9.js 45.7 KiB [initial] [rendered] [recorded] aggressive splitted
-    > ./example main
-  [35] (webpack)/node_modules/react/lib/ReactCurrentOwner.js 499 bytes {396} [built]
- [389] (webpack)/node_modules/react/lib/ReactChildren.js 5.92 KiB {396} [built]
- [405] (webpack)/node_modules/prop-types/factoryWithTypeCheckers.js 19.4 KiB {396} [built]
- [464] (webpack)/node_modules/react/lib/ReactBaseClasses.js 5.19 KiB {396} [built]
- [507] (webpack)/node_modules/react/lib/PooledClass.js 3.16 KiB {396} [built]
- [518] (webpack)/node_modules/react/lib/ReactDOMFactories.js 5.23 KiB {396} [built]
- [526] (webpack)/node_modules/react/lib/React.js 4.84 KiB {396} [built]
- [606] (webpack)/node_modules/react/lib/KeyEscapeUtils.js 1.14 KiB {396} [built]
- [977] (webpack)/node_modules/prop-types/lib/ReactPropTypesSecret.js 314 bytes {396} [built]
-chunk {506} ad6598775774d1aaf570.js 48.5 KiB [rendered] [recorded] aggressive splitted
-    > react-dom [275] ./example.js 2:0-22
-  [30] (webpack)/node_modules/react-dom/lib/FallbackCompositionState.js 2.25 KiB {506} [built]
-  [64] (webpack)/node_modules/react-dom/lib/HTMLDOMPropertyConfig.js 6.32 KiB {506} [built]
-  [75] (webpack)/node_modules/react-dom/lib/EventPluginRegistry.js 9.4 KiB {506} [built]
- [141] (webpack)/node_modules/react-dom/lib/EventPluginUtils.js 7.64 KiB {506} [built]
- [226] (webpack)/node_modules/react-dom/lib/EventPropagators.js 4.86 KiB {506} [built]
- [730] (webpack)/node_modules/react-dom/lib/KeyEscapeUtils.js 1.14 KiB {506} [built]
- [777] (webpack)/node_modules/react-dom/lib/LinkedValueUtils.js 5 KiB {506} [built]
- [823] (webpack)/node_modules/react-dom/lib/PooledClass.js 3.16 KiB {506} [built]
- [986] (webpack)/node_modules/react-dom/lib/EventPluginHub.js 8.77 KiB {506} [built]
-chunk {525} 9c1d9ca9febd4fc851a1.js 43.3 KiB [rendered] [recorded] aggressive splitted
-    > react-dom [275] ./example.js 2:0-22
- [505] (webpack)/node_modules/react-dom/lib/ReactDOMComponent.js 38.1 KiB {525} [built]
- [950] (webpack)/node_modules/react-dom/lib/ReactDOM.js 4.93 KiB {525} [built]
- [998] (webpack)/node_modules/react-dom/lib/ReactDOMComponentFlags.js 307 bytes {525} [built]
-chunk {572} cfef182740ff1e8f8371.js 54.2 KiB [rendered] [recorded] aggressive splitted
-    > react-dom [275] ./example.js 2:0-22
- [106] (webpack)/node_modules/react-dom/lib/ReactBrowserEventEmitter.js 12.1 KiB {572} [built]
- [479] (webpack)/node_modules/react-dom/lib/ReactChildReconciler.js 5.84 KiB {572} [built]
- [501] (webpack)/node_modules/react-dom/lib/ReactComponentBrowserEnvironment.js 782 bytes {572} [built]
- [723] (webpack)/node_modules/react-dom/lib/ReactComponentEnvironment.js 1.15 KiB {572} [built]
- [992] (webpack)/node_modules/react-dom/lib/ReactCompositeComponent.js 34.3 KiB {572} [built]
-chunk {608} 5761522adba639bf9391.js 24.9 KiB [rendered]
-    > react-dom [275] ./example.js 2:0-22
-  [84] (webpack)/node_modules/react/lib/getNextDebugID.js 315 bytes {608} [built]
- [238] (webpack)/node_modules/react-dom/lib/validateDOMNesting.js 13.2 KiB {608} [built]
- [725] (webpack)/node_modules/react/lib/ReactComponentTreeHook.js 11.4 KiB {608} [built]
-chunk {640} cb0f8e11ab30bdbfba99.js 39.3 KiB [initial] [rendered] [recorded] aggressive splitted
-    > ./example main
- [123] (webpack)/node_modules/prop-types/checkPropTypes.js 2.81 KiB {640} [built]
- [139] (webpack)/node_modules/prop-types/factory.js 768 bytes {640} [built]
- [152] (webpack)/node_modules/fbjs/lib/invariant.js 1.47 KiB {640} [built]
- [499] (webpack)/node_modules/object-assign/index.js 2.06 KiB {640} [built]
- [514] (webpack)/node_modules/fbjs/lib/warning.js 1.85 KiB {640} [built]
- [553] (webpack)/node_modules/create-react-class/factory.js 29.1 KiB {640} [built]
- [727] (webpack)/node_modules/fbjs/lib/emptyFunction.js 959 bytes {640} [built]
- [789] (webpack)/node_modules/fbjs/lib/emptyObject.js 332 bytes {640} [built]
-chunk {719} 00c2cadeab023458eca4.js 45.9 KiB [rendered] [recorded] aggressive splitted
-    > react-dom [275] ./example.js 2:0-22
- [317] (webpack)/node_modules/react-dom/lib/ChangeEventPlugin.js 10.4 KiB {719} [built]
- [395] (webpack)/node_modules/react-dom/lib/DOMLazyTree.js 3.51 KiB {719} [built]
- [416] (webpack)/node_modules/react-dom/lib/DOMNamespaces.js 383 bytes {719} [built]
- [513] (webpack)/node_modules/react-dom/lib/DOMChildrenOperations.js 7.42 KiB {719} [built]
- [529] (webpack)/node_modules/react-dom/lib/EnterLeaveEventPlugin.js 2.96 KiB {719} [built]
- [619] (webpack)/node_modules/react-dom/lib/DefaultEventPluginOrder.js 955 bytes {719} [built]
- [646] (webpack)/node_modules/react-dom/lib/CallbackQueue.js 2.97 KiB {719} [built]
- [731] (webpack)/node_modules/react-dom/lib/Danger.js 2.07 KiB {719} [built]
- [792] (webpack)/node_modules/react-dom/lib/DOMPropertyOperations.js 7.31 KiB {719} [built]
- [821] (webpack)/node_modules/react-dom/lib/DOMProperty.js 7.93 KiB {719} [built]
-chunk {779} a033f17ac742bb387b1e.js 44.4 KiB [rendered] [recorded] aggressive splitted
-    > react-dom [275] ./example.js 2:0-22
-  [38] (webpack)/node_modules/react-dom/lib/ReactDOMEmptyComponent.js 1.74 KiB {779} [built]
- [101] (webpack)/node_modules/react-dom/lib/ReactDOMTextComponent.js 5.56 KiB {779} [built]
- [273] (webpack)/node_modules/react-dom/lib/ReactDOMInput.js 12.7 KiB {779} [built]
- [355] (webpack)/node_modules/react-dom/lib/ReactDOMSelection.js 6.5 KiB {779} [built]
- [613] (webpack)/node_modules/react-dom/lib/ReactDOMSelect.js 6.53 KiB {779} [built]
- [626] (webpack)/node_modules/react-dom/lib/ReactDOMIDOperations.js 833 bytes {779} [built]
- [680] (webpack)/node_modules/react-dom/lib/ReactDOMFeatureFlags.js 317 bytes {779} [built]
- [699] (webpack)/node_modules/react-dom/lib/ReactDOMComponentTree.js 6 KiB {779} [built]
- [762] (webpack)/node_modules/react-dom/lib/ReactDOMContainerInfo.js 845 bytes {779} [built]
- [927] (webpack)/node_modules/react-dom/lib/ReactDOMOption.js 3.48 KiB {779} [built]
-chunk {995} 4b5aa931c86715ce82cf.js 48.2 KiB [rendered] [recorded] aggressive splitted
-    > react-dom [275] ./example.js 2:0-22
-  [26] (webpack)/node_modules/react-dom/lib/SyntheticAnimationEvent.js 1.06 KiB {995} [built]
-  [31] (webpack)/node_modules/react-dom/lib/accumulateInto.js 1.54 KiB {995} [built]
-  [76] (webpack)/node_modules/react-dom/lib/SyntheticTouchEvent.js 1.13 KiB {995} [built]
-  [99] (webpack)/node_modules/react-dom/lib/SyntheticMouseEvent.js 1.97 KiB {995} [built]
- [126] (webpack)/node_modules/react-dom/lib/SyntheticTransitionEvent.js 1.08 KiB {995} [built]
- [127] (webpack)/node_modules/react-dom/lib/SyntheticInputEvent.js 967 bytes {995} [built]
- [133] (webpack)/node_modules/react-dom/lib/dangerousStyleValue.js 2.87 KiB {995} [built]
- [157] (webpack)/node_modules/react-dom/lib/SyntheticFocusEvent.js 944 bytes {995} [built]
- [162] (webpack)/node_modules/react-dom/lib/SyntheticUIEvent.js 1.42 KiB {995} [built]
- [236] (webpack)/node_modules/react-dom/lib/createMicrosoftUnsafeLocalFunction.js 688 bytes {995} [built]
- [365] (webpack)/node_modules/react-dom/lib/SyntheticClipboardEvent.js 1.02 KiB {995} [built]
- [375] (webpack)/node_modules/react-dom/lib/ViewportMetrics.js 482 bytes {995} [built]
- [378] (webpack)/node_modules/react-dom/lib/SyntheticEvent.js 9.02 KiB {995} [built]
- [512] (webpack)/node_modules/react-dom/lib/SyntheticWheelEvent.js 1.76 KiB {995} [built]
- [685] (webpack)/node_modules/react-dom/lib/Transaction.js 9.21 KiB {995} [built]
- [724] (webpack)/node_modules/react-dom/lib/adler32.js 1.04 KiB {995} [built]
- [737] (webpack)/node_modules/react-dom/lib/SyntheticKeyboardEvent.js 2.52 KiB {995} [built]
- [919] (webpack)/node_modules/react-dom/lib/SimpleEventPlugin.js 7.67 KiB {995} [built]
- [965] (webpack)/node_modules/react-dom/lib/SyntheticDragEvent.js 949 bytes {995} [built]
- [985] (webpack)/node_modules/react-dom/lib/SyntheticCompositionEvent.js 977 bytes {995} [built]
-chunk {996} b45be753b5b958e18e5b.js 46.6 KiB [rendered] [recorded] aggressive splitted
-    > react-dom [275] ./example.js 2:0-22
-  [45] (webpack)/node_modules/react-dom/lib/shouldUpdateReactComponent.js 1.25 KiB {996} [built]
-  [66] (webpack)/node_modules/react-dom/lib/getHostComponentFromComposite.js 618 bytes {996} [built]
- [255] (webpack)/node_modules/react-dom/lib/isEventSupported.js 1.77 KiB {996} [built]
- [340] (webpack)/node_modules/react-dom/lib/getNodeForCharacterOffset.js 1.46 KiB {996} [built]
- [406] (webpack)/node_modules/react-dom/lib/getEventTarget.js 888 bytes {996} [built]
- [438] (webpack)/node_modules/react-dom/lib/inputValueTracking.js 2.9 KiB {996} [built]
- [444] (webpack)/node_modules/react-dom/lib/flattenChildren.js 2.59 KiB {996} [built]
- [537] (webpack)/node_modules/react-dom/lib/getEventKey.js 2.68 KiB {996} [built]
- [568] (webpack)/node_modules/react-dom/lib/getVendorPrefixedEventName.js 2.68 KiB {996} [built]
- [583] (webpack)/node_modules/react-dom/lib/getIteratorFn.js 997 bytes {996} [built]
- [585] (webpack)/node_modules/react-dom/lib/isTextInputElement.js 895 bytes {996} [built]
- [608] (webpack)/node_modules/react-dom/lib/setTextContent.js 1.3 KiB {996} [built]
- [638] (webpack)/node_modules/react-dom/lib/instantiateReactComponent.js 4.82 KiB {996} [built]
- [642] (webpack)/node_modules/react-dom/lib/getTextContentAccessor.js 833 bytes {996} [built]
- [665] (webpack)/node_modules/react-dom/lib/getEventCharCode.js 1.35 KiB {996} [built]
- [708] (webpack)/node_modules/react-dom/lib/renderSubtreeIntoContainer.js 300 bytes {996} [built]
- [756] (webpack)/node_modules/react-dom/lib/findDOMNode.js 2.29 KiB {996} [built]
- [761] (webpack)/node_modules/react-dom/lib/escapeTextContentForBrowser.js 3.23 KiB {996} [built]
- [779] (webpack)/node_modules/react-dom/lib/forEachAccumulated.js 733 bytes {996} [built]
- [787] (webpack)/node_modules/react-dom/lib/traverseAllChildren.js 6.75 KiB {996} [built]
- [819] (webpack)/node_modules/react-dom/lib/getEventModifierState.js 1.08 KiB {996} [built]
- [877] (webpack)/node_modules/react-dom/lib/quoteAttributeValueForBrowser.js 578 bytes {996} [built]
- [888] (webpack)/node_modules/react-dom/lib/setInnerHTML.js 3.65 KiB {996} [built]
- [898] (webpack)/node_modules/react-dom/lib/reactProdInvariant.js 1.08 KiB {996} [built]
-=======
-Version: webpack 4.29.6
-                  Asset       Size  Chunks             Chunk Names
-3e7f320bdbeae27d9ceb.js   5.08 KiB       1  [emitted]  
-4bf06c4116a056b43cf1.js    103 KiB       3  [emitted]  
-e2f3160a2b31dabb3444.js  207 bytes       2  [emitted]  
-f0d9bbf43c76640c63b2.js   9.64 KiB       0  [emitted]  main
-Entrypoint main = f0d9bbf43c76640c63b2.js
-chunk    {0} f0d9bbf43c76640c63b2.js (main) 8.96 KiB >{1}< >{2}< >{3}< [entry] [rendered]
-    > ./example main
- [2] ./example.js 42 bytes {0} [built]
-     + 3 hidden modules
-chunk    {1} 3e7f320bdbeae27d9ceb.js 6.41 KiB <{0}> ={2}= ={3}= [rendered]
-    > react-dom [2] ./example.js 2:0-22
-    3 modules
-chunk    {2} e2f3160a2b31dabb3444.js 472 bytes <{0}> ={1}= ={3}= [rendered] [recorded] aggressive splitted
-    > react-dom [2] ./example.js 2:0-22
- [8] (webpack)/buildin/global.js 472 bytes {2} [built]
-chunk    {3} 4bf06c4116a056b43cf1.js 106 KiB <{0}> ={1}= ={2}= [rendered] split chunk (cache group: vendors)
-    > react-dom [2] ./example.js 2:0-22
-    1 module
->>>>>>> b72b96a2
+ [144] ./example.js 42 bytes {179} [built]
+ [320] (webpack)/node_modules/object-assign/index.js 2.06 KiB {179} [built]
+ [426] (webpack)/node_modules/react/cjs/react.production.min.js 6.67 KiB {179} [built]
+ [784] (webpack)/node_modules/react/index.js 190 bytes {179} [built]
+     + 5 hidden chunk modules
+chunk {834} 52c0c30d4de980e97b00.js 6.41 KiB [rendered]
+    > react-dom [144] ./example.js 2:0-22
+ [316] (webpack)/node_modules/react-dom/index.js 1.33 KiB {834} [built]
+ [475] (webpack)/node_modules/scheduler/cjs/scheduler.production.min.js 4.88 KiB {834} [built]
+ [616] (webpack)/node_modules/scheduler/index.js 198 bytes {834} [built]
+chunk {967} 3cc97a4d236fcb0292f4.js 106 KiB [rendered] split chunk (cache group: defaultVendors)
+    > react-dom [144] ./example.js 2:0-22
+ [967] (webpack)/node_modules/react-dom/cjs/react-dom.production.min.js 106 KiB {967} [built]
 ```
 
 ## Records
 
 ```
 {
-  "aggressiveSplits": [
-    {
-      "hash": "67bec60f58761ac436d3cc37003c33f3",
-      "id": 2,
-      "modules": [
-        "../../node_modules/create-react-class/factory.js",
-        "../../node_modules/fbjs/lib/emptyFunction.js",
-        "../../node_modules/fbjs/lib/emptyObject.js",
-        "../../node_modules/fbjs/lib/invariant.js",
-        "../../node_modules/fbjs/lib/warning.js",
-        "../../node_modules/object-assign/index.js",
-        "../../node_modules/prop-types/checkPropTypes.js",
-        "../../node_modules/prop-types/factory.js"
-      ],
-      "size": 40275
+  "aggressiveSplits": [],
+  "chunks": {
+    "byName": {
+      "main": 0
     },
-    {
-      "hash": "490730058c18ec99608d385ee76176a8",
-      "id": 1,
-      "modules": [
-        "../../node_modules/prop-types/factoryWithTypeCheckers.js",
-        "../../node_modules/prop-types/lib/ReactPropTypesSecret.js",
-        "../../node_modules/react/lib/KeyEscapeUtils.js",
-        "../../node_modules/react/lib/PooledClass.js",
-        "../../node_modules/react/lib/React.js",
-        "../../node_modules/react/lib/ReactBaseClasses.js",
-        "../../node_modules/react/lib/ReactChildren.js",
-        "../../node_modules/react/lib/ReactCurrentOwner.js",
-        "../../node_modules/react/lib/ReactDOMFactories.js"
-      ],
-      "size": 46762
-    }
-  ],
-  "chunks": {
-    "byName": {},
     "bySource": {
-      "0 ./example.js react-dom": 3,
-      "1 ./example.js react-dom": 7,
-      "10 ./example.js react-dom": 6,
-      "11 ./example.js react-dom": 14,
-      "2 ./example.js react-dom": 9,
-      "3 ./example.js react-dom": 13,
-      "4 ./example.js react-dom": 4,
-      "5 ./example.js react-dom": 5,
-      "6 ./example.js react-dom": 8,
-      "7 ./example.js react-dom": 12,
-      "8 ./example.js react-dom": 11,
-      "9 ./example.js react-dom": 10
+      "0 ./example.js react-dom": 2,
+      "1 ./example.js react-dom": 1
+    },
+    "usedIds": [
+      0,
+      1,
+      2
+    ]
+  },
+  "modules": {
+    "byIdentifier": {
+      "../../node_modules/object-assign/index.js": 3,
+      "../../node_modules/react-dom/cjs/react-dom.production.min.js": 5,
+      "../../node_modules/react-dom/index.js": 4,
+      "../../node_modules/react/cjs/react.production.min.js": 2,
+      "../../node_modules/react/index.js": 1,
+      "../../node_modules/scheduler/cjs/scheduler.production.min.js": 7,
+      "../../node_modules/scheduler/index.js": 6,
+      "./example.js": 0
     },
     "usedIds": [
       0,
@@ -598,409 +135,8 @@
       4,
       5,
       6,
-      7,
-      8,
-      9,
-      10,
-      11,
-      12,
-      13,
-      14
-    ]
-  },
-  "modules": {
-    "byIdentifier": {
-<<<<<<< HEAD
-      "../../node_modules/create-react-class/factory.js": 29,
-      "../../node_modules/fbjs/lib/EventListener.js": 136,
-      "../../node_modules/fbjs/lib/ExecutionEnvironment.js": 47,
-      "../../node_modules/fbjs/lib/camelize.js": 93,
-      "../../node_modules/fbjs/lib/camelizeStyleName.js": 92,
-      "../../node_modules/fbjs/lib/containsNode.js": 143,
-      "../../node_modules/fbjs/lib/createArrayFromMixed.js": 84,
-      "../../node_modules/fbjs/lib/createNodesFromMarkup.js": 83,
-      "../../node_modules/fbjs/lib/emptyFunction.js": 8,
-      "../../node_modules/fbjs/lib/emptyObject.js": 10,
-      "../../node_modules/fbjs/lib/focusNode.js": 89,
-      "../../node_modules/fbjs/lib/getActiveElement.js": 146,
-      "../../node_modules/fbjs/lib/getMarkupWrap.js": 85,
-      "../../node_modules/fbjs/lib/getUnboundedScrollPosition.js": 137,
-      "../../node_modules/fbjs/lib/hyphenate.js": 96,
-      "../../node_modules/fbjs/lib/hyphenateStyleName.js": 95,
-      "../../node_modules/fbjs/lib/invariant.js": 11,
-      "../../node_modules/fbjs/lib/isNode.js": 145,
-      "../../node_modules/fbjs/lib/isTextNode.js": 144,
-      "../../node_modules/fbjs/lib/memoizeStringOnly.js": 97,
-      "../../node_modules/fbjs/lib/shallowEqual.js": 116,
-      "../../node_modules/fbjs/lib/warning.js": 7,
-      "../../node_modules/object-assign/index.js": 3,
-      "../../node_modules/prop-types/checkPropTypes.js": 26,
-      "../../node_modules/prop-types/factory.js": 23,
-      "../../node_modules/prop-types/factoryWithTypeCheckers.js": 24,
-      "../../node_modules/prop-types/lib/ReactPropTypesSecret.js": 25,
-      "../../node_modules/react-dom/index.js": 31,
-      "../../node_modules/react-dom/lib/ARIADOMPropertyConfig.js": 38,
-      "../../node_modules/react-dom/lib/AutoFocusUtils.js": 88,
-      "../../node_modules/react-dom/lib/BeforeInputEventPlugin.js": 39,
-      "../../node_modules/react-dom/lib/CSSProperty.js": 91,
-      "../../node_modules/react-dom/lib/CSSPropertyOperations.js": 90,
-      "../../node_modules/react-dom/lib/CallbackQueue.js": 56,
-      "../../node_modules/react-dom/lib/ChangeEventPlugin.js": 54,
-      "../../node_modules/react-dom/lib/DOMChildrenOperations.js": 75,
-      "../../node_modules/react-dom/lib/DOMLazyTree.js": 76,
-      "../../node_modules/react-dom/lib/DOMNamespaces.js": 77,
-      "../../node_modules/react-dom/lib/DOMProperty.js": 35,
-      "../../node_modules/react-dom/lib/DOMPropertyOperations.js": 98,
-      "../../node_modules/react-dom/lib/Danger.js": 82,
-      "../../node_modules/react-dom/lib/DefaultEventPluginOrder.js": 67,
-      "../../node_modules/react-dom/lib/EnterLeaveEventPlugin.js": 68,
-      "../../node_modules/react-dom/lib/EventPluginHub.js": 41,
-      "../../node_modules/react-dom/lib/EventPluginRegistry.js": 42,
-      "../../node_modules/react-dom/lib/EventPluginUtils.js": 43,
-      "../../node_modules/react-dom/lib/EventPropagators.js": 40,
-      "../../node_modules/react-dom/lib/FallbackCompositionState.js": 48,
-      "../../node_modules/react-dom/lib/HTMLDOMPropertyConfig.js": 73,
-      "../../node_modules/react-dom/lib/KeyEscapeUtils.js": 121,
-      "../../node_modules/react-dom/lib/LinkedValueUtils.js": 104,
-      "../../node_modules/react-dom/lib/PooledClass.js": 49,
-      "../../node_modules/react-dom/lib/ReactBrowserEventEmitter.js": 100,
-      "../../node_modules/react-dom/lib/ReactChildReconciler.js": 112,
-      "../../node_modules/react-dom/lib/ReactComponentBrowserEnvironment.js": 74,
-      "../../node_modules/react-dom/lib/ReactComponentEnvironment.js": 110,
-      "../../node_modules/react-dom/lib/ReactCompositeComponent.js": 114,
-      "../../node_modules/react-dom/lib/ReactDOM.js": 32,
-      "../../node_modules/react-dom/lib/ReactDOMComponent.js": 87,
-      "../../node_modules/react-dom/lib/ReactDOMComponentFlags.js": 36,
-      "../../node_modules/react-dom/lib/ReactDOMComponentTree.js": 33,
-      "../../node_modules/react-dom/lib/ReactDOMContainerInfo.js": 161,
-      "../../node_modules/react-dom/lib/ReactDOMEmptyComponent.js": 131,
-      "../../node_modules/react-dom/lib/ReactDOMFeatureFlags.js": 162,
-      "../../node_modules/react-dom/lib/ReactDOMIDOperations.js": 86,
-      "../../node_modules/react-dom/lib/ReactDOMInput.js": 103,
-      "../../node_modules/react-dom/lib/ReactDOMOption.js": 106,
-      "../../node_modules/react-dom/lib/ReactDOMSelect.js": 107,
-      "../../node_modules/react-dom/lib/ReactDOMSelection.js": 141,
-      "../../node_modules/react-dom/lib/ReactDOMTextComponent.js": 133,
-      "../../node_modules/react-dom/lib/ReactDOMTextarea.js": 108,
-      "../../node_modules/react-dom/lib/ReactDOMTreeTraversal.js": 132,
-      "../../node_modules/react-dom/lib/ReactDefaultBatchingStrategy.js": 134,
-      "../../node_modules/react-dom/lib/ReactDefaultInjection.js": 37,
-      "../../node_modules/react-dom/lib/ReactElementSymbol.js": 123,
-      "../../node_modules/react-dom/lib/ReactEmptyComponent.js": 118,
-      "../../node_modules/react-dom/lib/ReactErrorUtils.js": 44,
-      "../../node_modules/react-dom/lib/ReactEventEmitterMixin.js": 101,
-      "../../node_modules/react-dom/lib/ReactEventListener.js": 135,
-      "../../node_modules/react-dom/lib/ReactFeatureFlags.js": 57,
-      "../../node_modules/react-dom/lib/ReactHostComponent.js": 119,
-      "../../node_modules/react-dom/lib/ReactInjection.js": 138,
-      "../../node_modules/react-dom/lib/ReactInputSelection.js": 140,
-      "../../node_modules/react-dom/lib/ReactInstanceMap.js": 111,
-      "../../node_modules/react-dom/lib/ReactInstrumentation.js": 61,
-      "../../node_modules/react-dom/lib/ReactMarkupChecksum.js": 163,
-      "../../node_modules/react-dom/lib/ReactMount.js": 160,
-      "../../node_modules/react-dom/lib/ReactMultiChild.js": 109,
-      "../../node_modules/react-dom/lib/ReactNodeTypes.js": 115,
-      "../../node_modules/react-dom/lib/ReactOwner.js": 60,
-      "../../node_modules/react-dom/lib/ReactPropTypesSecret.js": 105,
-      "../../node_modules/react-dom/lib/ReactReconcileTransaction.js": 139,
-      "../../node_modules/react-dom/lib/ReactReconciler.js": 58,
-      "../../node_modules/react-dom/lib/ReactRef.js": 59,
-      "../../node_modules/react-dom/lib/ReactServerRenderingTransaction.js": 127,
-      "../../node_modules/react-dom/lib/ReactServerUpdateQueue.js": 128,
-      "../../node_modules/react-dom/lib/ReactUpdateQueue.js": 129,
-      "../../node_modules/react-dom/lib/ReactUpdates.js": 55,
-      "../../node_modules/react-dom/lib/ReactVersion.js": 165,
-      "../../node_modules/react-dom/lib/SVGDOMPropertyConfig.js": 147,
-      "../../node_modules/react-dom/lib/SelectEventPlugin.js": 148,
-      "../../node_modules/react-dom/lib/SimpleEventPlugin.js": 149,
-      "../../node_modules/react-dom/lib/SyntheticAnimationEvent.js": 150,
-      "../../node_modules/react-dom/lib/SyntheticClipboardEvent.js": 151,
-      "../../node_modules/react-dom/lib/SyntheticCompositionEvent.js": 51,
-      "../../node_modules/react-dom/lib/SyntheticDragEvent.js": 156,
-      "../../node_modules/react-dom/lib/SyntheticEvent.js": 52,
-      "../../node_modules/react-dom/lib/SyntheticFocusEvent.js": 152,
-      "../../node_modules/react-dom/lib/SyntheticInputEvent.js": 53,
-      "../../node_modules/react-dom/lib/SyntheticKeyboardEvent.js": 153,
-      "../../node_modules/react-dom/lib/SyntheticMouseEvent.js": 69,
-      "../../node_modules/react-dom/lib/SyntheticTouchEvent.js": 157,
-      "../../node_modules/react-dom/lib/SyntheticTransitionEvent.js": 158,
-      "../../node_modules/react-dom/lib/SyntheticUIEvent.js": 70,
-      "../../node_modules/react-dom/lib/SyntheticWheelEvent.js": 159,
-      "../../node_modules/react-dom/lib/Transaction.js": 62,
-      "../../node_modules/react-dom/lib/ViewportMetrics.js": 71,
-      "../../node_modules/react-dom/lib/accumulateInto.js": 45,
-      "../../node_modules/react-dom/lib/adler32.js": 164,
-      "../../node_modules/react-dom/lib/createMicrosoftUnsafeLocalFunction.js": 79,
-      "../../node_modules/react-dom/lib/dangerousStyleValue.js": 94,
-      "../../node_modules/react-dom/lib/escapeTextContentForBrowser.js": 81,
-      "../../node_modules/react-dom/lib/findDOMNode.js": 166,
-      "../../node_modules/react-dom/lib/flattenChildren.js": 126,
-      "../../node_modules/react-dom/lib/forEachAccumulated.js": 46,
-      "../../node_modules/react-dom/lib/getEventCharCode.js": 154,
-      "../../node_modules/react-dom/lib/getEventKey.js": 155,
-      "../../node_modules/react-dom/lib/getEventModifierState.js": 72,
-      "../../node_modules/react-dom/lib/getEventTarget.js": 64,
-      "../../node_modules/react-dom/lib/getHostComponentFromComposite.js": 167,
-      "../../node_modules/react-dom/lib/getIteratorFn.js": 124,
-      "../../node_modules/react-dom/lib/getNodeForCharacterOffset.js": 142,
-      "../../node_modules/react-dom/lib/getTextContentAccessor.js": 50,
-      "../../node_modules/react-dom/lib/getVendorPrefixedEventName.js": 102,
-      "../../node_modules/react-dom/lib/inputValueTracking.js": 63,
-      "../../node_modules/react-dom/lib/instantiateReactComponent.js": 113,
-      "../../node_modules/react-dom/lib/isEventSupported.js": 65,
-      "../../node_modules/react-dom/lib/isTextInputElement.js": 66,
-      "../../node_modules/react-dom/lib/quoteAttributeValueForBrowser.js": 99,
-      "../../node_modules/react-dom/lib/reactProdInvariant.js": 34,
-      "../../node_modules/react-dom/lib/renderSubtreeIntoContainer.js": 168,
-      "../../node_modules/react-dom/lib/setInnerHTML.js": 78,
-      "../../node_modules/react-dom/lib/setTextContent.js": 80,
-      "../../node_modules/react-dom/lib/shouldUpdateReactComponent.js": 117,
-      "../../node_modules/react-dom/lib/traverseAllChildren.js": 122,
-      "../../node_modules/react-dom/lib/validateDOMNesting.js": 130,
-      "../../node_modules/react/lib/KeyEscapeUtils.js": 20,
-      "../../node_modules/react/lib/PooledClass.js": 14,
-      "../../node_modules/react/lib/React.js": 2,
-      "../../node_modules/react/lib/ReactBaseClasses.js": 4,
-      "../../node_modules/react/lib/ReactChildren.js": 13,
-      "../../node_modules/react/lib/ReactComponentTreeHook.js": 125,
-      "../../node_modules/react/lib/ReactCurrentOwner.js": 16,
-      "../../node_modules/react/lib/ReactDOMFactories.js": 21,
-      "../../node_modules/react/lib/ReactElement.js": 15,
-      "../../node_modules/react/lib/ReactElementSymbol.js": 17,
-      "../../node_modules/react/lib/ReactNoopUpdateQueue.js": 6,
-      "../../node_modules/react/lib/ReactPropTypes.js": 22,
-      "../../node_modules/react/lib/ReactVersion.js": 27,
-      "../../node_modules/react/lib/canDefineProperty.js": 9,
-      "../../node_modules/react/lib/createClass.js": 28,
-      "../../node_modules/react/lib/getIteratorFn.js": 19,
-      "../../node_modules/react/lib/getNextDebugID.js": 120,
-      "../../node_modules/react/lib/lowPriorityWarning.js": 12,
-      "../../node_modules/react/lib/onlyChild.js": 30,
-      "../../node_modules/react/lib/reactProdInvariant.js": 5,
-      "../../node_modules/react/lib/traverseAllChildren.js": 18,
-      "../../node_modules/react/react.js": 1,
-      "./example.js": 0
-=======
-      "example.js": 0,
-      "../../node_modules/react/index.js": 1,
-      "../../node_modules/react/cjs/react.production.min.js": 2,
-      "../../node_modules/object-assign/index.js": 3,
-      "../../node_modules/react-dom/index.js": 4,
-      "../../node_modules/react-dom/cjs/react-dom.production.min.js": 5,
-      "../../node_modules/scheduler/index.js": 6,
-      "../../node_modules/scheduler/cjs/scheduler.production.min.js": 7,
-      "../../buildin/global.js": 8
-    },
-    "usedIds": {
-      "0": 0,
-      "1": 1,
-      "2": 2,
-      "3": 3,
-      "4": 4,
-      "5": 5,
-      "6": 6,
-      "7": 7,
-      "8": 8
-    }
-  },
-  "chunks": {
-    "byName": {
-      "main": 0
-    },
-    "bySource": {
-      "2 example.js react-dom": 1,
-      "0 example.js react-dom": 2,
-      "1 example.js react-dom": 3
->>>>>>> b72b96a2
-    },
-    "usedIds": [
-      0,
-      1,
-      2,
-<<<<<<< HEAD
-      3,
-      4,
-      5,
-      6,
-      7,
-      8,
-      9,
-      10,
-      11,
-      12,
-      13,
-      14,
-      15,
-      16,
-      17,
-      18,
-      19,
-      20,
-      21,
-      22,
-      23,
-      24,
-      25,
-      26,
-      27,
-      28,
-      29,
-      30,
-      31,
-      32,
-      33,
-      34,
-      35,
-      36,
-      37,
-      38,
-      39,
-      40,
-      41,
-      42,
-      43,
-      44,
-      45,
-      46,
-      47,
-      48,
-      49,
-      50,
-      51,
-      52,
-      53,
-      54,
-      55,
-      56,
-      57,
-      58,
-      59,
-      60,
-      61,
-      62,
-      63,
-      64,
-      65,
-      66,
-      67,
-      68,
-      69,
-      70,
-      71,
-      72,
-      73,
-      74,
-      75,
-      76,
-      77,
-      78,
-      79,
-      80,
-      81,
-      82,
-      83,
-      84,
-      85,
-      86,
-      87,
-      88,
-      89,
-      90,
-      91,
-      92,
-      93,
-      94,
-      95,
-      96,
-      97,
-      98,
-      99,
-      100,
-      101,
-      102,
-      103,
-      104,
-      105,
-      106,
-      107,
-      108,
-      109,
-      110,
-      111,
-      112,
-      113,
-      114,
-      115,
-      116,
-      117,
-      118,
-      119,
-      120,
-      121,
-      122,
-      123,
-      124,
-      125,
-      126,
-      127,
-      128,
-      129,
-      130,
-      131,
-      132,
-      133,
-      134,
-      135,
-      136,
-      137,
-      138,
-      139,
-      140,
-      141,
-      142,
-      143,
-      144,
-      145,
-      146,
-      147,
-      148,
-      149,
-      150,
-      151,
-      152,
-      153,
-      154,
-      155,
-      156,
-      157,
-      158,
-      159,
-      160,
-      161,
-      162,
-      163,
-      164,
-      165,
-      166,
-      167,
-      168
+      7
     ]
   }
-=======
-      3
-    ]
-  },
-  "aggressiveSplits": [
-    {
-      "modules": [
-        "../../buildin/global.js",
-        "../../node_modules/react-dom/cjs/react-dom.production.min.js"
-      ],
-      "size": 108540,
-      "hash": "0880c00cc5a4aa58c8f164d5b18e50e0",
-      "id": 3
-    }
-  ]
->>>>>>> b72b96a2
 }
 ```