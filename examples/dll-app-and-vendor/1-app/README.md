--- conflicted
+++ resolved
@@ -104,8 +104,8 @@
 /*!************************!*\
   !*** ./example-app.js ***!
   \************************/
-/*! other exports [not provided] [no usage info] */
-/*! runtime requirements: __webpack_require__.r__webpack_exports__, __webpack_require__,  */
+/*! exports [not provided] [no usage info] */
+/*! runtime requirements: __webpack_require__.r, __webpack_exports__, __webpack_require__ */
 /***/ (function(__unusedmodule, __webpack_exports__, __webpack_require__) {
 
 "use strict";
@@ -113,32 +113,32 @@
 /* harmony import */ var example_vendor__WEBPACK_IMPORTED_MODULE_0__ = __webpack_require__(/*! example-vendor */ 1);
 
 
-console.log(Object(example_vendor__WEBPACK_IMPORTED_MODULE_0__["square"])(7));
-console.log(new example_vendor__WEBPACK_IMPORTED_MODULE_0__["square"](7));
+console.log(Object(example_vendor__WEBPACK_IMPORTED_MODULE_0__.square)(7));
+console.log(new example_vendor__WEBPACK_IMPORTED_MODULE_0__.square(7));
 
 
 /***/ }),
 /* 1 */
 /*!******************************************************************************************************!*\
-  !*** delegated ../node_modules/example-vendor.js from dll-reference vendor_lib_ced36e0133f6a1f67f40 ***!
+  !*** delegated ../node_modules/example-vendor.js from dll-reference vendor_lib_1946831b6d376d7fa823 ***!
   \******************************************************************************************************/
-/*! export square [provided] [no usage info] [missing usage info prevents renaming] */
+/*! export square [provided] [no usage info] [provision prevents renaming (no use info)] */
 /*! other exports [not provided] [no usage info] */
-/*! runtime requirements: module__webpack_require__,  */
+/*! runtime requirements: module, __webpack_require__ */
 /***/ (function(module, __unusedexports, __webpack_require__) {
 
-module.exports = (__webpack_require__(/*! dll-reference vendor_lib_ced36e0133f6a1f67f40 */ 2))(1);
+module.exports = (__webpack_require__(/*! dll-reference vendor_lib_1946831b6d376d7fa823 */ 2))(1);
 
 /***/ }),
 /* 2 */
 /*!**************************************************!*\
-  !*** external "vendor_lib_ced36e0133f6a1f67f40" ***!
+  !*** external "vendor_lib_1946831b6d376d7fa823" ***!
   \**************************************************/
-/*! other exports [maybe provided (runtime-defined)] [no usage info] */
+/*! exports [maybe provided (runtime-defined)] [no usage info] */
 /*! runtime requirements: module */
 /***/ (function(module) {
 
-module.exports = vendor_lib_ced36e0133f6a1f67f40;
+module.exports = vendor_lib_1946831b6d376d7fa823;
 
 /***/ })
 /******/ ],
@@ -174,15 +174,9 @@
 
 ```
 Hash: 0a1b2c3d4e5f6a7b8c9d
-<<<<<<< HEAD
-Version: webpack 5.0.0-alpha.11
- Asset     Size  Chunks             Chunk Names
-app.js  3.6 KiB     {0}  [emitted]  main
-=======
-Version: webpack 4.39.0
+Version: webpack 5.0.0-alpha.18
  Asset      Size  Chunks             Chunk Names
-app.js  4.86 KiB       0  [emitted]  main
->>>>>>> f29445d4
+app.js  3.59 KiB     {0}  [emitted]  main
 Entrypoint main = app.js
 chunk {0} app.js (main) 178 bytes (javascript) 279 bytes (runtime) [entry] [rendered]
     > ./example-app main
@@ -190,15 +184,15 @@
      [no exports]
      [used exports unknown]
      entry ./example-app main
- [1] delegated ../node_modules/example-vendor.js from dll-reference vendor_lib_ced36e0133f6a1f67f40 42 bytes {0} [built]
+ [1] delegated ../node_modules/example-vendor.js from dll-reference vendor_lib_1946831b6d376d7fa823 42 bytes {0} [built]
      [exports: square]
      [used exports unknown]
      harmony side effect evaluation example-vendor [0] ./example-app.js 1:0-40
      harmony import specifier example-vendor [0] ./example-app.js 3:12-18
      harmony import specifier example-vendor [0] ./example-app.js 4:16-22
- [2] external "vendor_lib_ced36e0133f6a1f67f40" 42 bytes {0} [built]
+ [2] external "vendor_lib_1946831b6d376d7fa823" 42 bytes {0} [built]
      [used exports unknown]
-     delegated source dll-reference vendor_lib_ced36e0133f6a1f67f40 [1] delegated ../node_modules/example-vendor.js from dll-reference vendor_lib_ced36e0133f6a1f67f40
+     delegated source dll-reference vendor_lib_1946831b6d376d7fa823 [1] delegated ../node_modules/example-vendor.js from dll-reference vendor_lib_1946831b6d376d7fa823
      + 1 hidden chunk module
 ```
 
@@ -206,28 +200,23 @@
 
 ```
 Hash: 0a1b2c3d4e5f6a7b8c9d
-<<<<<<< HEAD
-Version: webpack 5.0.0-alpha.11
+Version: webpack 5.0.0-alpha.18
  Asset       Size  Chunks             Chunk Names
-app.js  591 bytes   {179}  [emitted]  main
-=======
-Version: webpack 4.39.0
- Asset      Size  Chunks             Chunk Names
-app.js  1.09 KiB       0  [emitted]  main
->>>>>>> f29445d4
+app.js  589 bytes   {179}  [emitted]  main
 Entrypoint main = app.js
 chunk {179} app.js (main) 178 bytes (javascript) 279 bytes (runtime) [entry] [rendered]
     > ./example-app main
- [312] delegated ../node_modules/example-vendor.js from dll-reference vendor_lib_ced36e0133f6a1f67f40 42 bytes {179} [built]
+  [26] external "vendor_lib_1946831b6d376d7fa823" 42 bytes {179} [built]
+       delegated source dll-reference vendor_lib_1946831b6d376d7fa823 [694] delegated ../node_modules/example-vendor.js from dll-reference vendor_lib_1946831b6d376d7fa823
+ [661] ./example-app.js 94 bytes {179} [built]
+       [no exports]
+       entry ./example-app main
+ [694] delegated ../node_modules/example-vendor.js from dll-reference vendor_lib_1946831b6d376d7fa823 42 bytes {179} [built]
        [exports: square]
+       [all exports used]
        harmony side effect evaluation example-vendor [661] ./example-app.js 1:0-40
        harmony import specifier example-vendor [661] ./example-app.js 3:12-18
        harmony import specifier example-vendor [661] ./example-app.js 4:16-22
- [661] ./example-app.js 94 bytes {179} [built]
-       [no exports]
-       entry ./example-app main
- [975] external "vendor_lib_ced36e0133f6a1f67f40" 42 bytes {179} [built]
-       delegated source dll-reference vendor_lib_ced36e0133f6a1f67f40 [312] delegated ../node_modules/example-vendor.js from dll-reference vendor_lib_ced36e0133f6a1f67f40
      + 1 hidden chunk module
 ```
 
