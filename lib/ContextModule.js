--- conflicted
+++ resolved
@@ -24,16 +24,11 @@
 		this.resolveDependencies = resolveDependencies;
 		this.options = options;
 		this.context = options.resource;
-<<<<<<< HEAD
-		this.contextDependencies = new Set([this.context]);
-		this.built = false;
-=======
 
 		// Info from Build
 		this.builtTime = undefined;
-		this.contextDependencies = [this.context];
-
->>>>>>> 4838b6f6
+		this.contextDependencies = new Set([this.context]);
+
 		if(typeof options.mode !== "string")
 			throw new Error("options.mode is a required option");
 	}
