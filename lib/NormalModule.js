/*
	MIT License http://www.opensource.org/licenses/mit-license.php
	Author Tobias Koppers @sokra
*/

"use strict";

const parseJson = require("json-parse-better-errors");
const { getContext, runLoaders } = require("loader-runner");
const querystring = require("querystring");
const { HookMap, SyncHook, AsyncSeriesBailHook } = require("tapable");
const {
	CachedSource,
	OriginalSource,
	RawSource,
	SourceMapSource
} = require("webpack-sources");
const Compilation = require("./Compilation");
const HookWebpackError = require("./HookWebpackError");
const Module = require("./Module");
const ModuleBuildError = require("./ModuleBuildError");
const ModuleError = require("./ModuleError");
const ModuleGraphConnection = require("./ModuleGraphConnection");
const ModuleParseError = require("./ModuleParseError");
const ModuleWarning = require("./ModuleWarning");
const RuntimeGlobals = require("./RuntimeGlobals");
const UnhandledSchemeError = require("./UnhandledSchemeError");
const WebpackError = require("./WebpackError");
const formatLocation = require("./formatLocation");
const LazySet = require("./util/LazySet");
const { isSubset } = require("./util/SetHelpers");
const { getScheme } = require("./util/URLAbsoluteSpecifier");
const {
	compareLocations,
	concatComparators,
	compareSelect,
	keepOriginalOrder
} = require("./util/comparators");
const createHash = require("./util/createHash");
const { createFakeHook } = require("./util/deprecation");
const { join } = require("./util/fs");
const {
	contextify,
	absolutify,
	makePathsRelative
} = require("./util/identifier");
const makeSerializable = require("./util/makeSerializable");
const memoize = require("./util/memoize");

/** @typedef {import("webpack-sources").Source} Source */
/** @typedef {import("../declarations/LoaderContext").NormalModuleLoaderContext} NormalModuleLoaderContext */
/** @typedef {import("../declarations/WebpackOptions").Mode} Mode */
/** @typedef {import("../declarations/WebpackOptions").ResolveOptions} ResolveOptions */
/** @typedef {import("../declarations/WebpackOptions").WebpackOptionsNormalized} WebpackOptions */
/** @typedef {import("./ChunkGraph")} ChunkGraph */
/** @typedef {import("./Compiler")} Compiler */
/** @typedef {import("./Dependency").UpdateHashContext} UpdateHashContext */
/** @typedef {import("./DependencyTemplates")} DependencyTemplates */
/** @typedef {import("./Generator")} Generator */
/** @typedef {import("./Module").CodeGenerationContext} CodeGenerationContext */
/** @typedef {import("./Module").CodeGenerationResult} CodeGenerationResult */
/** @typedef {import("./Module").ConcatenationBailoutReasonContext} ConcatenationBailoutReasonContext */
/** @typedef {import("./Module").LibIdentOptions} LibIdentOptions */
/** @typedef {import("./Module").NeedBuildContext} NeedBuildContext */
/** @typedef {import("./ModuleGraph")} ModuleGraph */
/** @typedef {import("./ModuleGraphConnection").ConnectionState} ConnectionState */
/** @typedef {import("./NormalModuleFactory")} NormalModuleFactory */
/** @typedef {import("./Parser")} Parser */
/** @typedef {import("./RequestShortener")} RequestShortener */
/** @typedef {import("./ResolverFactory").ResolverWithOptions} ResolverWithOptions */
/** @typedef {import("./RuntimeTemplate")} RuntimeTemplate */
/** @typedef {import("./logging/Logger").Logger} WebpackLogger */
/** @typedef {import("./util/Hash")} Hash */
/** @typedef {import("./util/fs").InputFileSystem} InputFileSystem */
/** @typedef {import("./util/runtime").RuntimeSpec} RuntimeSpec */

/**
 * @typedef {Object} SourceMap
 * @property {number} version
 * @property {string[]} sources
 * @property {string} mappings
 * @property {string=} file
 * @property {string=} sourceRoot
 * @property {string[]=} sourcesContent
 * @property {string[]=} names
 */

const getInvalidDependenciesModuleWarning = memoize(() =>
	require("./InvalidDependenciesModuleWarning")
);
const getValidate = memoize(() => require("schema-utils").validate);

const ABSOLUTE_PATH_REGEX = /^([a-zA-Z]:\\|\\\\|\/)/;

/**
 * @typedef {Object} LoaderItem
 * @property {string} loader
 * @property {any} options
 * @property {string?} ident
 * @property {string?} type
 */

/**
 * @param {string} context absolute context path
 * @param {string} source a source path
 * @param {Object=} associatedObjectForCache an object to which the cache will be attached
 * @returns {string} new source path
 */
const contextifySourceUrl = (context, source, associatedObjectForCache) => {
	if (source.startsWith("webpack://")) return source;
	return `webpack://${makePathsRelative(
		context,
		source,
		associatedObjectForCache
	)}`;
};

/**
 * @param {string} context absolute context path
 * @param {SourceMap} sourceMap a source map
 * @param {Object=} associatedObjectForCache an object to which the cache will be attached
 * @returns {SourceMap} new source map
 */
const contextifySourceMap = (context, sourceMap, associatedObjectForCache) => {
	if (!Array.isArray(sourceMap.sources)) return sourceMap;
	const { sourceRoot } = sourceMap;
	/** @type {function(string): string} */
	const mapper = !sourceRoot
		? source => source
		: sourceRoot.endsWith("/")
		? source =>
				source.startsWith("/")
					? `${sourceRoot.slice(0, -1)}${source}`
					: `${sourceRoot}${source}`
		: source =>
				source.startsWith("/")
					? `${sourceRoot}${source}`
					: `${sourceRoot}/${source}`;
	const newSources = sourceMap.sources.map(source =>
		contextifySourceUrl(context, mapper(source), associatedObjectForCache)
	);
	return {
		...sourceMap,
		file: "x",
		sourceRoot: undefined,
		sources: newSources
	};
};

/**
 * @param {string | Buffer} input the input
 * @returns {string} the converted string
 */
const asString = input => {
	if (Buffer.isBuffer(input)) {
		return input.toString("utf-8");
	}
	return input;
};

/**
 * @param {string | Buffer} input the input
 * @returns {Buffer} the converted buffer
 */
const asBuffer = input => {
	if (!Buffer.isBuffer(input)) {
		return Buffer.from(input, "utf-8");
	}
	return input;
};

class NonErrorEmittedError extends WebpackError {
	constructor(error) {
		super();

		this.name = "NonErrorEmittedError";
		this.message = "(Emitted value instead of an instance of Error) " + error;
	}
}

makeSerializable(
	NonErrorEmittedError,
	"webpack/lib/NormalModule",
	"NonErrorEmittedError"
);

/**
 * @typedef {Object} NormalModuleCompilationHooks
 * @property {SyncHook<[object, NormalModule]>} loader
 * @property {SyncHook<[LoaderItem[], NormalModule, object]>} beforeLoaders
 * @property {SyncHook<[NormalModule]>} beforeParse
 * @property {SyncHook<[NormalModule]>} beforeSnapshot
 * @property {HookMap<AsyncSeriesBailHook<[string, NormalModule], string | Buffer>>} readResourceForScheme
 * @property {HookMap<AsyncSeriesBailHook<[object], string | Buffer>>} readResource
 * @property {AsyncSeriesBailHook<[NormalModule, NeedBuildContext], boolean>} needBuild
 */

/**
 * @typedef {Object} NormalModuleCreateData
 * @property {string=} layer an optional layer in which the module is
 * @property {string} type module type
 * @property {string} request request string
 * @property {string} userRequest request intended by user (without loaders from config)
 * @property {string} rawRequest request without resolving
 * @property {LoaderItem[]} loaders list of loaders
 * @property {string} resource path + query of the real resource
 * @property {Record<string, any>=} resourceResolveData resource resolve data
 * @property {string} context context directory for resolving
 * @property {string=} matchResource path + query of the matched resource (virtual)
 * @property {Parser} parser the parser used
 * @property {Record<string, any>=} parserOptions the options of the parser used
 * @property {Generator} generator the generator used
 * @property {Record<string, any>=} generatorOptions the options of the generator used
 * @property {ResolveOptions=} resolveOptions options used for resolving requests from this module
 */

/** @type {WeakMap<Compilation, NormalModuleCompilationHooks>} */
const compilationHooksMap = new WeakMap();

class NormalModule extends Module {
	/**
	 * @param {Compilation} compilation the compilation
	 * @returns {NormalModuleCompilationHooks} the attached hooks
	 */
	static getCompilationHooks(compilation) {
		if (!(compilation instanceof Compilation)) {
			throw new TypeError(
				"The 'compilation' argument must be an instance of Compilation"
			);
		}
		let hooks = compilationHooksMap.get(compilation);
		if (hooks === undefined) {
			hooks = {
				loader: new SyncHook(["loaderContext", "module"]),
				beforeLoaders: new SyncHook(["loaders", "module", "loaderContext"]),
				beforeParse: new SyncHook(["module"]),
				beforeSnapshot: new SyncHook(["module"]),
				// TODO webpack 6 deprecate
				readResourceForScheme: new HookMap(scheme => {
					const hook = hooks.readResource.for(scheme);
					return createFakeHook(
						/** @type {AsyncSeriesBailHook<[string, NormalModule], string | Buffer>} */ ({
							tap: (options, fn) =>
								hook.tap(options, loaderContext =>
									fn(loaderContext.resource, loaderContext._module)
								),
							tapAsync: (options, fn) =>
								hook.tapAsync(options, (loaderContext, callback) =>
									fn(loaderContext.resource, loaderContext._module, callback)
								),
							tapPromise: (options, fn) =>
								hook.tapPromise(options, loaderContext =>
									fn(loaderContext.resource, loaderContext._module)
								)
						})
					);
				}),
				readResource: new HookMap(
					() => new AsyncSeriesBailHook(["loaderContext"])
				),
				needBuild: new AsyncSeriesBailHook(["module", "context"])
			};
			compilationHooksMap.set(compilation, hooks);
		}
		return hooks;
	}

	/**
	 * @param {NormalModuleCreateData} options options object
	 */
	constructor({
		layer,
		type,
		request,
		userRequest,
		rawRequest,
		loaders,
		resource,
		resourceResolveData,
		context,
		matchResource,
		parser,
		parserOptions,
		generator,
		generatorOptions,
		resolveOptions
	}) {
		super(type, context || getContext(resource), layer);

		// Info from Factory
		/** @type {string} */
		this.request = request;
		/** @type {string} */
		this.userRequest = userRequest;
		/** @type {string} */
		this.rawRequest = rawRequest;
		/** @type {boolean} */
		this.binary = /^(asset|webassembly)\b/.test(type);
		/** @type {Parser} */
		this.parser = parser;
		this.parserOptions = parserOptions;
		/** @type {Generator} */
		this.generator = generator;
		this.generatorOptions = generatorOptions;
		/** @type {string} */
		this.resource = resource;
		this.resourceResolveData = resourceResolveData;
		/** @type {string | undefined} */
		this.matchResource = matchResource;
		/** @type {LoaderItem[]} */
		this.loaders = loaders;
		if (resolveOptions !== undefined) {
			// already declared in super class
			this.resolveOptions = resolveOptions;
		}

		// Info from Build
		/** @type {(WebpackError | null)=} */
		this.error = null;
		/** @private @type {Source=} */
		this._source = null;
		/** @private @type {Map<string, number> | undefined} **/
		this._sourceSizes = undefined;
		/** @private @type {Set<string>} */
		this._sourceTypes = undefined;

		// Cache
		this._lastSuccessfulBuildMeta = {};
		this._forceBuild = true;
		this._isEvaluatingSideEffects = false;
		/** @type {WeakSet<ModuleGraph> | undefined} */
		this._addedSideEffectsBailout = undefined;
	}

	/**
	 * @returns {string} a unique identifier of the module
	 */
	identifier() {
		if (this.layer === null) {
			if (this.type === "javascript/auto") {
				return this.request;
			} else {
				return `${this.type}|${this.request}`;
			}
		} else {
			return `${this.type}|${this.request}|${this.layer}`;
		}
	}

	/**
	 * @param {RequestShortener} requestShortener the request shortener
	 * @returns {string} a user readable identifier of the module
	 */
	readableIdentifier(requestShortener) {
		return requestShortener.shorten(this.userRequest);
	}

	/**
	 * @param {LibIdentOptions} options options
	 * @returns {string | null} an identifier for library inclusion
	 */
	libIdent(options) {
		let ident = contextify(
			options.context,
			this.userRequest,
			options.associatedObjectForCache
		);
		if (this.layer) ident = `(${this.layer})/${ident}`;
		return ident;
	}

	/**
	 * @returns {string | null} absolute path which should be used for condition matching (usually the resource path)
	 */
	nameForCondition() {
		const resource = this.matchResource || this.resource;
		const idx = resource.indexOf("?");
		if (idx >= 0) return resource.substr(0, idx);
		return resource;
	}

	/**
	 * Assuming this module is in the cache. Update the (cached) module with
	 * the fresh module from the factory. Usually updates internal references
	 * and properties.
	 * @param {Module} module fresh module
	 * @returns {void}
	 */
	updateCacheModule(module) {
		super.updateCacheModule(module);
		const m = /** @type {NormalModule} */ (module);
		this.binary = m.binary;
		this.request = m.request;
		this.userRequest = m.userRequest;
		this.rawRequest = m.rawRequest;
		this.parser = m.parser;
		this.parserOptions = m.parserOptions;
		this.generator = m.generator;
		this.generatorOptions = m.generatorOptions;
		this.resource = m.resource;
		this.resourceResolveData = m.resourceResolveData;
		this.context = m.context;
		this.matchResource = m.matchResource;
		this.loaders = m.loaders;
	}

	/**
	 * Assuming this module is in the cache. Remove internal references to allow freeing some memory.
	 */
	cleanupForCache() {
		// Make sure to cache types and sizes before cleanup when this module has been built
		// They are accessed by the stats and we don't want them to crash after cleanup
		// TODO reconsider this for webpack 6
		if (this.buildInfo) {
			if (this._sourceTypes === undefined) this.getSourceTypes();
			for (const type of this._sourceTypes) {
				this.size(type);
			}
		}
		super.cleanupForCache();
		this.parser = undefined;
		this.parserOptions = undefined;
		this.generator = undefined;
		this.generatorOptions = undefined;
	}

	/**
	 * Module should be unsafe cached. Get data that's needed for that.
	 * This data will be passed to restoreFromUnsafeCache later.
	 * @returns {object} cached data
	 */
	getUnsafeCacheData() {
		const data = super.getUnsafeCacheData();
		data.parserOptions = this.parserOptions;
		data.generatorOptions = this.generatorOptions;
		return data;
	}

	restoreFromUnsafeCache(unsafeCacheData, normalModuleFactory) {
		this._restoreFromUnsafeCache(unsafeCacheData, normalModuleFactory);
	}

	/**
	 * restore unsafe cache data
	 * @param {object} unsafeCacheData data from getUnsafeCacheData
	 * @param {NormalModuleFactory} normalModuleFactory the normal module factory handling the unsafe caching
	 */
	_restoreFromUnsafeCache(unsafeCacheData, normalModuleFactory) {
		super._restoreFromUnsafeCache(unsafeCacheData, normalModuleFactory);
		this.parserOptions = unsafeCacheData.parserOptions;
		this.parser = normalModuleFactory.getParser(this.type, this.parserOptions);
		this.generatorOptions = unsafeCacheData.generatorOptions;
		this.generator = normalModuleFactory.getGenerator(
			this.type,
			this.generatorOptions
		);
		// we assume the generator behaves identically and keep cached sourceTypes/Sizes
	}

	/**
	 * @param {string} context the compilation context
	 * @param {string} name the asset name
	 * @param {string} content the content
	 * @param {string | TODO} sourceMap an optional source map
	 * @param {Object=} associatedObjectForCache object for caching
	 * @returns {Source} the created source
	 */
	createSourceForAsset(
		context,
		name,
		content,
		sourceMap,
		associatedObjectForCache
	) {
		if (sourceMap) {
			if (
				typeof sourceMap === "string" &&
				(this.useSourceMap || this.useSimpleSourceMap)
			) {
				return new OriginalSource(
					content,
					contextifySourceUrl(context, sourceMap, associatedObjectForCache)
				);
			}

			if (this.useSourceMap) {
				return new SourceMapSource(
					content,
					name,
					contextifySourceMap(context, sourceMap, associatedObjectForCache)
				);
			}
		}

		return new RawSource(content);
	}

	/**
	 * @param {ResolverWithOptions} resolver a resolver
	 * @param {WebpackOptions} options webpack options
	 * @param {Compilation} compilation the compilation
	 * @param {InputFileSystem} fs file system from reading
	 * @param {NormalModuleCompilationHooks} hooks the hooks
	 * @returns {NormalModuleLoaderContext} loader context
	 */
	_createLoaderContext(resolver, options, compilation, fs, hooks) {
		const { requestShortener } = compilation.runtimeTemplate;
		const getCurrentLoaderName = () => {
			const currentLoader = this.getCurrentLoader(loaderContext);
			if (!currentLoader) return "(not in loader scope)";
			return requestShortener.shorten(currentLoader.loader);
		};
		const getResolveContext = () => {
			return {
				fileDependencies: {
					add: d => loaderContext.addDependency(d)
				},
				contextDependencies: {
					add: d => loaderContext.addContextDependency(d)
				},
				missingDependencies: {
					add: d => loaderContext.addMissingDependency(d)
				}
			};
		};
		const getAbsolutify = memoize(() =>
			absolutify.bindCache(compilation.compiler.root)
		);
		const getAbsolutifyInContext = memoize(() =>
			absolutify.bindContextCache(this.context, compilation.compiler.root)
		);
		const getContextify = memoize(() =>
			contextify.bindCache(compilation.compiler.root)
		);
		const getContextifyInContext = memoize(() =>
			contextify.bindContextCache(this.context, compilation.compiler.root)
		);
		const utils = {
			absolutify: (context, request) => {
				return context === this.context
					? getAbsolutifyInContext()(request)
					: getAbsolutify()(context, request);
			},
			contextify: (context, request) => {
				return context === this.context
					? getContextifyInContext()(request)
					: getContextify()(context, request);
			},
			createHash: type => {
				return createHash(type || compilation.outputOptions.hashFunction);
			}
		};
		const loaderContext = {
			version: 2,
			getOptions: schema => {
				const loader = this.getCurrentLoader(loaderContext);

				let { options } = loader;

				if (typeof options === "string") {
					if (options.substr(0, 1) === "{" && options.substr(-1) === "}") {
						try {
							options = parseJson(options);
						} catch (e) {
							throw new Error(`Cannot parse string options: ${e.message}`);
						}
					} else {
						options = querystring.parse(options, "&", "=", {
							maxKeys: 0
						});
					}
				}

				if (options === null || options === undefined) {
					options = {};
				}

				if (schema) {
					let name = "Loader";
					let baseDataPath = "options";
					let match;
					if (schema.title && (match = /^(.+) (.+)$/.exec(schema.title))) {
						[, name, baseDataPath] = match;
					}
					getValidate()(schema, options, {
						name,
						baseDataPath
					});
				}

				return options;
			},
			emitWarning: warning => {
				if (!(warning instanceof Error)) {
					warning = new NonErrorEmittedError(warning);
				}
				this.addWarning(
					new ModuleWarning(warning, {
						from: getCurrentLoaderName()
					})
				);
			},
			emitError: error => {
				if (!(error instanceof Error)) {
					error = new NonErrorEmittedError(error);
				}
				this.addError(
					new ModuleError(error, {
						from: getCurrentLoaderName()
					})
				);
			},
			getLogger: name => {
				const currentLoader = this.getCurrentLoader(loaderContext);
				return compilation.getLogger(() =>
					[currentLoader && currentLoader.loader, name, this.identifier()]
						.filter(Boolean)
						.join("|")
				);
			},
			resolve(context, request, callback) {
				resolver.resolve({}, context, request, getResolveContext(), callback);
			},
			getResolve(options) {
				const child = options ? resolver.withOptions(options) : resolver;
				return (context, request, callback) => {
					if (callback) {
						child.resolve({}, context, request, getResolveContext(), callback);
					} else {
						return new Promise((resolve, reject) => {
							child.resolve(
								{},
								context,
								request,
								getResolveContext(),
								(err, result) => {
									if (err) reject(err);
									else resolve(result);
								}
							);
						});
					}
				};
			},
			emitFile: (name, content, sourceMap, assetInfo) => {
				if (!this.buildInfo.assets) {
					this.buildInfo.assets = Object.create(null);
					this.buildInfo.assetsInfo = new Map();
				}
				this.buildInfo.assets[name] = this.createSourceForAsset(
					options.context,
					name,
					content,
					sourceMap,
					compilation.compiler.root
				);
				this.buildInfo.assetsInfo.set(name, assetInfo);
			},
			addBuildDependency: dep => {
				if (this.buildInfo.buildDependencies === undefined) {
					this.buildInfo.buildDependencies = new LazySet();
				}
				this.buildInfo.buildDependencies.add(dep);
			},
			utils,
			rootContext: options.context,
			webpack: true,
			sourceMap: !!this.useSourceMap,
			mode: options.mode || "production",
			_module: this,
			_compilation: compilation,
			_compiler: compilation.compiler,
			fs: fs
		};

		Object.assign(loaderContext, options.loader);

		hooks.loader.call(loaderContext, this);

		return loaderContext;
	}

	getCurrentLoader(loaderContext, index = loaderContext.loaderIndex) {
		if (
			this.loaders &&
			this.loaders.length &&
			index < this.loaders.length &&
			index >= 0 &&
			this.loaders[index]
		) {
			return this.loaders[index];
		}
		return null;
	}

	/**
	 * @param {string} context the compilation context
	 * @param {string | Buffer} content the content
	 * @param {string | TODO} sourceMap an optional source map
	 * @param {Object=} associatedObjectForCache object for caching
	 * @returns {Source} the created source
	 */
	createSource(context, content, sourceMap, associatedObjectForCache) {
		if (Buffer.isBuffer(content)) {
			return new RawSource(content);
		}

		// if there is no identifier return raw source
		if (!this.identifier) {
			return new RawSource(content);
		}

		// from here on we assume we have an identifier
		const identifier = this.identifier();

		if (this.useSourceMap && sourceMap) {
			return new SourceMapSource(
				content,
				contextifySourceUrl(context, identifier, associatedObjectForCache),
				contextifySourceMap(context, sourceMap, associatedObjectForCache)
			);
		}

		if (this.useSourceMap || this.useSimpleSourceMap) {
			return new OriginalSource(
				content,
				contextifySourceUrl(context, identifier, associatedObjectForCache)
			);
		}

		return new RawSource(content);
	}

	/**
	 * @param {SourceMap} sourceMap source map
	 * @param {string} context build context
	 */
	setSourceMap(sourceMap, context) {
		if (!this._source) throw new Error("There is no source for source map.");
		if (!this.useSourceMap) return;
		if (this._source instanceof SourceMapSource)
			throw new Error("There is source map already.");
<<<<<<< HEAD
		this._source = this.createSource(context, this._source.source(), sourceMap);
=======
		let isBuffer = true;
		if ("isBuffer" in this._source)
			isBuffer = /** @type {RawSource} */ (this._source).isBuffer();
		this._source = this.createSource(
			context,
			isBuffer ? this._source.buffer() : this._source.source(),
			sourceMap
		);
>>>>>>> 85efee71
	}

	/**
	 * @param {WebpackOptions} options webpack options
	 * @param {Compilation} compilation the compilation
	 * @param {ResolverWithOptions} resolver the resolver
	 * @param {InputFileSystem} fs the file system
	 * @param {NormalModuleCompilationHooks} hooks the hooks
	 * @param {function((WebpackError | null)=): void} callback callback function
	 * @returns {void}
	 */
	_doBuild(options, compilation, resolver, fs, hooks, callback) {
		const loaderContext = this._createLoaderContext(
			resolver,
			options,
			compilation,
			fs,
			hooks
		);

		const processResult = (err, result) => {
			if (err) {
				if (!(err instanceof Error)) {
					err = new NonErrorEmittedError(err);
				}
				const currentLoader = this.getCurrentLoader(loaderContext);
				const error = new ModuleBuildError(err, {
					from:
						currentLoader &&
						compilation.runtimeTemplate.requestShortener.shorten(
							currentLoader.loader
						)
				});
				return callback(error);
			}

			const source = result[0];
			const sourceMap = result.length >= 1 ? result[1] : null;
			const extraInfo = result.length >= 2 ? result[2] : null;

			if (!Buffer.isBuffer(source) && typeof source !== "string") {
				const currentLoader = this.getCurrentLoader(loaderContext, 0);
				const err = new Error(
					`Final loader (${
						currentLoader
							? compilation.runtimeTemplate.requestShortener.shorten(
									currentLoader.loader
							  )
							: "unknown"
					}) didn't return a Buffer or String`
				);
				const error = new ModuleBuildError(err);
				return callback(error);
			}

			this._source = this.createSource(
				options.context,
				this.binary ? asBuffer(source) : asString(source),
				sourceMap,
				compilation.compiler.root
			);
			if (this._sourceSizes !== undefined) this._sourceSizes.clear();
			this._ast =
				typeof extraInfo === "object" &&
				extraInfo !== null &&
				extraInfo.webpackAST !== undefined
					? extraInfo.webpackAST
					: null;
			return callback();
		};

		this.buildInfo.fileDependencies = new LazySet();
		this.buildInfo.contextDependencies = new LazySet();
		this.buildInfo.missingDependencies = new LazySet();
		this.buildInfo.cacheable = true;

		try {
			hooks.beforeLoaders.call(this.loaders, this, loaderContext);
		} catch (err) {
			processResult(err);
			return;
		}

		if (this.loaders.length > 0) {
			this.buildInfo.buildDependencies = new LazySet();
		}

		runLoaders(
			{
				resource: this.resource,
				loaders: this.loaders,
				context: loaderContext,
				processResource: (loaderContext, resourcePath, callback) => {
					const resource = loaderContext.resource;
					const scheme = getScheme(resource);
					hooks.readResource
						.for(scheme)
						.callAsync(loaderContext, (err, result) => {
							if (err) return callback(err);
							if (typeof result !== "string" && !result) {
								return callback(new UnhandledSchemeError(scheme, resource));
							}
							return callback(null, result);
						});
				}
			},
			(err, result) => {
				// Cleanup loaderContext to avoid leaking memory in ICs
				loaderContext._compilation =
					loaderContext._compiler =
					loaderContext._module =
					loaderContext.fs =
						undefined;

				if (!result) {
					this.buildInfo.cacheable = false;
					return processResult(
						err || new Error("No result from loader-runner processing"),
						null
					);
				}
				this.buildInfo.fileDependencies.addAll(result.fileDependencies);
				this.buildInfo.contextDependencies.addAll(result.contextDependencies);
				this.buildInfo.missingDependencies.addAll(result.missingDependencies);
				for (const loader of this.loaders) {
					this.buildInfo.buildDependencies.add(loader.loader);
				}
				this.buildInfo.cacheable = this.buildInfo.cacheable && result.cacheable;
				processResult(err, result.result);
			}
		);
	}

	/**
	 * @param {WebpackError} error the error
	 * @returns {void}
	 */
	markModuleAsErrored(error) {
		// Restore build meta from successful build to keep importing state
		this.buildMeta = { ...this._lastSuccessfulBuildMeta };
		this.error = error;
		this.addError(error);
	}

	applyNoParseRule(rule, content) {
		// must start with "rule" if rule is a string
		if (typeof rule === "string") {
			return content.startsWith(rule);
		}

		if (typeof rule === "function") {
			return rule(content);
		}
		// we assume rule is a regexp
		return rule.test(content);
	}

	// check if module should not be parsed
	// returns "true" if the module should !not! be parsed
	// returns "false" if the module !must! be parsed
	shouldPreventParsing(noParseRule, request) {
		// if no noParseRule exists, return false
		// the module !must! be parsed.
		if (!noParseRule) {
			return false;
		}

		// we only have one rule to check
		if (!Array.isArray(noParseRule)) {
			// returns "true" if the module is !not! to be parsed
			return this.applyNoParseRule(noParseRule, request);
		}

		for (let i = 0; i < noParseRule.length; i++) {
			const rule = noParseRule[i];
			// early exit on first truthy match
			// this module is !not! to be parsed
			if (this.applyNoParseRule(rule, request)) {
				return true;
			}
		}
		// no match found, so this module !should! be parsed
		return false;
	}

	_initBuildHash(compilation) {
		const hash = createHash(compilation.outputOptions.hashFunction);
		if (this._source) {
			hash.update("source");
			this._source.updateHash(hash);
		}
		hash.update("meta");
		hash.update(JSON.stringify(this.buildMeta));
		this.buildInfo.hash = /** @type {string} */ (hash.digest("hex"));
	}

	/**
	 * @param {WebpackOptions} options webpack options
	 * @param {Compilation} compilation the compilation
	 * @param {ResolverWithOptions} resolver the resolver
	 * @param {InputFileSystem} fs the file system
	 * @param {function(WebpackError=): void} callback callback function
	 * @returns {void}
	 */
	build(options, compilation, resolver, fs, callback) {
		this._forceBuild = false;
		this._source = null;
		if (this._sourceSizes !== undefined) this._sourceSizes.clear();
		this._sourceTypes = undefined;
		this._ast = null;
		this.error = null;
		this.clearWarningsAndErrors();
		this.clearDependenciesAndBlocks();
		this.buildMeta = {};
		this.buildInfo = {
			cacheable: false,
			parsed: true,
			fileDependencies: undefined,
			contextDependencies: undefined,
			missingDependencies: undefined,
			buildDependencies: undefined,
			valueDependencies: undefined,
			hash: undefined,
			assets: undefined,
			assetsInfo: undefined
		};

		const startTime = compilation.compiler.fsStartTime || Date.now();

		const hooks = NormalModule.getCompilationHooks(compilation);

		return this._doBuild(options, compilation, resolver, fs, hooks, err => {
			// if we have an error mark module as failed and exit
			if (err) {
				this.markModuleAsErrored(err);
				this._initBuildHash(compilation);
				return callback();
			}

			const handleParseError = e => {
				const source = this._source.source();
				const loaders = this.loaders.map(item =>
					contextify(options.context, item.loader, compilation.compiler.root)
				);
				const error = new ModuleParseError(source, e, loaders, this.type);
				this.markModuleAsErrored(error);
				this._initBuildHash(compilation);
				return callback();
			};

			const handleParseResult = result => {
				this.dependencies.sort(
					concatComparators(
						compareSelect(a => a.loc, compareLocations),
						keepOriginalOrder(this.dependencies)
					)
				);
				this._initBuildHash(compilation);
				this._lastSuccessfulBuildMeta = this.buildMeta;
				return handleBuildDone();
			};

			const handleBuildDone = () => {
				try {
					hooks.beforeSnapshot.call(this);
				} catch (err) {
					this.markModuleAsErrored(err);
					return callback();
				}

				const snapshotOptions = compilation.options.snapshot.module;
				if (!this.buildInfo.cacheable || !snapshotOptions) {
					return callback();
				}
				// add warning for all non-absolute paths in fileDependencies, etc
				// This makes it easier to find problems with watching and/or caching
				let nonAbsoluteDependencies = undefined;
				const checkDependencies = deps => {
					for (const dep of deps) {
						if (!ABSOLUTE_PATH_REGEX.test(dep)) {
							if (nonAbsoluteDependencies === undefined)
								nonAbsoluteDependencies = new Set();
							nonAbsoluteDependencies.add(dep);
							deps.delete(dep);
							try {
								const depWithoutGlob = dep.replace(/[\\/]?\*.*$/, "");
								const absolute = join(
									compilation.fileSystemInfo.fs,
									this.context,
									depWithoutGlob
								);
								if (absolute !== dep && ABSOLUTE_PATH_REGEX.test(absolute)) {
									(depWithoutGlob !== dep
										? this.buildInfo.contextDependencies
										: deps
									).add(absolute);
								}
							} catch (e) {
								// ignore
							}
						}
					}
				};
				checkDependencies(this.buildInfo.fileDependencies);
				checkDependencies(this.buildInfo.missingDependencies);
				checkDependencies(this.buildInfo.contextDependencies);
				if (nonAbsoluteDependencies !== undefined) {
					const InvalidDependenciesModuleWarning =
						getInvalidDependenciesModuleWarning();
					this.addWarning(
						new InvalidDependenciesModuleWarning(this, nonAbsoluteDependencies)
					);
				}
				// convert file/context/missingDependencies into filesystem snapshot
				compilation.fileSystemInfo.createSnapshot(
					startTime,
					this.buildInfo.fileDependencies,
					this.buildInfo.contextDependencies,
					this.buildInfo.missingDependencies,
					snapshotOptions,
					(err, snapshot) => {
						if (err) {
							this.markModuleAsErrored(err);
							return;
						}
						this.buildInfo.fileDependencies = undefined;
						this.buildInfo.contextDependencies = undefined;
						this.buildInfo.missingDependencies = undefined;
						this.buildInfo.snapshot = snapshot;
						return callback();
					}
				);
			};

			try {
				hooks.beforeParse.call(this);
			} catch (err) {
				this.markModuleAsErrored(err);
				this._initBuildHash(compilation);
				return callback();
			}

			// check if this module should !not! be parsed.
			// if so, exit here;
			const noParseRule = options.module && options.module.noParse;
			if (this.shouldPreventParsing(noParseRule, this.request)) {
				// We assume that we need module and exports
				this.buildInfo.parsed = false;
				this._initBuildHash(compilation);
				return handleBuildDone();
			}

			let result;
			try {
				const source = this._source.source();
				result = this.parser.parse(this._ast || source, {
					source,
					current: this,
					module: this,
					compilation: compilation,
					options: options
				});
			} catch (e) {
				handleParseError(e);
				return;
			}
			handleParseResult(result);
		});
	}

	/**
	 * @param {ConcatenationBailoutReasonContext} context context
	 * @returns {string | undefined} reason why this module can't be concatenated, undefined when it can be concatenated
	 */
	getConcatenationBailoutReason(context) {
		return this.generator.getConcatenationBailoutReason(this, context);
	}

	/**
	 * @param {ModuleGraph} moduleGraph the module graph
	 * @returns {ConnectionState} how this module should be connected to referencing modules when consumed for side-effects only
	 */
	getSideEffectsConnectionState(moduleGraph) {
		if (this.factoryMeta !== undefined) {
			if (this.factoryMeta.sideEffectFree) return false;
			if (this.factoryMeta.sideEffectFree === false) return true;
		}
		if (this.buildMeta !== undefined && this.buildMeta.sideEffectFree) {
			if (this._isEvaluatingSideEffects)
				return ModuleGraphConnection.CIRCULAR_CONNECTION;
			this._isEvaluatingSideEffects = true;
			/** @type {ConnectionState} */
			let current = false;
			for (const dep of this.dependencies) {
				const state = dep.getModuleEvaluationSideEffectsState(moduleGraph);
				if (state === true) {
					if (
						this._addedSideEffectsBailout === undefined
							? ((this._addedSideEffectsBailout = new WeakSet()), true)
							: !this._addedSideEffectsBailout.has(moduleGraph)
					) {
						this._addedSideEffectsBailout.add(moduleGraph);
						moduleGraph
							.getOptimizationBailout(this)
							.push(
								() =>
									`Dependency (${
										dep.type
									}) with side effects at ${formatLocation(dep.loc)}`
							);
					}
					this._isEvaluatingSideEffects = false;
					return true;
				} else if (state !== ModuleGraphConnection.CIRCULAR_CONNECTION) {
					current = ModuleGraphConnection.addConnectionStates(current, state);
				}
			}
			this._isEvaluatingSideEffects = false;
			// When caching is implemented here, make sure to not cache when
			// at least one circular connection was in the loop above
			return current;
		} else {
			return true;
		}
	}

	/**
	 * @returns {Set<string>} types available (do not mutate)
	 */
	getSourceTypes() {
		if (this._sourceTypes === undefined) {
			this._sourceTypes = this.generator.getTypes(this);
		}
		return this._sourceTypes;
	}

	/**
	 * @param {CodeGenerationContext} context context for code generation
	 * @returns {CodeGenerationResult} result
	 */
	codeGeneration({
		dependencyTemplates,
		runtimeTemplate,
		moduleGraph,
		chunkGraph,
		runtime,
		concatenationScope,
		codeGenerationResults
	}) {
		/** @type {Set<string>} */
		const runtimeRequirements = new Set();

		if (!this.buildInfo.parsed) {
			runtimeRequirements.add(RuntimeGlobals.module);
			runtimeRequirements.add(RuntimeGlobals.exports);
			runtimeRequirements.add(RuntimeGlobals.thisAsExports);
		}

		/** @type {Map<string, any>} */
		let data;
		const getData = () => {
			if (data === undefined) data = new Map();
			return data;
		};

		const sources = new Map();
		for (const type of this.generator.getTypes(this)) {
			const source = this.error
				? new RawSource(
						"throw new Error(" + JSON.stringify(this.error.message) + ");"
				  )
				: this.generator.generate(this, {
						dependencyTemplates,
						runtimeTemplate,
						moduleGraph,
						chunkGraph,
						runtimeRequirements,
						runtime,
						concatenationScope,
						codeGenerationResults,
						getData,
						type
				  });

			if (source) {
				sources.set(type, new CachedSource(source));
			}
		}

		/** @type {CodeGenerationResult} */
		const resultEntry = {
			sources,
			runtimeRequirements,
			data
		};
		return resultEntry;
	}

	/**
	 * @returns {Source | null} the original source for the module before webpack transformation
	 */
	originalSource() {
		return this._source;
	}

	/**
	 * @returns {void}
	 */
	invalidateBuild() {
		this._forceBuild = true;
	}

	/**
	 * @param {NeedBuildContext} context context info
	 * @param {function((WebpackError | null)=, boolean=): void} callback callback function, returns true, if the module needs a rebuild
	 * @returns {void}
	 */
	needBuild(context, callback) {
		const { fileSystemInfo, compilation, valueCacheVersions } = context;
		// build if enforced
		if (this._forceBuild) return callback(null, true);

		// always try to build in case of an error
		if (this.error) return callback(null, true);

		// always build when module is not cacheable
		if (!this.buildInfo.cacheable) return callback(null, true);

		// build when there is no snapshot to check
		if (!this.buildInfo.snapshot) return callback(null, true);

		// build when valueDependencies have changed
		/** @type {Map<string, string | Set<string>>} */
		const valueDependencies = this.buildInfo.valueDependencies;
		if (valueDependencies) {
			if (!valueCacheVersions) return callback(null, true);
			for (const [key, value] of valueDependencies) {
				if (value === undefined) return callback(null, true);
				const current = valueCacheVersions.get(key);
				if (
					value !== current &&
					(typeof value === "string" ||
						typeof current === "string" ||
						current === undefined ||
						!isSubset(value, current))
				) {
					return callback(null, true);
				}
			}
		}

		// check snapshot for validity
		fileSystemInfo.checkSnapshotValid(this.buildInfo.snapshot, (err, valid) => {
			if (err) return callback(err);
			if (!valid) return callback(null, true);
			const hooks = NormalModule.getCompilationHooks(compilation);
			hooks.needBuild.callAsync(this, context, (err, needBuild) => {
				if (err) {
					return callback(
						HookWebpackError.makeWebpackError(
							err,
							"NormalModule.getCompilationHooks().needBuild"
						)
					);
				}
				callback(null, !!needBuild);
			});
		});
	}

	/**
	 * @param {string=} type the source type for which the size should be estimated
	 * @returns {number} the estimated size of the module (must be non-zero)
	 */
	size(type) {
		const cachedSize =
			this._sourceSizes === undefined ? undefined : this._sourceSizes.get(type);
		if (cachedSize !== undefined) {
			return cachedSize;
		}
		const size = Math.max(1, this.generator.getSize(this, type));
		if (this._sourceSizes === undefined) {
			this._sourceSizes = new Map();
		}
		this._sourceSizes.set(type, size);
		return size;
	}

	/**
	 * @param {LazySet<string>} fileDependencies set where file dependencies are added to
	 * @param {LazySet<string>} contextDependencies set where context dependencies are added to
	 * @param {LazySet<string>} missingDependencies set where missing dependencies are added to
	 * @param {LazySet<string>} buildDependencies set where build dependencies are added to
	 */
	addCacheDependencies(
		fileDependencies,
		contextDependencies,
		missingDependencies,
		buildDependencies
	) {
		const { snapshot, buildDependencies: buildDeps } = this.buildInfo;
		if (snapshot) {
			fileDependencies.addAll(snapshot.getFileIterable());
			contextDependencies.addAll(snapshot.getContextIterable());
			missingDependencies.addAll(snapshot.getMissingIterable());
		} else {
			const {
				fileDependencies: fileDeps,
				contextDependencies: contextDeps,
				missingDependencies: missingDeps
			} = this.buildInfo;
			if (fileDeps !== undefined) fileDependencies.addAll(fileDeps);
			if (contextDeps !== undefined) contextDependencies.addAll(contextDeps);
			if (missingDeps !== undefined) missingDependencies.addAll(missingDeps);
		}
		if (buildDeps !== undefined) {
			buildDependencies.addAll(buildDeps);
		}
	}

	/**
	 * @param {Hash} hash the hash used to track dependencies
	 * @param {UpdateHashContext} context context
	 * @returns {void}
	 */
	updateHash(hash, context) {
		hash.update(this.buildInfo.hash);
		this.generator.updateHash(hash, {
			module: this,
			...context
		});
		super.updateHash(hash, context);
	}

	serialize(context) {
		const { write } = context;
		// deserialize
		write(this._source);
		write(this.error);
		write(this._lastSuccessfulBuildMeta);
		write(this._forceBuild);
		super.serialize(context);
	}

	static deserialize(context) {
		const obj = new NormalModule({
			// will be deserialized by Module
			layer: null,
			type: "",
			// will be filled by updateCacheModule
			resource: "",
			context: "",
			request: null,
			userRequest: null,
			rawRequest: null,
			loaders: null,
			matchResource: null,
			parser: null,
			parserOptions: null,
			generator: null,
			generatorOptions: null,
			resolveOptions: null
		});
		obj.deserialize(context);
		return obj;
	}

	deserialize(context) {
		const { read } = context;
		this._source = read();
		this.error = read();
		this._lastSuccessfulBuildMeta = read();
		this._forceBuild = read();
		super.deserialize(context);
	}
}

makeSerializable(NormalModule, "webpack/lib/NormalModule");

module.exports = NormalModule;<|MERGE_RESOLUTION|>--- conflicted
+++ resolved
@@ -740,9 +740,6 @@
 		if (!this.useSourceMap) return;
 		if (this._source instanceof SourceMapSource)
 			throw new Error("There is source map already.");
-<<<<<<< HEAD
-		this._source = this.createSource(context, this._source.source(), sourceMap);
-=======
 		let isBuffer = true;
 		if ("isBuffer" in this._source)
 			isBuffer = /** @type {RawSource} */ (this._source).isBuffer();
@@ -751,7 +748,6 @@
 			isBuffer ? this._source.buffer() : this._source.source(),
 			sourceMap
 		);
->>>>>>> 85efee71
 	}
 
 	/**
