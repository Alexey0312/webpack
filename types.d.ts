--- conflicted
+++ resolved
@@ -1705,11 +1705,7 @@
 		contextModuleFiles: SyncWaterfallHook<[string[]]>;
 		alternatives: AsyncSeriesWaterfallHook<[any[]]>;
 	}>;
-<<<<<<< HEAD
 	resolverFactory: ResolverFactory;
-	resolveDependencies(fs?: any, options?: any, callback?: any): any;
-=======
-	resolverFactory: any;
 	resolveDependencies(
 		fs: InputFileSystem,
 		options: {
@@ -1732,7 +1728,6 @@
 		},
 		callback: (err?: Error, dependencies?: ContextElementDependency[]) => any
 	): void;
->>>>>>> c00fec3a
 }
 declare class ContextReplacementPlugin {
 	constructor(
