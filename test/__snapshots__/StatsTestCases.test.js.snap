// Jest Snapshot v1, https://goo.gl/fbAQLP

exports[`StatsTestCases should print correct stats for aggressive-splitting-entry 1`] = `
"Hash: 4fe9463156cb2a99f4a94fe9463156cb2a99f4a9
Child fitting:
    Hash: 4fe9463156cb2a99f4a9
    Time: Xms
    Built at: Thu Jan 01 1970 00:00:00 GMT
                      Asset      Size  Chunks             Chunk Names
    9ac13fb7087e9ff1b93e.js  1.05 KiB       0  [emitted]  
<<<<<<< HEAD
    f2e891598128a57b072c.js  10.3 KiB       1  [emitted]  
=======
    f2e891598128a57b072c.js    11 KiB       1  [emitted]  
>>>>>>> ba703401
    d1ba53816ff760e185b0.js  1.94 KiB       2  [emitted]  
    7b5b0a943e9362bc88c6.js  1.94 KiB       3  [emitted]  
    Entrypoint main = d1ba53816ff760e185b0.js 7b5b0a943e9362bc88c6.js f2e891598128a57b072c.js
    chunk    {0} 9ac13fb7087e9ff1b93e.js 916 bytes <{1}> <{2}> <{3}>
        > ./g [4] ./index.js 7:0-13
     [7] ./g.js 916 bytes {0} [built]
    chunk    {1} f2e891598128a57b072c.js 1.87 KiB ={2}= ={3}= >{0}< [entry] [rendered]
        > ./index main
     [3] ./e.js 899 bytes {1} [built]
     [4] ./index.js 111 bytes {1} [built]
     [6] ./f.js 900 bytes {1} [built]
    chunk    {2} d1ba53816ff760e185b0.js 1.76 KiB ={1}= ={3}= >{0}< [initial] [rendered] [recorded] aggressive splitted
        > ./index main
     [0] ./b.js 899 bytes {2} [built]
     [5] ./a.js 899 bytes {2} [built]
    chunk    {3} 7b5b0a943e9362bc88c6.js 1.76 KiB ={1}= ={2}= >{0}< [initial] [rendered] [recorded] aggressive splitted
        > ./index main
     [1] ./c.js 899 bytes {3} [built]
     [2] ./d.js 899 bytes {3} [built]
Child content-change:
    Hash: 4fe9463156cb2a99f4a9
    Time: Xms
    Built at: Thu Jan 01 1970 00:00:00 GMT
                      Asset      Size  Chunks             Chunk Names
    9ac13fb7087e9ff1b93e.js  1.05 KiB       0  [emitted]  
<<<<<<< HEAD
    f2e891598128a57b072c.js  10.3 KiB       1  [emitted]  
=======
    f2e891598128a57b072c.js    11 KiB       1  [emitted]  
>>>>>>> ba703401
    d1ba53816ff760e185b0.js  1.94 KiB       2  [emitted]  
    7b5b0a943e9362bc88c6.js  1.94 KiB       3  [emitted]  
    Entrypoint main = d1ba53816ff760e185b0.js 7b5b0a943e9362bc88c6.js f2e891598128a57b072c.js
    chunk    {0} 9ac13fb7087e9ff1b93e.js 916 bytes <{1}> <{2}> <{3}>
        > ./g [4] ./index.js 7:0-13
     [7] ./g.js 916 bytes {0} [built]
    chunk    {1} f2e891598128a57b072c.js 1.87 KiB ={2}= ={3}= >{0}< [entry] [rendered]
        > ./index main
     [3] ./e.js 899 bytes {1} [built]
     [4] ./index.js 111 bytes {1} [built]
     [6] ./f.js 900 bytes {1} [built]
    chunk    {2} d1ba53816ff760e185b0.js 1.76 KiB ={1}= ={3}= >{0}< [initial] [rendered] [recorded] aggressive splitted
        > ./index main
     [0] ./b.js 899 bytes {2} [built]
     [5] ./a.js 899 bytes {2} [built]
    chunk    {3} 7b5b0a943e9362bc88c6.js 1.76 KiB ={1}= ={2}= >{0}< [initial] [rendered] [recorded] aggressive splitted
        > ./index main
     [1] ./c.js 899 bytes {3} [built]
     [2] ./d.js 899 bytes {3} [built]"
`;

exports[`StatsTestCases should print correct stats for aggressive-splitting-on-demand 1`] = `
"Hash: 84ad1d7e4c9cdd4b13e4
Time: Xms
Built at: Thu Jan 01 1970 00:00:00 GMT
                  Asset      Size  Chunks             Chunk Names
cf8697fa2c994f39a5d4.js  1.94 KiB    6, 7  [emitted]  
fd868baa40dab4fc30fd.js  1.93 KiB       0  [emitted]  
79c527bb5bf9cba1dc12.js  1.96 KiB       2  [emitted]  
e9d82e81fefd7353e8df.js  1.94 KiB    3, 1  [emitted]  
ae76098eeb55b9c448f2.js  1.01 KiB       4  [emitted]  
05d92aaacfbffa4b7e56.js  1.94 KiB       5  [emitted]  
d6418937dfae4b3ee922.js     1 KiB       1  [emitted]  
685acdc95ff4af957f47.js     1 KiB       7  [emitted]  
606f48c13070850338b1.js  1.94 KiB       8  [emitted]  
c5a8eae840969538f450.js  1.94 KiB       9  [emitted]  
<<<<<<< HEAD
c69b2f79fdf6e98907c4.js  8.71 KiB      10  [emitted]  main
=======
c69b2f79fdf6e98907c4.js  9.64 KiB      10  [emitted]  main
>>>>>>> ba703401
fcdf398c8972e4dcf788.js  1.94 KiB      11  [emitted]  
Entrypoint main = c69b2f79fdf6e98907c4.js
chunk    {0} fd868baa40dab4fc30fd.js 1.76 KiB <{10}> ={1}= ={2}= ={3}= ={7}= ={9}= [recorded] aggressive splitted
    > ./b ./d ./e ./f ./g [11] ./index.js 5:0-44
    > ./b ./d ./e ./f ./g ./h ./i ./j ./k [11] ./index.js 6:0-72
 [0] ./b.js 899 bytes {0} {5} [built]
 [1] ./d.js 899 bytes {0} {8} [built]
chunk    {1} d6418937dfae4b3ee922.js 899 bytes <{10}> ={0}= ={2}= ={8}=
    > ./c ./d ./e [11] ./index.js 3:0-30
    > ./b ./d ./e ./f ./g [11] ./index.js 5:0-44
 [2] ./e.js 899 bytes {1} {3} [built]
chunk    {2} 79c527bb5bf9cba1dc12.js 1.76 KiB <{10}> ={0}= ={1}= ={11}= ={3}= ={6}= ={7}= ={9}= [recorded] aggressive splitted
    > ./f ./g ./h ./i ./j ./k [11] ./index.js 4:0-51
    > ./b ./d ./e ./f ./g [11] ./index.js 5:0-44
    > ./b ./d ./e ./f ./g ./h ./i ./j ./k [11] ./index.js 6:0-72
 [3] ./f.js 899 bytes {2} [built]
 [4] ./g.js 901 bytes {2} [built]
chunk    {3} e9d82e81fefd7353e8df.js 1.76 KiB <{10}> ={0}= ={2}= ={7}= ={9}= [rendered] [recorded] aggressive splitted
    > ./b ./d ./e ./f ./g ./h ./i ./j ./k [11] ./index.js 6:0-72
 [2] ./e.js 899 bytes {1} {3} [built]
 [6] ./h.js 899 bytes {3} {11} [built]
chunk    {4} ae76098eeb55b9c448f2.js 899 bytes <{10}>
    > ./a [11] ./index.js 1:0-16
 [10] ./a.js 899 bytes {4} [built]
chunk    {5} 05d92aaacfbffa4b7e56.js 1.76 KiB <{10}>
    > ./b ./c [11] ./index.js 2:0-23
 [0] ./b.js 899 bytes {0} {5} [built]
 [5] ./c.js 899 bytes {5} {8} [built]
chunk    {6} cf8697fa2c994f39a5d4.js 1.76 KiB <{10}> ={11}= ={2}=
    > ./f ./g ./h ./i ./j ./k [11] ./index.js 4:0-51
 [8] ./j.js 901 bytes {6} {9} [built]
 [9] ./k.js 899 bytes {6} {7} [built]
chunk    {7} 685acdc95ff4af957f47.js 899 bytes <{10}> ={0}= ={2}= ={3}= ={9}=
    > ./b ./d ./e ./f ./g ./h ./i ./j ./k [11] ./index.js 6:0-72
 [9] ./k.js 899 bytes {6} {7} [built]
chunk    {8} 606f48c13070850338b1.js 1.76 KiB <{10}> ={1}= [recorded] aggressive splitted
    > ./c ./d ./e [11] ./index.js 3:0-30
 [1] ./d.js 899 bytes {0} {8} [built]
 [5] ./c.js 899 bytes {5} {8} [built]
chunk    {9} c5a8eae840969538f450.js 1.76 KiB <{10}> ={0}= ={2}= ={3}= ={7}= [rendered] [recorded] aggressive splitted
    > ./b ./d ./e ./f ./g ./h ./i ./j ./k [11] ./index.js 6:0-72
 [7] ./i.js 899 bytes {9} {11} [built]
 [8] ./j.js 901 bytes {6} {9} [built]
chunk   {10} c69b2f79fdf6e98907c4.js (main) 248 bytes >{0}< >{1}< >{11}< >{2}< >{3}< >{4}< >{5}< >{6}< >{7}< >{8}< >{9}< [entry] [rendered]
    > ./index main
 [11] ./index.js 248 bytes {10} [built]
chunk   {11} fcdf398c8972e4dcf788.js 1.76 KiB <{10}> ={2}= ={6}= [rendered] [recorded] aggressive splitted
    > ./f ./g ./h ./i ./j ./k [11] ./index.js 4:0-51
 [6] ./h.js 899 bytes {3} {11} [built]
 [7] ./i.js 899 bytes {9} {11} [built]"
`;

exports[`StatsTestCases should print correct stats for async-commons-chunk 1`] = `
"Entrypoint main = main.js
chunk    {0} 0.js 21 bytes <{3}> ={1}= ={2}= [rendered] reused as split chunk (cache group: default)
    > [3] ./index.js 17:1-21:3
    > [3] ./index.js 2:1-5:3
    > ./a ./b [3] ./index.js 9:1-13:3
 [0] ./a.js 21 bytes {0} [built]
chunk    {1} 1.js 21 bytes <{3}> ={0}= [rendered]
    > ./a ./b [3] ./index.js 9:1-13:3
 [1] ./b.js 21 bytes {1} [built]
chunk    {2} 2.js 21 bytes <{3}> ={0}= [rendered]
    > [3] ./index.js 17:1-21:3
 [2] ./c.js 21 bytes {2} [built]
chunk    {3} main.js (main) 515 bytes >{0}< >{1}< >{2}< [entry] [rendered]
    > ./ main
 [3] ./index.js 515 bytes {3} [built]"
`;

exports[`StatsTestCases should print correct stats for async-commons-chunk-auto 1`] = `
"Child disabled:
    Entrypoint main = disabled/main.js
    Entrypoint a = disabled/a.js
    Entrypoint b = disabled/b.js
    Entrypoint c = disabled/c.js
    chunk    {0} disabled/async-g.js (async-g) 54 bytes <{1}> <{5}> [rendered]
        > ./g [] 6:0-47
        > ./g [] 6:0-47
     [2] ./f.js 20 bytes {0} {2} {3} {6} {7} [built]
     [8] ./g.js 34 bytes {0} [built]
    chunk    {1} disabled/async-a.js (async-a) 216 bytes <{4}> >{0}< [rendered]
        > ./a [7] ./index.js 1:0-47
     [0] ./d.js 20 bytes {1} {2} {3} {5} {6} {7} [built]
     [1] ./node_modules/x.js 20 bytes {1} {2} {3} {5} {6} {7} [built]
     [3] ./node_modules/y.js 20 bytes {1} {2} {5} {6} [built]
     [5] ./a.js + 1 modules 156 bytes {1} {5} [built]
         | ./a.js 121 bytes [built]
         | ./e.js 20 bytes [built]
    chunk    {2} disabled/async-b.js (async-b) 152 bytes <{4}> [rendered]
        > ./b [7] ./index.js 2:0-47
     [0] ./d.js 20 bytes {1} {2} {3} {5} {6} {7} [built]
     [1] ./node_modules/x.js 20 bytes {1} {2} {3} {5} {6} {7} [built]
     [2] ./f.js 20 bytes {0} {2} {3} {6} {7} [built]
     [3] ./node_modules/y.js 20 bytes {1} {2} {5} {6} [built]
     [4] ./b.js 72 bytes {2} {6} [built]
    chunk    {3} disabled/async-c.js (async-c) 167 bytes <{4}> [rendered]
        > ./c [7] ./index.js 3:0-47
     [0] ./d.js 20 bytes {1} {2} {3} {5} {6} {7} [built]
     [1] ./node_modules/x.js 20 bytes {1} {2} {3} {5} {6} {7} [built]
     [2] ./f.js 20 bytes {0} {2} {3} {6} {7} [built]
     [6] ./c.js + 1 modules 107 bytes {3} {7} [built]
         | ./c.js 72 bytes [built]
         | ./node_modules/z.js 20 bytes [built]
    chunk    {4} disabled/main.js (main) 147 bytes >{1}< >{2}< >{3}< [entry] [rendered]
        > ./ main
     [7] ./index.js 147 bytes {4} [built]
    chunk    {5} disabled/a.js (a) 216 bytes >{0}< [entry] [rendered]
        > ./a a
     [0] ./d.js 20 bytes {1} {2} {3} {5} {6} {7} [built]
     [1] ./node_modules/x.js 20 bytes {1} {2} {3} {5} {6} {7} [built]
     [3] ./node_modules/y.js 20 bytes {1} {2} {5} {6} [built]
     [5] ./a.js + 1 modules 156 bytes {1} {5} [built]
         | ./a.js 121 bytes [built]
         | ./e.js 20 bytes [built]
    chunk    {6} disabled/b.js (b) 152 bytes [entry] [rendered]
        > ./b b
     [0] ./d.js 20 bytes {1} {2} {3} {5} {6} {7} [built]
     [1] ./node_modules/x.js 20 bytes {1} {2} {3} {5} {6} {7} [built]
     [2] ./f.js 20 bytes {0} {2} {3} {6} {7} [built]
     [3] ./node_modules/y.js 20 bytes {1} {2} {5} {6} [built]
     [4] ./b.js 72 bytes {2} {6} [built]
    chunk    {7} disabled/c.js (c) 167 bytes [entry] [rendered]
        > ./c c
     [0] ./d.js 20 bytes {1} {2} {3} {5} {6} {7} [built]
     [1] ./node_modules/x.js 20 bytes {1} {2} {3} {5} {6} {7} [built]
     [2] ./f.js 20 bytes {0} {2} {3} {6} {7} [built]
     [6] ./c.js + 1 modules 107 bytes {3} {7} [built]
         | ./c.js 72 bytes [built]
         | ./node_modules/z.js 20 bytes [built]
Child default:
    Entrypoint main = default/main.js
    Entrypoint a = default/a.js
    Entrypoint b = default/b.js
    Entrypoint c = default/c.js
    chunk    {0} default/vendors~async-a~async-b~async-c.js (vendors~async-a~async-b~async-c) 20 bytes <{9}> ={1}= ={2}= ={3}= ={5}= ={6}= ={7}= ={8}= >{2}< >{4}< [rendered] split chunk (cache group: vendors) (name: vendors~async-a~async-b~async-c)
        > ./a [8] ./index.js 1:0-47
        > ./b [8] ./index.js 2:0-47
        > ./c [8] ./index.js 3:0-47
     [1] ./node_modules/x.js 20 bytes {0} {10} {11} {12} [built]
    chunk    {1} default/async-a~async-b~async-c.js (async-a~async-b~async-c) 20 bytes <{9}> ={0}= ={2}= ={3}= ={5}= ={6}= ={7}= ={8}= >{2}< >{4}< [rendered] split chunk (cache group: default) (name: async-a~async-b~async-c)
        > ./a [8] ./index.js 1:0-47
        > ./b [8] ./index.js 2:0-47
        > ./c [8] ./index.js 3:0-47
     [0] ./d.js 20 bytes {1} {10} {11} {12} [built]
    chunk    {2} default/async-b~async-c~async-g.js (async-b~async-c~async-g) 20 bytes <{0}> <{1}> <{10}> <{3}> <{5}> <{9}> ={0}= ={1}= ={3}= ={4}= ={6}= ={7}= ={8}= [rendered] split chunk (cache group: default) (name: async-b~async-c~async-g)
        > ./g [] 6:0-47
        > ./g [] 6:0-47
        > ./b [8] ./index.js 2:0-47
        > ./c [8] ./index.js 3:0-47
     [2] ./f.js 20 bytes {2} {11} {12} [built]
    chunk    {3} default/vendors~async-a~async-b.js (vendors~async-a~async-b) 20 bytes <{9}> ={0}= ={1}= ={2}= ={5}= ={6}= >{2}< >{4}< [rendered] split chunk (cache group: vendors) (name: vendors~async-a~async-b)
        > ./a [8] ./index.js 1:0-47
        > ./b [8] ./index.js 2:0-47
     [3] ./node_modules/y.js 20 bytes {3} {10} {11} [built]
    chunk    {4} default/async-g.js (async-g) 34 bytes <{0}> <{1}> <{10}> <{3}> <{5}> ={2}= [rendered]
        > ./g [] 6:0-47
        > ./g [] 6:0-47
     [9] ./g.js 34 bytes {4} [built]
    chunk    {5} default/async-a.js (async-a) 156 bytes <{9}> ={0}= ={1}= ={3}= >{2}< >{4}< [rendered]
        > ./a [8] ./index.js 1:0-47
     [7] ./a.js + 1 modules 156 bytes {5} {10} [built]
         | ./a.js 121 bytes [built]
         | ./e.js 20 bytes [built]
    chunk    {6} default/async-b.js (async-b) 72 bytes <{9}> ={0}= ={1}= ={2}= ={3}= [rendered]
        > ./b [8] ./index.js 2:0-47
     [5] ./b.js 72 bytes {6} {11} [built]
    chunk    {7} default/async-c.js (async-c) 72 bytes <{9}> ={0}= ={1}= ={2}= ={8}= [rendered]
        > ./c [8] ./index.js 3:0-47
     [6] ./c.js 72 bytes {7} {12} [built]
    chunk    {8} default/vendors~async-c.js (vendors~async-c) 20 bytes <{9}> ={0}= ={1}= ={2}= ={7}= [rendered] split chunk (cache group: vendors) (name: vendors~async-c)
        > ./c [8] ./index.js 3:0-47
     [4] ./node_modules/z.js 20 bytes {8} {12} [built]
    chunk    {9} default/main.js (main) 147 bytes >{0}< >{1}< >{2}< >{3}< >{5}< >{6}< >{7}< >{8}< [entry] [rendered]
        > ./ main
     [8] ./index.js 147 bytes {9} [built]
    chunk   {10} default/a.js (a) 216 bytes >{2}< >{4}< [entry] [rendered]
        > ./a a
     [0] ./d.js 20 bytes {1} {10} {11} {12} [built]
     [1] ./node_modules/x.js 20 bytes {0} {10} {11} {12} [built]
     [3] ./node_modules/y.js 20 bytes {3} {10} {11} [built]
     [7] ./a.js + 1 modules 156 bytes {5} {10} [built]
         | ./a.js 121 bytes [built]
         | ./e.js 20 bytes [built]
    chunk   {11} default/b.js (b) 152 bytes [entry] [rendered]
        > ./b b
     [0] ./d.js 20 bytes {1} {10} {11} {12} [built]
     [1] ./node_modules/x.js 20 bytes {0} {10} {11} {12} [built]
     [2] ./f.js 20 bytes {2} {11} {12} [built]
     [3] ./node_modules/y.js 20 bytes {3} {10} {11} [built]
     [5] ./b.js 72 bytes {6} {11} [built]
    chunk   {12} default/c.js (c) 152 bytes [entry] [rendered]
        > ./c c
     [0] ./d.js 20 bytes {1} {10} {11} {12} [built]
     [1] ./node_modules/x.js 20 bytes {0} {10} {11} {12} [built]
     [2] ./f.js 20 bytes {2} {11} {12} [built]
     [4] ./node_modules/z.js 20 bytes {8} {12} [built]
     [6] ./c.js 72 bytes {7} {12} [built]
Child vendors:
    Entrypoint main = vendors/main.js
    Entrypoint a = vendors/vendors.js vendors/a.js
    Entrypoint b = vendors/vendors.js vendors/b.js
    Entrypoint c = vendors/vendors.js vendors/c.js
    chunk    {0} vendors/async-g.js (async-g) 54 bytes <{1}> <{4}> <{6}> [rendered]
        > ./g [] 6:0-47
        > ./g [] 6:0-47
     [2] ./f.js 20 bytes {0} {2} {3} {7} {8} [built]
     [9] ./g.js 34 bytes {0} [built]
    chunk    {1} vendors/async-a.js (async-a) 216 bytes <{5}> >{0}< [rendered]
        > ./a [8] ./index.js 1:0-47
     [0] ./d.js 20 bytes {1} {2} {3} {6} {7} {8} [built]
     [1] ./node_modules/x.js 20 bytes {1} {2} {3} {4} [built]
     [3] ./node_modules/y.js 20 bytes {1} {2} {4} [built]
     [7] ./a.js + 1 modules 156 bytes {1} {6} [built]
         | ./a.js 121 bytes [built]
         | ./e.js 20 bytes [built]
    chunk    {2} vendors/async-b.js (async-b) 152 bytes <{5}> [rendered]
        > ./b [8] ./index.js 2:0-47
     [0] ./d.js 20 bytes {1} {2} {3} {6} {7} {8} [built]
     [1] ./node_modules/x.js 20 bytes {1} {2} {3} {4} [built]
     [2] ./f.js 20 bytes {0} {2} {3} {7} {8} [built]
     [3] ./node_modules/y.js 20 bytes {1} {2} {4} [built]
     [5] ./b.js 72 bytes {2} {7} [built]
    chunk    {3} vendors/async-c.js (async-c) 152 bytes <{5}> [rendered]
        > ./c [8] ./index.js 3:0-47
     [0] ./d.js 20 bytes {1} {2} {3} {6} {7} {8} [built]
     [1] ./node_modules/x.js 20 bytes {1} {2} {3} {4} [built]
     [2] ./f.js 20 bytes {0} {2} {3} {7} {8} [built]
     [4] ./node_modules/z.js 20 bytes {3} {4} [built]
     [6] ./c.js 72 bytes {3} {8} [built]
    chunk    {4} vendors/vendors.js (vendors) 60 bytes ={6}= ={7}= ={8}= >{0}< [initial] [rendered] split chunk (cache group: vendors) (name: vendors)
        > ./a a
        > ./b b
        > ./c c
     [1] ./node_modules/x.js 20 bytes {1} {2} {3} {4} [built]
     [3] ./node_modules/y.js 20 bytes {1} {2} {4} [built]
     [4] ./node_modules/z.js 20 bytes {3} {4} [built]
    chunk    {5} vendors/main.js (main) 147 bytes >{1}< >{2}< >{3}< [entry] [rendered]
        > ./ main
     [8] ./index.js 147 bytes {5} [built]
    chunk    {6} vendors/a.js (a) 176 bytes ={4}= >{0}< [entry] [rendered]
        > ./a a
     [0] ./d.js 20 bytes {1} {2} {3} {6} {7} {8} [built]
     [7] ./a.js + 1 modules 156 bytes {1} {6} [built]
         | ./a.js 121 bytes [built]
         | ./e.js 20 bytes [built]
    chunk    {7} vendors/b.js (b) 112 bytes ={4}= [entry] [rendered]
        > ./b b
     [0] ./d.js 20 bytes {1} {2} {3} {6} {7} {8} [built]
     [2] ./f.js 20 bytes {0} {2} {3} {7} {8} [built]
     [5] ./b.js 72 bytes {2} {7} [built]
    chunk    {8} vendors/c.js (c) 112 bytes ={4}= [entry] [rendered]
        > ./c c
     [0] ./d.js 20 bytes {1} {2} {3} {6} {7} {8} [built]
     [2] ./f.js 20 bytes {0} {2} {3} {7} {8} [built]
     [6] ./c.js 72 bytes {3} {8} [built]
Child multiple-vendors:
    Entrypoint main = multiple-vendors/main.js
    Entrypoint a = multiple-vendors/libs-x.js multiple-vendors/vendors~a~async-a~async-b~b.js multiple-vendors/a.js
    Entrypoint b = multiple-vendors/libs-x.js multiple-vendors/vendors~a~async-a~async-b~b.js multiple-vendors/b.js
    Entrypoint c = multiple-vendors/libs-x.js multiple-vendors/vendors~async-c~c.js multiple-vendors/c.js
    chunk    {0} multiple-vendors/libs-x.js (libs-x) 20 bytes <{9}> ={1}= ={10}= ={11}= ={12}= ={2}= ={3}= ={4}= ={6}= ={7}= ={8}= >{2}< >{5}< [initial] [rendered] split chunk (cache group: libs) (name: libs-x)
        > ./a a
        > ./b b
        > ./c c
        > ./a [8] ./index.js 1:0-47
        > ./b [8] ./index.js 2:0-47
        > ./c [8] ./index.js 3:0-47
     [2] ./node_modules/x.js 20 bytes {0} [built]
    chunk    {1} multiple-vendors/async-a~async-b~async-c.js (async-a~async-b~async-c) 20 bytes <{9}> ={0}= ={2}= ={3}= ={4}= ={6}= ={7}= ={8}= >{2}< >{5}< [rendered] split chunk (cache group: default) (name: async-a~async-b~async-c)
        > ./a [8] ./index.js 1:0-47
        > ./b [8] ./index.js 2:0-47
        > ./c [8] ./index.js 3:0-47
     [0] ./d.js 20 bytes {1} {10} {11} {12} [built]
    chunk    {2} multiple-vendors/async-b~async-c~async-g.js (async-b~async-c~async-g) 20 bytes <{0}> <{1}> <{10}> <{3}> <{6}> <{9}> ={0}= ={1}= ={3}= ={4}= ={5}= ={7}= ={8}= [rendered] split chunk (cache group: default) (name: async-b~async-c~async-g)
        > ./g [] 6:0-47
        > ./g [] 6:0-47
        > ./b [8] ./index.js 2:0-47
        > ./c [8] ./index.js 3:0-47
     [1] ./f.js 20 bytes {2} {11} {12} [built]
    chunk    {3} multiple-vendors/vendors~a~async-a~async-b~b.js (vendors~a~async-a~async-b~b) 20 bytes <{9}> ={0}= ={1}= ={10}= ={11}= ={2}= ={6}= ={7}= >{2}< >{5}< [initial] [rendered] split chunk (cache group: vendors) (name: vendors~a~async-a~async-b~b)
        > ./a a
        > ./b b
        > ./a [8] ./index.js 1:0-47
        > ./b [8] ./index.js 2:0-47
     [3] ./node_modules/y.js 20 bytes {3} [built]
    chunk    {4} multiple-vendors/vendors~async-c~c.js (vendors~async-c~c) 20 bytes <{9}> ={0}= ={1}= ={12}= ={2}= ={8}= [initial] [rendered] split chunk (cache group: vendors) (name: vendors~async-c~c)
        > ./c c
        > ./c [8] ./index.js 3:0-47
     [7] ./node_modules/z.js 20 bytes {4} [built]
    chunk    {5} multiple-vendors/async-g.js (async-g) 34 bytes <{0}> <{1}> <{10}> <{3}> <{6}> ={2}= [rendered]
        > ./g [] 6:0-47
        > ./g [] 6:0-47
     [9] ./g.js 34 bytes {5} [built]
    chunk    {6} multiple-vendors/async-a.js (async-a) 156 bytes <{9}> ={0}= ={1}= ={3}= >{2}< >{5}< [rendered]
        > ./a [8] ./index.js 1:0-47
     [6] ./a.js + 1 modules 156 bytes {6} {10} [built]
         | ./a.js 121 bytes [built]
         | ./e.js 20 bytes [built]
    chunk    {7} multiple-vendors/async-b.js (async-b) 72 bytes <{9}> ={0}= ={1}= ={2}= ={3}= [rendered]
        > ./b [8] ./index.js 2:0-47
     [4] ./b.js 72 bytes {7} {11} [built]
    chunk    {8} multiple-vendors/async-c.js (async-c) 72 bytes <{9}> ={0}= ={1}= ={2}= ={4}= [rendered]
        > ./c [8] ./index.js 3:0-47
     [5] ./c.js 72 bytes {8} {12} [built]
    chunk    {9} multiple-vendors/main.js (main) 147 bytes >{0}< >{1}< >{2}< >{3}< >{4}< >{6}< >{7}< >{8}< [entry] [rendered]
        > ./ main
     [8] ./index.js 147 bytes {9} [built]
    chunk   {10} multiple-vendors/a.js (a) 176 bytes ={0}= ={3}= >{2}< >{5}< [entry] [rendered]
        > ./a a
     [0] ./d.js 20 bytes {1} {10} {11} {12} [built]
     [6] ./a.js + 1 modules 156 bytes {6} {10} [built]
         | ./a.js 121 bytes [built]
         | ./e.js 20 bytes [built]
    chunk   {11} multiple-vendors/b.js (b) 112 bytes ={0}= ={3}= [entry] [rendered]
        > ./b b
     [0] ./d.js 20 bytes {1} {10} {11} {12} [built]
     [1] ./f.js 20 bytes {2} {11} {12} [built]
     [4] ./b.js 72 bytes {7} {11} [built]
    chunk   {12} multiple-vendors/c.js (c) 112 bytes ={0}= ={4}= [entry] [rendered]
        > ./c c
     [0] ./d.js 20 bytes {1} {10} {11} {12} [built]
     [1] ./f.js 20 bytes {2} {11} {12} [built]
     [5] ./c.js 72 bytes {8} {12} [built]
Child all:
    Entrypoint main = all/main.js
    Entrypoint a = all/vendors~a~async-a~async-b~async-c~b~c.js all/vendors~a~async-a~async-b~b.js all/a.js
    Entrypoint b = all/vendors~a~async-a~async-b~async-c~b~c.js all/vendors~a~async-a~async-b~b.js all/b.js
    Entrypoint c = all/vendors~a~async-a~async-b~async-c~b~c.js all/vendors~async-c~c.js all/c.js
    chunk    {0} all/vendors~a~async-a~async-b~async-c~b~c.js (vendors~a~async-a~async-b~async-c~b~c) 20 bytes <{9}> ={1}= ={10}= ={11}= ={12}= ={2}= ={3}= ={4}= ={6}= ={7}= ={8}= >{2}< >{5}< [initial] [rendered] split chunk (cache group: vendors) (name: vendors~a~async-a~async-b~async-c~b~c)
        > ./a a
        > ./b b
        > ./c c
        > ./a [8] ./index.js 1:0-47
        > ./b [8] ./index.js 2:0-47
        > ./c [8] ./index.js 3:0-47
     [2] ./node_modules/x.js 20 bytes {0} [built]
    chunk    {1} all/async-a~async-b~async-c.js (async-a~async-b~async-c) 20 bytes <{9}> ={0}= ={2}= ={3}= ={4}= ={6}= ={7}= ={8}= >{2}< >{5}< [rendered] split chunk (cache group: default) (name: async-a~async-b~async-c)
        > ./a [8] ./index.js 1:0-47
        > ./b [8] ./index.js 2:0-47
        > ./c [8] ./index.js 3:0-47
     [0] ./d.js 20 bytes {1} {10} {11} {12} [built]
    chunk    {2} all/async-b~async-c~async-g.js (async-b~async-c~async-g) 20 bytes <{0}> <{1}> <{10}> <{3}> <{6}> <{9}> ={0}= ={1}= ={3}= ={4}= ={5}= ={7}= ={8}= [rendered] split chunk (cache group: default) (name: async-b~async-c~async-g)
        > ./g [] 6:0-47
        > ./g [] 6:0-47
        > ./b [8] ./index.js 2:0-47
        > ./c [8] ./index.js 3:0-47
     [1] ./f.js 20 bytes {2} {11} {12} [built]
    chunk    {3} all/vendors~a~async-a~async-b~b.js (vendors~a~async-a~async-b~b) 20 bytes <{9}> ={0}= ={1}= ={10}= ={11}= ={2}= ={6}= ={7}= >{2}< >{5}< [initial] [rendered] split chunk (cache group: vendors) (name: vendors~a~async-a~async-b~b)
        > ./a a
        > ./b b
        > ./a [8] ./index.js 1:0-47
        > ./b [8] ./index.js 2:0-47
     [3] ./node_modules/y.js 20 bytes {3} [built]
    chunk    {4} all/vendors~async-c~c.js (vendors~async-c~c) 20 bytes <{9}> ={0}= ={1}= ={12}= ={2}= ={8}= [initial] [rendered] split chunk (cache group: vendors) (name: vendors~async-c~c)
        > ./c c
        > ./c [8] ./index.js 3:0-47
     [7] ./node_modules/z.js 20 bytes {4} [built]
    chunk    {5} all/async-g.js (async-g) 34 bytes <{0}> <{1}> <{10}> <{3}> <{6}> ={2}= [rendered]
        > ./g [] 6:0-47
        > ./g [] 6:0-47
     [9] ./g.js 34 bytes {5} [built]
    chunk    {6} all/async-a.js (async-a) 156 bytes <{9}> ={0}= ={1}= ={3}= >{2}< >{5}< [rendered]
        > ./a [8] ./index.js 1:0-47
     [6] ./a.js + 1 modules 156 bytes {6} {10} [built]
         | ./a.js 121 bytes [built]
         | ./e.js 20 bytes [built]
    chunk    {7} all/async-b.js (async-b) 72 bytes <{9}> ={0}= ={1}= ={2}= ={3}= [rendered]
        > ./b [8] ./index.js 2:0-47
     [4] ./b.js 72 bytes {7} {11} [built]
    chunk    {8} all/async-c.js (async-c) 72 bytes <{9}> ={0}= ={1}= ={2}= ={4}= [rendered]
        > ./c [8] ./index.js 3:0-47
     [5] ./c.js 72 bytes {8} {12} [built]
    chunk    {9} all/main.js (main) 147 bytes >{0}< >{1}< >{2}< >{3}< >{4}< >{6}< >{7}< >{8}< [entry] [rendered]
        > ./ main
     [8] ./index.js 147 bytes {9} [built]
    chunk   {10} all/a.js (a) 176 bytes ={0}= ={3}= >{2}< >{5}< [entry] [rendered]
        > ./a a
     [0] ./d.js 20 bytes {1} {10} {11} {12} [built]
     [6] ./a.js + 1 modules 156 bytes {6} {10} [built]
         | ./a.js 121 bytes [built]
         | ./e.js 20 bytes [built]
    chunk   {11} all/b.js (b) 112 bytes ={0}= ={3}= [entry] [rendered]
        > ./b b
     [0] ./d.js 20 bytes {1} {10} {11} {12} [built]
     [1] ./f.js 20 bytes {2} {11} {12} [built]
     [4] ./b.js 72 bytes {7} {11} [built]
    chunk   {12} all/c.js (c) 112 bytes ={0}= ={4}= [entry] [rendered]
        > ./c c
     [0] ./d.js 20 bytes {1} {10} {11} {12} [built]
     [1] ./f.js 20 bytes {2} {11} {12} [built]
     [5] ./c.js 72 bytes {8} {12} [built]"
`;

exports[`StatsTestCases should print correct stats for chunk-module-id-range 1`] = `
"Hash: bc5067cf597a5fece180
Time: Xms
Built at: Thu Jan 01 1970 00:00:00 GMT
   Asset      Size  Chunks             Chunk Names
main2.js  4.85 KiB       0  [emitted]  main2
main1.js  4.86 KiB       1  [emitted]  main1
Entrypoint main1 = main1.js
Entrypoint main2 = main2.js
chunk    {0} main2.js (main2) 136 bytes [entry] [rendered]
    > ./main2 main2
   [0] ./e.js 20 bytes {0} [built]
   [1] ./f.js 20 bytes {0} [built]
   [2] ./main2.js 56 bytes {0} [built]
 [100] ./d.js 20 bytes {0} {1} [built]
 [101] ./a.js 20 bytes {0} {1} [built]
chunk    {1} main1.js (main1) 136 bytes [entry] [rendered]
    > ./main1 main1
   [3] ./b.js 20 bytes {1} [built]
   [4] ./main1.js 56 bytes {1} [built]
 [100] ./d.js 20 bytes {0} {1} [built]
 [101] ./a.js 20 bytes {0} {1} [built]
 [102] ./c.js 20 bytes {1} [built]"
`;

exports[`StatsTestCases should print correct stats for chunks 1`] = `
"Hash: 329edf3a78275c679fe4
Time: Xms
Built at: Thu Jan 01 1970 00:00:00 GMT
      Asset       Size  Chunks             Chunk Names
0.bundle.js  152 bytes       0  [emitted]  
1.bundle.js  289 bytes       1  [emitted]  
<<<<<<< HEAD
  bundle.js   7.31 KiB       2  [emitted]  main
=======
  bundle.js   8.23 KiB       2  [emitted]  main
>>>>>>> ba703401
3.bundle.js  227 bytes       3  [emitted]  
Entrypoint main = bundle.js
chunk    {0} 0.bundle.js 22 bytes <{2}> [rendered]
    > ./b [4] ./index.js 2:0-16
 [2] ./b.js 22 bytes {0} [built]
     amd require ./b [4] ./index.js 2:0-16
     [4] Xms -> factory:Xms building:Xms = Xms
chunk    {1} 1.bundle.js 54 bytes <{2}> >{3}< [rendered]
    > ./c [4] ./index.js 3:0-16
 [3] ./c.js 54 bytes {1} [built]
     amd require ./c [4] ./index.js 3:0-16
     [4] Xms -> factory:Xms building:Xms = Xms
chunk    {2} bundle.js (main) 73 bytes >{0}< >{1}< [entry] [rendered]
    > ./index main
 [4] ./index.js 51 bytes {2} [built]
     single entry ./index  main
     factory:Xms building:Xms = Xms
 [5] ./a.js 22 bytes {2} [built]
     cjs require ./a [4] ./index.js 1:0-14
     [4] Xms -> factory:Xms building:Xms = Xms
chunk    {3} 3.bundle.js 44 bytes <{1}> [rendered]
    > [3] ./c.js 1:0-52
 [0] ./d.js 22 bytes {3} [built]
     require.ensure item ./d [3] ./c.js 1:0-52
     [4] Xms -> [3] Xms -> factory:Xms building:Xms = Xms
 [1] ./e.js 22 bytes {3} [built]
     require.ensure item ./e [3] ./c.js 1:0-52
     [4] Xms -> [3] Xms -> factory:Xms building:Xms = Xms"
`;

exports[`StatsTestCases should print correct stats for chunks-development 1`] = `
"Hash: d9a9db28b39a3075bdb3
Time: Xms
Built at: Thu Jan 01 1970 00:00:00 GMT
      Asset       Size  Chunks             Chunk Names
0.bundle.js  433 bytes       0  [emitted]  
1.bundle.js  297 bytes       1  [emitted]  
2.bundle.js  588 bytes       2  [emitted]  
<<<<<<< HEAD
  bundle.js   7.68 KiB    main  [emitted]  main
=======
  bundle.js   8.61 KiB    main  [emitted]  main
>>>>>>> ba703401
Entrypoint main = bundle.js
chunk {main} bundle.js (main) 73 bytes >{0}< >{1}< [entry] [rendered]
    > ./index main
 [./a.js] 22 bytes {main} [built]
     cjs require ./a [./index.js] 1:0-14
     cjs require ./a [./e.js] 1:0-14
     [./index.js] Xms -> factory:Xms building:Xms = Xms
 [./index.js] 51 bytes {main} [built]
     single entry ./index  main
     factory:Xms building:Xms = Xms
chunk    {0} 0.bundle.js 54 bytes <{main}> >{2}< [rendered]
    > ./c [./index.js] ./index.js 3:0-16
 [./c.js] 54 bytes {0} [built]
     amd require ./c [./index.js] 3:0-16
     [./index.js] Xms -> factory:Xms building:Xms = Xms
chunk    {1} 1.bundle.js 22 bytes <{main}> [rendered]
    > ./b [./index.js] ./index.js 2:0-16
 [./b.js] 22 bytes {1} [built]
     amd require ./b [./index.js] 2:0-16
     [./index.js] Xms -> factory:Xms building:Xms = Xms
chunk    {2} 2.bundle.js 60 bytes <{0}> [rendered]
    > [./c.js] ./c.js 1:0-52
 [./d.js] 22 bytes {2} [built]
     require.ensure item ./d [./c.js] 1:0-52
     [./index.js] Xms -> [./c.js] Xms -> factory:Xms building:Xms = Xms
 [./e.js] 38 bytes {2} [built]
     require.ensure item ./e [./c.js] 1:0-52
     [./index.js] Xms -> [./c.js] Xms -> factory:Xms building:Xms = Xms"
`;

exports[`StatsTestCases should print correct stats for circular-correctness 1`] = `
"Entrypoint main = bundle.js
chunk    {0} 0.bundle.js (a) 49 bytes <{2}> <{3}> >{3}< [rendered]
 [1] ./module-a.js 49 bytes {0} [built]
chunk    {1} 1.bundle.js (b) 49 bytes <{2}> <{3}> >{3}< [rendered]
 [2] ./module-b.js 49 bytes {1} [built]
chunk    {2} bundle.js (main) 98 bytes >{0}< >{1}< [entry] [rendered]
 [3] ./index.js 98 bytes {2} [built]
chunk    {3} 3.bundle.js (c) 98 bytes <{0}> <{1}> >{0}< >{1}< [rendered]
 [0] ./module-c.js 98 bytes {3} [built]"
`;

exports[`StatsTestCases should print correct stats for color-disabled 1`] = `
"Hash: 259c9ad9aa282b7b9017
Time: Xms
Built at: Thu Jan 01 1970 <CLR=BOLD>00:00:00</CLR> GMT
  Asset      Size  Chunks             Chunk Names
main.js  3.57 KiB       0  [emitted]  main
Entrypoint main = main.js
[0] ./index.js 0 bytes {0} [built]"
`;

exports[`StatsTestCases should print correct stats for color-enabled 1`] = `
"Hash: <CLR=BOLD>259c9ad9aa282b7b9017</CLR>
Time: <CLR=BOLD>X</CLR>ms
Built at: Thu Jan 01 1970 <CLR=BOLD>00:00:00</CLR> GMT
  <CLR=BOLD>Asset</CLR>      <CLR=BOLD>Size</CLR>  <CLR=BOLD>Chunks</CLR>  <CLR=39,BOLD><CLR=22>           <CLR=39,BOLD><CLR=22><CLR=BOLD>Chunk Names</CLR>
<CLR=32,BOLD>main.js</CLR>  3.57 KiB       <CLR=BOLD>0</CLR>  <CLR=32,BOLD>[emitted]</CLR>  main
Entrypoint <CLR=BOLD>main</CLR> = <CLR=32,BOLD>main.js</CLR>
[0] <CLR=BOLD>./index.js</CLR> 0 bytes {<CLR=33,BOLD>0</CLR>}<CLR=32,BOLD> [built]</CLR>"
`;

exports[`StatsTestCases should print correct stats for color-enabled-custom 1`] = `
"Hash: <CLR=BOLD>259c9ad9aa282b7b9017</CLR>
Time: <CLR=BOLD>X</CLR>ms
Built at: Thu Jan 01 1970 <CLR=BOLD>00:00:00</CLR> GMT
  <CLR=BOLD>Asset</CLR>      <CLR=BOLD>Size</CLR>  <CLR=BOLD>Chunks</CLR>  <CLR=39,BOLD><CLR=22>           <CLR=39,BOLD><CLR=22><CLR=BOLD>Chunk Names</CLR>
<CLR=32>main.js</CLR>  3.57 KiB       <CLR=BOLD>0</CLR>  <CLR=32>[emitted]</CLR>  main
Entrypoint <CLR=BOLD>main</CLR> = <CLR=32>main.js</CLR>
[0] <CLR=BOLD>./index.js</CLR> 0 bytes {<CLR=33>0</CLR>}<CLR=32> [built]</CLR>"
`;

exports[`StatsTestCases should print correct stats for commons-chunk-min-size-0 1`] = `
"Hash: ba7c69f3acc19ed72f3f
Time: Xms
Built at: Thu Jan 01 1970 00:00:00 GMT
              Asset       Size  Chunks             Chunk Names
         entry-1.js   6.58 KiB       0  [emitted]  entry-1
vendor-1~entry-1.js  314 bytes       1  [emitted]  vendor-1~entry-1
Entrypoint entry-1 = vendor-1~entry-1.js entry-1.js
[0] ./entry-1.js 145 bytes {0} [built]
[1] ./modules/a.js 22 bytes {1} [built]
[2] ./modules/b.js 22 bytes {1} [built]
[3] ./modules/c.js 22 bytes {1} [built]
[4] ./modules/d.js 22 bytes {0} [built]
[5] ./modules/e.js 22 bytes {0} [built]
[6] ./modules/f.js 22 bytes {0} [built]"
`;

exports[`StatsTestCases should print correct stats for commons-chunk-min-size-Infinity 1`] = `
"Hash: f8b8bebc8cf37cf02f7f
Time: Xms
Built at: Thu Jan 01 1970 00:00:00 GMT
      Asset       Size  Chunks             Chunk Names
 entry-1.js   6.58 KiB       0  [emitted]  entry-1
vendor-1.js  314 bytes       1  [emitted]  vendor-1
Entrypoint entry-1 = vendor-1.js entry-1.js
[0] ./entry-1.js 145 bytes {0} [built]
[1] ./modules/a.js 22 bytes {1} [built]
[2] ./modules/b.js 22 bytes {1} [built]
[3] ./modules/c.js 22 bytes {1} [built]
[4] ./modules/d.js 22 bytes {0} [built]
[5] ./modules/e.js 22 bytes {0} [built]
[6] ./modules/f.js 22 bytes {0} [built]"
`;

exports[`StatsTestCases should print correct stats for commons-plugin-issue-4980 1`] = `
"Hash: b7026c887b1a4d42c4c08b5ecbff0d004a138881
Child
    Hash: b7026c887b1a4d42c4c0
    Time: Xms
    Built at: Thu Jan 01 1970 00:00:00 GMT
                             Asset       Size  Chunks             Chunk Names
                            app.js   6.67 KiB       0  [emitted]  app
    vendor.6a3bdffda9f0de672978.js  619 bytes       1  [emitted]  vendor
    Entrypoint app = vendor.6a3bdffda9f0de672978.js app.js
    [./constants.js] 87 bytes {1} [built]
    [./entry-1.js] ./entry-1.js + 2 modules 190 bytes {0} [built]
        | ./entry-1.js 67 bytes [built]
        | ./submodule-a.js 59 bytes [built]
        | ./submodule-b.js 59 bytes [built]
Child
    Hash: 8b5ecbff0d004a138881
    Time: Xms
    Built at: Thu Jan 01 1970 00:00:00 GMT
                             Asset       Size  Chunks             Chunk Names
                            app.js   6.69 KiB       0  [emitted]  app
    vendor.6a3bdffda9f0de672978.js  619 bytes       1  [emitted]  vendor
    Entrypoint app = vendor.6a3bdffda9f0de672978.js app.js
    [./constants.js] 87 bytes {1} [built]
    [./entry-2.js] ./entry-2.js + 2 modules 197 bytes {0} [built]
        | ./entry-2.js 67 bytes [built]
        | ./submodule-a.js 59 bytes [built]
        | ./submodule-c.js 66 bytes [built]"
`;

exports[`StatsTestCases should print correct stats for concat-and-sideeffects 1`] = `
"[0] ./index.js + 2 modules 119 bytes {0} [built]
    | ./index.js 46 bytes [built]
    |     ModuleConcatenation bailout: Module is an entry point
    | ./node_modules/pmodule/a.js 49 bytes [built]
    | ./node_modules/pmodule/aa.js 24 bytes [built]
[1] ./node_modules/pmodule/index.js 63 bytes [built]
    ModuleConcatenation bailout: Module is not in any chunk
[2] ./node_modules/pmodule/b.js 49 bytes [built]
    ModuleConcatenation bailout: Module is not in any chunk
[3] ./node_modules/pmodule/bb.js 24 bytes [built]
    ModuleConcatenation bailout: Module is not in any chunk
[4] ./node_modules/pmodule/c.js 49 bytes [built]
    ModuleConcatenation bailout: Module is not in any chunk
[5] ./node_modules/pmodule/cc.js 24 bytes [built]
    ModuleConcatenation bailout: Module is not in any chunk"
`;

exports[`StatsTestCases should print correct stats for define-plugin 1`] = `
"Hash: efa53b4a8c763381d4296ac4ef4ab386e0e18a8c
Child
    Hash: efa53b4a8c763381d429
    Time: Xms
    Built at: Thu Jan 01 1970 00:00:00 GMT
      Asset     Size  Chunks             Chunk Names
    main.js  3.6 KiB       0  [emitted]  main
    Entrypoint main = main.js
    [0] ./index.js 24 bytes {0} [built]
Child
    Hash: 6ac4ef4ab386e0e18a8c
    Time: Xms
    Built at: Thu Jan 01 1970 00:00:00 GMT
      Asset     Size  Chunks             Chunk Names
    main.js  3.6 KiB       0  [emitted]  main
    Entrypoint main = main.js
    [0] ./index.js 24 bytes {0} [built]"
`;

exports[`StatsTestCases should print correct stats for exclude-with-loader 1`] = `
"Hash: 82110ff5e7d166cc4117
Time: Xms
Built at: Thu Jan 01 1970 00:00:00 GMT
    Asset      Size  Chunks             Chunk Names
bundle.js  4.01 KiB       0  [emitted]  main
 + 1 hidden asset
Entrypoint main = bundle.js
[0] ./index.js 77 bytes {0} [built]
[1] ./a.txt 43 bytes {0} [built]
    + 2 hidden modules"
`;

exports[`StatsTestCases should print correct stats for external 1`] = `
"Hash: 447b77fa7bc9bbdfcf31
Time: Xms
Built at: Thu Jan 01 1970 00:00:00 GMT
  Asset      Size  Chunks             Chunk Names
main.js  3.71 KiB       0  [emitted]  main
Entrypoint main = main.js
[0] ./index.js 17 bytes {0} [built]
[1] external \\"test\\" 42 bytes {0} [built]"
`;

exports[`StatsTestCases should print correct stats for filter-warnings 1`] = `
"Hash: a128fafbc2b7d659de25a128fafbc2b7d659de25a128fafbc2b7d659de25a128fafbc2b7d659de25a128fafbc2b7d659de25a128fafbc2b7d659de25a128fafbc2b7d659de25a128fafbc2b7d659de25a128fafbc2b7d659de25a128fafbc2b7d659de25a128fafbc2b7d659de25a128fafbc2b7d659de25a128fafbc2b7d659de25
Child
    Hash: a128fafbc2b7d659de25
    Time: Xms
    Built at: Thu Jan 01 1970 00:00:00 GMT
        Asset      Size  Chunks             Chunk Names
    bundle.js  2.89 KiB       0  [emitted]  main
    Entrypoint main = bundle.js
    
    WARNING in bundle.js from UglifyJs
    Dropping side-effect-free statement [./index.js:6,0]
    Dropping unused function someUnUsedFunction1 [./index.js:8,0]
    Dropping unused function someUnUsedFunction2 [./index.js:9,0]
    Dropping unused function someUnUsedFunction3 [./index.js:10,0]
    Dropping unused function someUnUsedFunction4 [./index.js:11,0]
    Dropping unused function someUnUsedFunction5 [./index.js:12,0]
    Dropping unused function someRemoteUnUsedFunction1 [./a.js:3,0]
    Dropping unused function someRemoteUnUsedFunction2 [./a.js:4,0]
    Dropping unused function someRemoteUnUsedFunction3 [./a.js:5,0]
    Dropping unused function someRemoteUnUsedFunction4 [./a.js:6,0]
    Dropping unused function someRemoteUnUsedFunction5 [./a.js:7,0]
Child
    Hash: a128fafbc2b7d659de25
    Time: Xms
    Built at: Thu Jan 01 1970 00:00:00 GMT
        Asset      Size  Chunks             Chunk Names
    bundle.js  2.89 KiB       0  [emitted]  main
    Entrypoint main = bundle.js
Child
    Hash: a128fafbc2b7d659de25
    Time: Xms
    Built at: Thu Jan 01 1970 00:00:00 GMT
        Asset      Size  Chunks             Chunk Names
    bundle.js  2.89 KiB       0  [emitted]  main
    Entrypoint main = bundle.js
Child
    Hash: a128fafbc2b7d659de25
    Time: Xms
    Built at: Thu Jan 01 1970 00:00:00 GMT
        Asset      Size  Chunks             Chunk Names
    bundle.js  2.89 KiB       0  [emitted]  main
    Entrypoint main = bundle.js
Child
    Hash: a128fafbc2b7d659de25
    Time: Xms
    Built at: Thu Jan 01 1970 00:00:00 GMT
        Asset      Size  Chunks             Chunk Names
    bundle.js  2.89 KiB       0  [emitted]  main
    Entrypoint main = bundle.js
Child
    Hash: a128fafbc2b7d659de25
    Time: Xms
    Built at: Thu Jan 01 1970 00:00:00 GMT
        Asset      Size  Chunks             Chunk Names
    bundle.js  2.89 KiB       0  [emitted]  main
    Entrypoint main = bundle.js
Child
    Hash: a128fafbc2b7d659de25
    Time: Xms
    Built at: Thu Jan 01 1970 00:00:00 GMT
        Asset      Size  Chunks             Chunk Names
    bundle.js  2.89 KiB       0  [emitted]  main
    Entrypoint main = bundle.js
Child
    Hash: a128fafbc2b7d659de25
    Time: Xms
    Built at: Thu Jan 01 1970 00:00:00 GMT
        Asset      Size  Chunks             Chunk Names
    bundle.js  2.89 KiB       0  [emitted]  main
    Entrypoint main = bundle.js
    
    WARNING in bundle.js from UglifyJs
    Dropping side-effect-free statement [./index.js:6,0]
    Dropping unused function someUnUsedFunction1 [./index.js:8,0]
    Dropping unused function someUnUsedFunction2 [./index.js:9,0]
    Dropping unused function someUnUsedFunction3 [./index.js:10,0]
    Dropping unused function someUnUsedFunction4 [./index.js:11,0]
    Dropping unused function someUnUsedFunction5 [./index.js:12,0]
    Dropping unused function someRemoteUnUsedFunction1 [./a.js:3,0]
    Dropping unused function someRemoteUnUsedFunction2 [./a.js:4,0]
    Dropping unused function someRemoteUnUsedFunction3 [./a.js:5,0]
    Dropping unused function someRemoteUnUsedFunction4 [./a.js:6,0]
    Dropping unused function someRemoteUnUsedFunction5 [./a.js:7,0]
Child
    Hash: a128fafbc2b7d659de25
    Time: Xms
    Built at: Thu Jan 01 1970 00:00:00 GMT
        Asset      Size  Chunks             Chunk Names
    bundle.js  2.89 KiB       0  [emitted]  main
    Entrypoint main = bundle.js
    
    WARNING in bundle.js from UglifyJs
    Dropping side-effect-free statement [./index.js:6,0]
    Dropping unused function someUnUsedFunction1 [./index.js:8,0]
    Dropping unused function someUnUsedFunction2 [./index.js:9,0]
    Dropping unused function someUnUsedFunction3 [./index.js:10,0]
    Dropping unused function someUnUsedFunction4 [./index.js:11,0]
    Dropping unused function someUnUsedFunction5 [./index.js:12,0]
    Dropping unused function someRemoteUnUsedFunction1 [./a.js:3,0]
    Dropping unused function someRemoteUnUsedFunction2 [./a.js:4,0]
    Dropping unused function someRemoteUnUsedFunction3 [./a.js:5,0]
    Dropping unused function someRemoteUnUsedFunction4 [./a.js:6,0]
    Dropping unused function someRemoteUnUsedFunction5 [./a.js:7,0]
Child
    Hash: a128fafbc2b7d659de25
    Time: Xms
    Built at: Thu Jan 01 1970 00:00:00 GMT
        Asset      Size  Chunks             Chunk Names
    bundle.js  2.89 KiB       0  [emitted]  main
    Entrypoint main = bundle.js
    
    WARNING in bundle.js from UglifyJs
    Dropping side-effect-free statement [./index.js:6,0]
    Dropping unused function someUnUsedFunction1 [./index.js:8,0]
    Dropping unused function someUnUsedFunction2 [./index.js:9,0]
    Dropping unused function someUnUsedFunction3 [./index.js:10,0]
    Dropping unused function someUnUsedFunction4 [./index.js:11,0]
    Dropping unused function someUnUsedFunction5 [./index.js:12,0]
    Dropping unused function someRemoteUnUsedFunction1 [./a.js:3,0]
    Dropping unused function someRemoteUnUsedFunction2 [./a.js:4,0]
    Dropping unused function someRemoteUnUsedFunction3 [./a.js:5,0]
    Dropping unused function someRemoteUnUsedFunction4 [./a.js:6,0]
    Dropping unused function someRemoteUnUsedFunction5 [./a.js:7,0]
Child
    Hash: a128fafbc2b7d659de25
    Time: Xms
    Built at: Thu Jan 01 1970 00:00:00 GMT
        Asset      Size  Chunks             Chunk Names
    bundle.js  2.89 KiB       0  [emitted]  main
    Entrypoint main = bundle.js
    
    WARNING in bundle.js from UglifyJs
    Dropping side-effect-free statement [./index.js:6,0]
    Dropping unused function someUnUsedFunction1 [./index.js:8,0]
    Dropping unused function someUnUsedFunction2 [./index.js:9,0]
    Dropping unused function someUnUsedFunction3 [./index.js:10,0]
    Dropping unused function someUnUsedFunction4 [./index.js:11,0]
    Dropping unused function someUnUsedFunction5 [./index.js:12,0]
    Dropping unused function someRemoteUnUsedFunction1 [./a.js:3,0]
    Dropping unused function someRemoteUnUsedFunction2 [./a.js:4,0]
    Dropping unused function someRemoteUnUsedFunction3 [./a.js:5,0]
    Dropping unused function someRemoteUnUsedFunction4 [./a.js:6,0]
    Dropping unused function someRemoteUnUsedFunction5 [./a.js:7,0]
Child
    Hash: a128fafbc2b7d659de25
    Time: Xms
    Built at: Thu Jan 01 1970 00:00:00 GMT
        Asset      Size  Chunks             Chunk Names
    bundle.js  2.89 KiB       0  [emitted]  main
    Entrypoint main = bundle.js
    
    WARNING in bundle.js from UglifyJs
    Dropping side-effect-free statement [./index.js:6,0]
    Dropping unused function someUnUsedFunction1 [./index.js:8,0]
    Dropping unused function someUnUsedFunction2 [./index.js:9,0]
    Dropping unused function someUnUsedFunction3 [./index.js:10,0]
    Dropping unused function someUnUsedFunction4 [./index.js:11,0]
    Dropping unused function someUnUsedFunction5 [./index.js:12,0]
    Dropping unused function someRemoteUnUsedFunction1 [./a.js:3,0]
    Dropping unused function someRemoteUnUsedFunction2 [./a.js:4,0]
    Dropping unused function someRemoteUnUsedFunction3 [./a.js:5,0]
    Dropping unused function someRemoteUnUsedFunction4 [./a.js:6,0]
    Dropping unused function someRemoteUnUsedFunction5 [./a.js:7,0]
Child
    Hash: a128fafbc2b7d659de25
    Time: Xms
    Built at: Thu Jan 01 1970 00:00:00 GMT
        Asset      Size  Chunks             Chunk Names
    bundle.js  2.89 KiB       0  [emitted]  main
    Entrypoint main = bundle.js
    
    WARNING in bundle.js from UglifyJs
    Dropping side-effect-free statement [./index.js:6,0]
    Dropping unused function someUnUsedFunction1 [./index.js:8,0]
    Dropping unused function someUnUsedFunction2 [./index.js:9,0]
    Dropping unused function someUnUsedFunction3 [./index.js:10,0]
    Dropping unused function someUnUsedFunction4 [./index.js:11,0]
    Dropping unused function someUnUsedFunction5 [./index.js:12,0]
    Dropping unused function someRemoteUnUsedFunction1 [./a.js:3,0]
    Dropping unused function someRemoteUnUsedFunction2 [./a.js:4,0]
    Dropping unused function someRemoteUnUsedFunction3 [./a.js:5,0]
    Dropping unused function someRemoteUnUsedFunction4 [./a.js:6,0]
    Dropping unused function someRemoteUnUsedFunction5 [./a.js:7,0]"
`;

exports[`StatsTestCases should print correct stats for graph-correctness-entries 1`] = `
"Entrypoint e1 = e1.js
Entrypoint e2 = e2.js
chunk    {0} c.js (c) 49 bytes <{3}> <{4}> >{1}< [rendered]
 [1] ./module-c.js 49 bytes {0} [built]
     import() ./module-c [2] ./module-b.js 1:0-47
     import() ./module-c [4] ./e2.js 1:0-47
chunk    {1} a.js (a) 49 bytes <{0}> <{2}> >{4}< [rendered]
 [0] ./module-a.js 49 bytes {1} [built]
     import() ./module-a [1] ./module-c.js 1:0-47
     import() ./module-a [3] ./e1.js 1:0-47
chunk    {2} e1.js (e1) 49 bytes >{1}< [entry] [rendered]
 [3] ./e1.js 49 bytes {2} [built]
     single entry ./e1  e1
chunk    {3} e2.js (e2) 49 bytes >{0}< [entry] [rendered]
 [4] ./e2.js 49 bytes {3} [built]
     single entry ./e2  e2
chunk    {4} b.js (b) 49 bytes <{1}> >{0}< [rendered]
 [2] ./module-b.js 49 bytes {4} [built]
     import() ./module-b [0] ./module-a.js 1:0-47"
`;

exports[`StatsTestCases should print correct stats for graph-correctness-modules 1`] = `
"Entrypoint e1 = e1.js
Entrypoint e2 = e2.js
chunk    {0} y.js (y) 0 bytes <{3}> <{4}> [rendered]
 [3] ./module-y.js 0 bytes {0} [built]
     import() ./module-y [0] ./module-x.js 1:0-47
chunk    {1} c.js (c) 49 bytes <{4}> <{5}> >{2}< [rendered]
 [2] ./module-c.js 49 bytes {1} [built]
     import() ./module-c [4] ./module-b.js 1:0-47
     import() ./module-c [6] ./e2.js 2:0-47
chunk    {2} a.js (a) 49 bytes <{1}> <{3}> >{5}< [rendered]
 [1] ./module-a.js 49 bytes {2} [built]
     import() ./module-a [2] ./module-c.js 1:0-47
     import() ./module-a [5] ./e1.js 2:0-47
chunk    {3} e1.js (e1) 119 bytes >{0}< >{2}< [entry] [rendered]
 [0] ./module-x.js 49 bytes {3} {4} [built]
     import() ./module-x [4] ./module-b.js 2:0-20
     harmony side effect evaluation ./module-x [5] ./e1.js 1:0-20
     harmony side effect evaluation ./module-x [6] ./e2.js 1:0-20
 [5] ./e1.js 70 bytes {3} [built]
     single entry ./e1  e1
chunk    {4} e2.js (e2) 119 bytes >{0}< >{1}< [entry] [rendered]
 [0] ./module-x.js 49 bytes {3} {4} [built]
     import() ./module-x [4] ./module-b.js 2:0-20
     harmony side effect evaluation ./module-x [5] ./e1.js 1:0-20
     harmony side effect evaluation ./module-x [6] ./e2.js 1:0-20
 [6] ./e2.js 70 bytes {4} [built]
     single entry ./e2  e2
chunk    {5} b.js (b) 179 bytes <{2}> >{1}< [rendered]
 [4] ./module-b.js 179 bytes {5} [built]
     import() ./module-b [1] ./module-a.js 1:0-47"
`;

exports[`StatsTestCases should print correct stats for import-context-filter 1`] = `
"Hash: f249efcc0232c180bf68
Time: Xms
Built at: Thu Jan 01 1970 00:00:00 GMT
   Asset       Size  Chunks             Chunk Names
    0.js  305 bytes       0  [emitted]  
    1.js  314 bytes       1  [emitted]  
    2.js  308 bytes       2  [emitted]  
<<<<<<< HEAD
entry.js   8.11 KiB       3  [emitted]  entry
=======
entry.js   9.03 KiB       3  [emitted]  entry
>>>>>>> ba703401
Entrypoint entry = entry.js
[0] ./templates/bar.js 38 bytes {0} [optional] [built]
[1] ./templates/baz.js 38 bytes {1} [optional] [built]
[2] ./templates/foo.js 38 bytes {2} [optional] [built]
[3] ./entry.js 450 bytes {3} [built]
[4] ./templates lazy ^\\\\.\\\\/.*$ include: \\\\.js$ exclude: \\\\.noimport\\\\.js$ namespace object 160 bytes {3} [optional] [built]"
`;

exports[`StatsTestCases should print correct stats for import-weak 1`] = `
"Hash: 9cccc27b7625bd171c12
Time: Xms
Built at: Thu Jan 01 1970 00:00:00 GMT
   Asset       Size  Chunks             Chunk Names
    0.js  149 bytes       0  [emitted]  
<<<<<<< HEAD
entry.js    8.1 KiB       1  [emitted]  entry
=======
entry.js   8.47 KiB       1  [emitted]  entry
>>>>>>> ba703401
Entrypoint entry = entry.js
[0] ./modules/b.js 22 bytes {0} [built]
[1] ./entry.js 120 bytes {1} [built]
[2] ./modules/a.js 37 bytes [built]"
`;

exports[`StatsTestCases should print correct stats for limit-chunk-count-plugin 1`] = `
"Hash: 3c127dca42ce1c13b8eae6c0ceac1aa3be512946a5969fc94d792cce5364503bf42779f704747e2d
Child 1 chunks:
    Hash: 3c127dca42ce1c13b8ea
    Time: Xms
    Built at: Thu Jan 01 1970 00:00:00 GMT
        Asset      Size  Chunks             Chunk Names
    bundle.js  6.37 KiB       0  [emitted]  main
    Entrypoint main = bundle.js
    chunk    {0} bundle.js (main) 191 bytes <{0}> >{0}< [entry] [rendered]
     [0] ./index.js 73 bytes {0} [built]
     [1] ./a.js 22 bytes {0} [built]
     [2] ./b.js 22 bytes {0} [built]
     [3] ./c.js 30 bytes {0} [built]
     [4] ./d.js 22 bytes {0} [built]
     [5] ./e.js 22 bytes {0} [built]
Child 2 chunks:
    Hash: e6c0ceac1aa3be512946
    Time: Xms
    Built at: Thu Jan 01 1970 00:00:00 GMT
<<<<<<< HEAD
          Asset      Size  Chunks             Chunk Names
    0.bundle.js     1 KiB       0  [emitted]  
      bundle.js  7.49 KiB       1  [emitted]  main
=======
          Asset       Size  Chunks             Chunk Names
    0.bundle.js  632 bytes       0  [emitted]  
      bundle.js   8.23 KiB       1  [emitted]  main
>>>>>>> ba703401
    Entrypoint main = bundle.js
    chunk    {0} 0.bundle.js 118 bytes <{0}> <{1}> >{0}< [rendered]
     [0] ./d.js 22 bytes {0} [built]
     [1] ./e.js 22 bytes {0} [built]
     [2] ./a.js 22 bytes {0} [built]
     [3] ./b.js 22 bytes {0} [built]
     [4] ./c.js 30 bytes {0} [built]
    chunk    {1} bundle.js (main) 73 bytes >{0}< [entry] [rendered]
     [5] ./index.js 73 bytes {1} [built]
Child 3 chunks:
    Hash: a5969fc94d792cce5364
    Time: Xms
    Built at: Thu Jan 01 1970 00:00:00 GMT
          Asset       Size  Chunks             Chunk Names
    0.bundle.js  494 bytes       0  [emitted]  
    1.bundle.js  245 bytes       1  [emitted]  
<<<<<<< HEAD
      bundle.js   7.49 KiB       2  [emitted]  main
=======
      bundle.js   8.23 KiB       2  [emitted]  main
>>>>>>> ba703401
    Entrypoint main = bundle.js
    chunk    {0} 0.bundle.js 74 bytes <{0}> <{2}> >{0}< >{1}< [rendered]
     [0] ./d.js 22 bytes {0} [built]
     [2] ./a.js 22 bytes {0} [built]
     [4] ./c.js 30 bytes {0} [built]
    chunk    {1} 1.bundle.js 44 bytes <{0}> <{2}> [rendered]
     [1] ./e.js 22 bytes {1} [built]
     [3] ./b.js 22 bytes {1} [built]
    chunk    {2} bundle.js (main) 73 bytes >{0}< >{1}< [entry] [rendered]
     [5] ./index.js 73 bytes {2} [built]
Child 4 chunks:
    Hash: 503bf42779f704747e2d
    Time: Xms
    Built at: Thu Jan 01 1970 00:00:00 GMT
          Asset       Size  Chunks             Chunk Names
    0.bundle.js  236 bytes       0  [emitted]  
    1.bundle.js  245 bytes       1  [emitted]  
<<<<<<< HEAD
    2.bundle.js  715 bytes       2  [emitted]  
      bundle.js   7.49 KiB       3  [emitted]  main
=======
    2.bundle.js  323 bytes       2  [emitted]  
      bundle.js   8.23 KiB       3  [emitted]  main
>>>>>>> ba703401
    Entrypoint main = bundle.js
    chunk    {0} 0.bundle.js 44 bytes <{2}> <{3}> [rendered]
     [0] ./d.js 22 bytes {0} [built]
     [2] ./a.js 22 bytes {0} [built]
    chunk    {1} 1.bundle.js 44 bytes <{2}> <{3}> [rendered]
     [1] ./e.js 22 bytes {1} [built]
     [3] ./b.js 22 bytes {1} [built]
    chunk    {2} 2.bundle.js 30 bytes <{3}> >{0}< >{1}< [rendered]
     [4] ./c.js 30 bytes {2} [built]
    chunk    {3} bundle.js (main) 73 bytes >{0}< >{1}< >{2}< [entry] [rendered]
     [5] ./index.js 73 bytes {3} [built]"
`;

exports[`StatsTestCases should print correct stats for max-modules 1`] = `
"Hash: 528955f6d280625ce14d
Time: Xms
Built at: Thu Jan 01 1970 00:00:00 GMT
  Asset      Size  Chunks             Chunk Names
main.js  6.81 KiB       0  [emitted]  main
Entrypoint main = main.js
 [0] ./a.js?1 33 bytes {0} [built]
 [1] ./a.js?2 33 bytes {0} [built]
 [2] ./a.js?3 33 bytes {0} [built]
 [3] ./a.js?4 33 bytes {0} [built]
 [4] ./a.js?5 33 bytes {0} [built]
 [5] ./a.js?6 33 bytes {0} [built]
 [6] ./a.js?7 33 bytes {0} [built]
 [7] ./a.js?8 33 bytes {0} [built]
 [8] ./a.js?9 33 bytes {0} [built]
 [9] ./a.js?10 33 bytes {0} [built]
[10] ./index.js 181 bytes {0} [built]
[11] ./c.js?1 33 bytes {0} [built]
[13] ./c.js?2 33 bytes {0} [built]
[15] ./c.js?3 33 bytes {0} [built]
[17] ./c.js?4 33 bytes {0} [built]
[19] ./c.js?5 33 bytes {0} [built]
[23] ./c.js?7 33 bytes {0} [built]
[25] ./c.js?8 33 bytes {0} [built]
[27] ./c.js?9 33 bytes {0} [built]
[29] ./c.js?10 33 bytes {0} [built]
    + 11 hidden modules"
`;

exports[`StatsTestCases should print correct stats for max-modules-default 1`] = `
"Hash: 528955f6d280625ce14d
Time: Xms
Built at: Thu Jan 01 1970 00:00:00 GMT
  Asset      Size  Chunks             Chunk Names
main.js  6.81 KiB       0  [emitted]  main
Entrypoint main = main.js
 [0] ./a.js?1 33 bytes {0} [built]
 [1] ./a.js?2 33 bytes {0} [built]
 [2] ./a.js?3 33 bytes {0} [built]
 [3] ./a.js?4 33 bytes {0} [built]
 [4] ./a.js?5 33 bytes {0} [built]
 [5] ./a.js?6 33 bytes {0} [built]
 [6] ./a.js?7 33 bytes {0} [built]
 [7] ./a.js?8 33 bytes {0} [built]
 [8] ./a.js?9 33 bytes {0} [built]
 [9] ./a.js?10 33 bytes {0} [built]
[10] ./index.js 181 bytes {0} [built]
[11] ./c.js?1 33 bytes {0} [built]
[13] ./c.js?2 33 bytes {0} [built]
[27] ./c.js?9 33 bytes {0} [built]
[29] ./c.js?10 33 bytes {0} [built]
    + 16 hidden modules"
`;

exports[`StatsTestCases should print correct stats for module-assets 1`] = `
"Hash: f544bcf110bd1cf43d65
Time: Xms
Built at: Thu Jan 01 1970 00:00:00 GMT
Entrypoint main = main.js
chunk    {0} 0.js 68 bytes <{1}> [rendered]
 [0] ./node_modules/a/1.png 51 bytes {0} [built] [1 asset]
 [1] ./node_modules/a/index.js 17 bytes {0} [built]
chunk    {1} main.js (main) 12 bytes >{0}< [entry] [rendered]
 [2] ./index.js 12 bytes {1} [built]
[0] ./node_modules/a/1.png 51 bytes {0} [built] [1 asset]
[1] ./node_modules/a/index.js 17 bytes {0} [built]
[2] ./index.js 12 bytes {1} [built]"
`;

exports[`StatsTestCases should print correct stats for module-deduplication 1`] = `
"Asset       Size  Chunks             Chunk Names
 0.js  730 bytes    0, 5  [emitted]  
 1.js  730 bytes    1, 4  [emitted]  
 2.js  730 bytes    2, 3  [emitted]  
 3.js  661 bytes       3  [emitted]  
 4.js  661 bytes       4  [emitted]  
 5.js  661 bytes       5  [emitted]  
<<<<<<< HEAD
e1.js   8.44 KiB       6  [emitted]  e1
e2.js   8.46 KiB       7  [emitted]  e2
e3.js   8.48 KiB       8  [emitted]  e3
=======
e1.js   9.37 KiB       6  [emitted]  e1
e2.js   9.39 KiB       7  [emitted]  e2
e3.js   9.41 KiB       8  [emitted]  e3
>>>>>>> ba703401
Entrypoint e1 = e1.js
Entrypoint e2 = e2.js
Entrypoint e3 = e3.js
chunk    {0} 0.js 37 bytes <{7}> <{8}> [rendered]
 [2] ./d.js 9 bytes {0} {6} [built]
 [5] ./async1.js 28 bytes {0} {5} [built]
chunk    {1} 1.js 37 bytes <{6}> <{8}> [rendered]
 [3] ./f.js 9 bytes {1} {7} [built]
 [6] ./async2.js 28 bytes {1} {4} [built]
chunk    {2} 2.js 37 bytes <{6}> <{7}> [rendered]
 [4] ./h.js 9 bytes {2} {8} [built]
 [7] ./async3.js 28 bytes {2} {3} [built]
chunk    {3} 3.js 28 bytes <{8}> [rendered]
 [7] ./async3.js 28 bytes {2} {3} [built]
chunk    {4} 4.js 28 bytes <{7}> [rendered]
 [6] ./async2.js 28 bytes {1} {4} [built]
chunk    {5} 5.js 28 bytes <{6}> [rendered]
 [5] ./async1.js 28 bytes {0} {5} [built]
chunk    {6} e1.js (e1) 152 bytes >{1}< >{2}< >{5}< [entry] [rendered]
 [0] ./b.js 9 bytes {6} {7} {8} [built]
 [1] ./a.js 9 bytes {6} {7} {8} [built]
 [2] ./d.js 9 bytes {0} {6} [built]
 [8] ./e1.js 116 bytes {6} [built]
 [9] ./c.js 9 bytes {6} [built]
chunk    {7} e2.js (e2) 152 bytes >{0}< >{2}< >{4}< [entry] [rendered]
  [0] ./b.js 9 bytes {6} {7} {8} [built]
  [1] ./a.js 9 bytes {6} {7} {8} [built]
  [3] ./f.js 9 bytes {1} {7} [built]
 [10] ./e2.js 116 bytes {7} [built]
 [11] ./e.js 9 bytes {7} [built]
chunk    {8} e3.js (e3) 152 bytes >{0}< >{1}< >{3}< [entry] [rendered]
  [0] ./b.js 9 bytes {6} {7} {8} [built]
  [1] ./a.js 9 bytes {6} {7} {8} [built]
  [4] ./h.js 9 bytes {2} {8} [built]
 [12] ./e3.js 116 bytes {8} [built]
 [13] ./g.js 9 bytes {8} [built]"
`;

exports[`StatsTestCases should print correct stats for module-deduplication-named 1`] = `
"    Asset       Size  Chunks             Chunk Names
async3.js  818 bytes       0  [emitted]  async3
async1.js  818 bytes       1  [emitted]  async1
async2.js  818 bytes       2  [emitted]  async2
<<<<<<< HEAD
    e1.js   8.33 KiB       3  [emitted]  e1
    e2.js   8.35 KiB       4  [emitted]  e2
    e3.js   8.37 KiB       5  [emitted]  e3
=======
    e1.js   9.25 KiB       3  [emitted]  e1
    e2.js   9.28 KiB       4  [emitted]  e2
    e3.js    9.3 KiB       5  [emitted]  e3
>>>>>>> ba703401
Entrypoint e1 = e1.js
Entrypoint e2 = e2.js
Entrypoint e3 = e3.js
chunk    {0} async3.js (async3) 89 bytes <{2}> <{5}> >{1}< [rendered]
 [4] ./h.js 9 bytes {0} {5} [built]
 [7] ./async3.js 80 bytes {0} [built]
chunk    {1} async1.js (async1) 89 bytes <{0}> <{3}> >{2}< [rendered]
 [2] ./d.js 9 bytes {1} {3} [built]
 [5] ./async1.js 80 bytes {1} [built]
chunk    {2} async2.js (async2) 89 bytes <{1}> <{4}> >{0}< [rendered]
 [3] ./f.js 9 bytes {2} {4} [built]
 [6] ./async2.js 80 bytes {2} [built]
chunk    {3} e1.js (e1) 144 bytes >{1}< [entry] [rendered]
 [0] ./b.js 9 bytes {3} {4} {5} [built]
 [1] ./a.js 9 bytes {3} {4} {5} [built]
 [2] ./d.js 9 bytes {1} {3} [built]
 [8] ./e1.js 108 bytes {3} [built]
 [9] ./c.js 9 bytes {3} [built]
chunk    {4} e2.js (e2) 144 bytes >{2}< [entry] [rendered]
  [0] ./b.js 9 bytes {3} {4} {5} [built]
  [1] ./a.js 9 bytes {3} {4} {5} [built]
  [3] ./f.js 9 bytes {2} {4} [built]
 [10] ./e2.js 108 bytes {4} [built]
 [11] ./e.js 9 bytes {4} [built]
chunk    {5} e3.js (e3) 144 bytes >{0}< [entry] [rendered]
  [0] ./b.js 9 bytes {3} {4} {5} [built]
  [1] ./a.js 9 bytes {3} {4} {5} [built]
  [4] ./h.js 9 bytes {0} {5} [built]
 [12] ./e3.js 108 bytes {5} [built]
 [13] ./g.js 9 bytes {5} [built]"
`;

exports[`StatsTestCases should print correct stats for module-trace-disabled-in-error 1`] = `
"Time: Xms
Built at: Thu Jan 01 1970 00:00:00 GMT
  Asset      Size  Chunks  Chunk Names
main.js  3.75 KiB       0  main
Entrypoint main = main.js
[0] ./index.js 25 bytes {0} [built]

ERROR in ./index.js
Module not found: Error: Can't resolve 'does-not-exist' in 'Xdir/module-trace-disabled-in-error'"
`;

exports[`StatsTestCases should print correct stats for module-trace-enabled-in-error 1`] = `
"Time: Xms
Built at: Thu Jan 01 1970 00:00:00 GMT
  Asset      Size  Chunks  Chunk Names
main.js  3.75 KiB       0  main
Entrypoint main = main.js
[0] ./index.js 25 bytes {0} [built]

ERROR in ./index.js
Module not found: Error: Can't resolve 'does-not-exist' in 'Xdir/module-trace-enabled-in-error'
 @ ./index.js 1:0-25"
`;

exports[`StatsTestCases should print correct stats for named-chunk-groups 1`] = `
"Child
    Chunk Group main = main.js
    Chunk Group async-a = async-a~async-b.js async-a.js
    Chunk Group async-b = async-a~async-b.js async-b.js
    Chunk Group async-c = vendors.js async-c.js
    chunk    {0} async-a~async-b.js (async-a~async-b) 133 bytes <{5}> ={1}= ={2}= [rendered] split chunk (cache group: default) (name: async-a~async-b)
        > ./a [6] ./index.js 1:0-47
        > ./b [6] ./index.js 2:0-47
     [0] ./shared.js 133 bytes {0} [built]
    chunk    {1} async-a.js (async-a) 40 bytes <{5}> ={0}= [rendered]
        > ./a [6] ./index.js 1:0-47
     [3] ./a.js 40 bytes {1} [built]
    chunk    {2} async-b.js (async-b) 40 bytes <{5}> ={0}= [rendered]
        > ./b [6] ./index.js 2:0-47
     [4] ./b.js 40 bytes {2} [built]
    chunk    {3} async-c.js (async-c) 45 bytes <{5}> ={4}= [rendered]
        > ./c [6] ./index.js 3:0-47
     [5] ./c.js 45 bytes {3} [built]
    chunk    {4} vendors.js (vendors) 40 bytes <{5}> ={3}= [rendered] split chunk (cache group: vendors) (name: vendors)
        > ./c [6] ./index.js 3:0-47
     [1] ./node_modules/x.js 20 bytes {4} [built]
     [2] ./node_modules/y.js 20 bytes {4} [built]
    chunk    {5} main.js (main) 146 bytes >{0}< >{1}< >{2}< >{3}< >{4}< [entry] [rendered]
        > ./ main
     [6] ./index.js 146 bytes {5} [built]
Child
    Entrypoint main = main.js
    Chunk Group async-a = async-a~async-b.js async-a.js
    Chunk Group async-b = async-a~async-b.js async-b.js
    Chunk Group async-c = vendors.js async-c.js
    chunk    {0} async-a~async-b.js (async-a~async-b) 133 bytes <{5}> ={1}= ={2}= [rendered] split chunk (cache group: default) (name: async-a~async-b)
        > ./a [6] ./index.js 1:0-47
        > ./b [6] ./index.js 2:0-47
     [0] ./shared.js 133 bytes {0} [built]
    chunk    {1} async-a.js (async-a) 40 bytes <{5}> ={0}= [rendered]
        > ./a [6] ./index.js 1:0-47
     [3] ./a.js 40 bytes {1} [built]
    chunk    {2} async-b.js (async-b) 40 bytes <{5}> ={0}= [rendered]
        > ./b [6] ./index.js 2:0-47
     [4] ./b.js 40 bytes {2} [built]
    chunk    {3} async-c.js (async-c) 45 bytes <{5}> ={4}= [rendered]
        > ./c [6] ./index.js 3:0-47
     [5] ./c.js 45 bytes {3} [built]
    chunk    {4} vendors.js (vendors) 40 bytes <{5}> ={3}= [rendered] split chunk (cache group: vendors) (name: vendors)
        > ./c [6] ./index.js 3:0-47
     [1] ./node_modules/x.js 20 bytes {4} [built]
     [2] ./node_modules/y.js 20 bytes {4} [built]
    chunk    {5} main.js (main) 146 bytes >{0}< >{1}< >{2}< >{3}< >{4}< [entry] [rendered]
        > ./ main
     [6] ./index.js 146 bytes {5} [built]"
`;

exports[`StatsTestCases should print correct stats for named-chunks-plugin 1`] = `
"Hash: 4d266c3680a506e31e7e
Time: Xms
Built at: Thu Jan 01 1970 00:00:00 GMT
    Asset       Size  Chunks             Chunk Names
 entry.js   6.43 KiB   entry  [emitted]  entry
vendor.js  269 bytes  vendor  [emitted]  vendor
Entrypoint entry = vendor.js entry.js
[./entry.js] 72 bytes {entry} [built]
[./modules/a.js] 22 bytes {vendor} [built]
[./modules/b.js] 22 bytes {vendor} [built]
[./modules/c.js] 22 bytes {entry} [built]"
`;

exports[`StatsTestCases should print correct stats for named-chunks-plugin-async 1`] = `
"Hash: b54cb3a3bc63561b46b3
Time: Xms
Built at: Thu Jan 01 1970 00:00:00 GMT
                     Asset       Size                   Chunks             Chunk Names
chunk-containing-__a_js.js  313 bytes  chunk-containing-__a_js  [emitted]  
chunk-containing-__b_js.js  173 bytes  chunk-containing-__b_js  [emitted]  
<<<<<<< HEAD
                  entry.js   7.59 KiB                    entry  [emitted]  entry
=======
                  entry.js   8.13 KiB                    entry  [emitted]  entry
>>>>>>> ba703401
Entrypoint entry = entry.js
[0] ./modules/b.js 22 bytes {chunk-containing-__b_js} [built]
[1] ./modules/a.js 37 bytes {chunk-containing-__a_js} [built]
[2] ./entry.js 47 bytes {entry} [built]"
`;

exports[`StatsTestCases should print correct stats for no-emit-on-errors-plugin-with-child-error 1`] = `
"Hash: 6c219bd2ffa7d0ba8efb
Time: Xms
Built at: Thu Jan 01 1970 00:00:00 GMT
    Asset      Size  Chunks  Chunk Names
 child.js  3.57 KiB          
bundle.js  3.57 KiB       0  main
Entrypoint main = bundle.js
[0] ./index.js 0 bytes {0} [built]

WARNING in configuration
The 'mode' option has not been set, webpack will fallback to 'production' for this value. Set 'mode' option to 'development' or 'production' to enable defaults for each environment.
You can also set it to 'none' to disable any default behavior. Learn more: https://webpack.js.org/concepts/mode/
Child child:
       Asset      Size  Chunks  Chunk Names
    child.js  3.57 KiB       0  child
    Entrypoint child = child.js
    [0] ./index.js 0 bytes {0} [built]
    
    ERROR in forced error"
`;

exports[`StatsTestCases should print correct stats for optimize-chunks 1`] = `
"Hash: 5d3814f1fdaba61ed71c
Time: Xms
Built at: Thu Jan 01 1970 00:00:00 GMT
            Asset       Size  Chunks             Chunk Names
          cir1.js  299 bytes       0  [emitted]  cir1
            ab.js  183 bytes       1  [emitted]  ab
           abd.js  277 bytes    2, 1  [emitted]  abd
          cir2.js  299 bytes       3  [emitted]  cir2
<<<<<<< HEAD
          main.js   8.11 KiB       4  [emitted]  main
=======
          main.js   9.03 KiB       4  [emitted]  main
>>>>>>> ba703401
cir2 from cir1.js  359 bytes    5, 3  [emitted]  cir2 from cir1
         chunk.js  190 bytes    6, 7  [emitted]  chunk
      ac in ab.js  130 bytes       7  [emitted]  ac in ab
Entrypoint main = main.js
chunk    {0} cir1.js (cir1) 81 bytes <{3}> <{4}> >{5}< [rendered]
    > [3] ./circular2.js 1:0-79
    > [3] ./circular2.js 1:0-79
    > [8] ./index.js 13:0-54
 [2] ./circular1.js 81 bytes {0} [built]
chunk    {1} ab.js (ab) 0 bytes <{4}> >{7}< [rendered]
    > [8] ./index.js 1:0-6:8
 [0] ./modules/a.js 0 bytes {1} {2} [built]
 [1] ./modules/b.js 0 bytes {1} {2} [built]
chunk    {2} abd.js (abd) 0 bytes <{4}> >{6}< [rendered]
    > [8] ./index.js 8:0-11:9
 [0] ./modules/a.js 0 bytes {1} {2} [built]
 [1] ./modules/b.js 0 bytes {1} {2} [built]
 [6] ./modules/d.js 0 bytes {2} {6} [built]
chunk    {3} cir2.js (cir2) 81 bytes <{4}> >{0}< [rendered]
    > [8] ./index.js 14:0-54
 [3] ./circular2.js 81 bytes {3} {5} [built]
chunk    {4} main.js (main) 523 bytes >{0}< >{1}< >{2}< >{3}< [entry] [rendered]
    > ./index main
 [4] ./modules/f.js 0 bytes {4} [built]
 [8] ./index.js 523 bytes {4} [built]
chunk    {5} cir2 from cir1.js (cir2 from cir1) 81 bytes <{0}> [rendered]
    > [2] ./circular1.js 1:0-79
    > [2] ./circular1.js 1:0-79
 [3] ./circular2.js 81 bytes {3} {5} [built]
 [7] ./modules/e.js 0 bytes {5} [built]
chunk    {6} chunk.js (chunk) 0 bytes <{2}> <{7}> [rendered]
    > [8] ./index.js 3:2-4:13
    > [8] ./index.js 9:1-10:12
 [5] ./modules/c.js 0 bytes {6} {7} [built]
 [6] ./modules/d.js 0 bytes {2} {6} [built]
chunk    {7} ac in ab.js (ac in ab) 0 bytes <{1}> >{6}< [rendered]
    > [8] ./index.js 2:1-5:15
 [5] ./modules/c.js 0 bytes {6} {7} [built]"
`;

exports[`StatsTestCases should print correct stats for parse-error 1`] = `
"  Asset      Size  Chunks  Chunk Names
main.js  4.01 KiB       0  main
Entrypoint main = main.js
[0] ./b.js 169 bytes {0} [built] [failed] [1 error]
[1] ./index.js + 1 modules 35 bytes {0} [built]
    | ./index.js 15 bytes [built]
    | ./a.js 15 bytes [built]

ERROR in ./b.js
Module parse failed: Unexpected token (6:7)
You may need an appropriate loader to handle this file type.
| includes
| a
| parser )
| error
| in
 @ ./a.js 2:0-13
 @ ./index.js"
`;

exports[`StatsTestCases should print correct stats for performance-different-mode-and-target 1`] = `
"Hash: 36ef9589e3f3c206907d131fd32b3ce1bbf1fb07e0ec393717b117b253ba7bd80de90c69fbe1699ff5afc47fa7eaf1e7303afe2ff2a34c467b43c85c513ab90423c98ca17f51
Child
    Hash: 36ef9589e3f3c206907d
    Time: Xms
    Built at: Thu Jan 01 1970 00:00:00 GMT
                 Asset     Size  Chunks                    Chunk Names
    warning.pro-web.js  297 KiB       0  [emitted]  [big]  main
    Entrypoint main [big] = warning.pro-web.js
    [0] ./index.js 293 KiB {0} [built]
    
    WARNING in asset size limit: The following asset(s) exceed the recommended size limit (244 KiB).
    This can impact web performance.
    Assets: 
      warning.pro-web.js (297 KiB)
    
    WARNING in entrypoint size limit: The following entrypoint(s) combined asset size exceeds the recommended limit (244 KiB). This can impact web performance.
    Entrypoints:
      main (297 KiB)
          warning.pro-web.js
    
    
    WARNING in webpack performance recommendations: 
    You can limit the size of your bundles by using import() or require.ensure to lazy load some parts of your application.
    For more info visit https://webpack.js.org/guides/code-splitting/
Child
    Hash: 131fd32b3ce1bbf1fb07
    Time: Xms
    Built at: Thu Jan 01 1970 00:00:00 GMT
                       Asset     Size  Chunks                    Chunk Names
    warning.pro-webworker.js  297 KiB       0  [emitted]  [big]  main
    Entrypoint main [big] = warning.pro-webworker.js
    [0] ./index.js 293 KiB {0} [built]
    
    WARNING in asset size limit: The following asset(s) exceed the recommended size limit (244 KiB).
    This can impact web performance.
    Assets: 
      warning.pro-webworker.js (297 KiB)
    
    WARNING in entrypoint size limit: The following entrypoint(s) combined asset size exceeds the recommended limit (244 KiB). This can impact web performance.
    Entrypoints:
      main (297 KiB)
          warning.pro-webworker.js
    
    
    WARNING in webpack performance recommendations: 
    You can limit the size of your bundles by using import() or require.ensure to lazy load some parts of your application.
    For more info visit https://webpack.js.org/guides/code-splitting/
Child
    Hash: e0ec393717b117b253ba
    Time: Xms
    Built at: Thu Jan 01 1970 00:00:00 GMT
                     Asset     Size  Chunks             Chunk Names
    no-warning.pro-node.js  297 KiB       0  [emitted]  main
    Entrypoint main = no-warning.pro-node.js
    [0] ./index.js 293 KiB {0} [built]
Child
    Hash: 7bd80de90c69fbe1699f
    Time: Xms
    Built at: Thu Jan 01 1970 00:00:00 GMT
                    Asset      Size  Chunks             Chunk Names
    no-warning.dev-web.js  1.72 MiB    main  [emitted]  main
    Entrypoint main = no-warning.dev-web.js
    [./index.js] 293 KiB {main} [built]
Child
    Hash: f5afc47fa7eaf1e7303a
    Time: Xms
    Built at: Thu Jan 01 1970 00:00:00 GMT
                     Asset      Size  Chunks             Chunk Names
    no-warning.dev-node.js  1.72 MiB    main  [emitted]  main
    Entrypoint main = no-warning.dev-node.js
    [./index.js] 293 KiB {main} [built]
Child
    Hash: fe2ff2a34c467b43c85c
    Time: Xms
    Built at: Thu Jan 01 1970 00:00:00 GMT
                                   Asset      Size  Chunks                    Chunk Names
    no-warning.dev-web-with-limit-set.js  1.72 MiB    main  [emitted]  [big]  main
    Entrypoint main [big] = no-warning.dev-web-with-limit-set.js
    [./index.js] 293 KiB {main} [built]
Child
    Hash: 513ab90423c98ca17f51
    Time: Xms
    Built at: Thu Jan 01 1970 00:00:00 GMT
                                 Asset     Size  Chunks                    Chunk Names
    warning.pro-node-with-hints-set.js  297 KiB       0  [emitted]  [big]  main
    Entrypoint main [big] = warning.pro-node-with-hints-set.js
    [0] ./index.js 293 KiB {0} [built]
    
    WARNING in asset size limit: The following asset(s) exceed the recommended size limit (244 KiB).
    This can impact web performance.
    Assets: 
      warning.pro-node-with-hints-set.js (297 KiB)
    
    WARNING in entrypoint size limit: The following entrypoint(s) combined asset size exceeds the recommended limit (244 KiB). This can impact web performance.
    Entrypoints:
      main (297 KiB)
          warning.pro-node-with-hints-set.js
    
    
    WARNING in webpack performance recommendations: 
    You can limit the size of your bundles by using import() or require.ensure to lazy load some parts of your application.
    For more info visit https://webpack.js.org/guides/code-splitting/"
`;

exports[`StatsTestCases should print correct stats for performance-disabled 1`] = `
"Time: <CLR=BOLD>X</CLR>ms
Built at: Thu Jan 01 1970 <CLR=BOLD>00:00:00</CLR> GMT
  <CLR=BOLD>Asset</CLR>       <CLR=BOLD>Size</CLR>  <CLR=BOLD>Chunks</CLR>  <CLR=39,BOLD><CLR=22>           <CLR=39,BOLD><CLR=22><CLR=BOLD>Chunk Names</CLR>
   <CLR=32,BOLD>0.js</CLR>  152 bytes       <CLR=BOLD>0</CLR>  <CLR=32,BOLD>[emitted]</CLR>  
   <CLR=32,BOLD>1.js</CLR>  289 bytes       <CLR=BOLD>1</CLR>  <CLR=32,BOLD>[emitted]</CLR>  
<CLR=32,BOLD>main.js</CLR>    301 KiB       <CLR=BOLD>2</CLR>  <CLR=32,BOLD>[emitted]</CLR>  main
   <CLR=32,BOLD>3.js</CLR>  227 bytes       <CLR=BOLD>3</CLR>  <CLR=32,BOLD>[emitted]</CLR>  
Entrypoint <CLR=BOLD>main</CLR> = <CLR=32,BOLD>main.js</CLR>
[0] <CLR=BOLD>./d.js</CLR> 22 bytes {<CLR=33,BOLD>3</CLR>}<CLR=32,BOLD> [built]</CLR>
[1] <CLR=BOLD>./e.js</CLR> 22 bytes {<CLR=33,BOLD>3</CLR>}<CLR=32,BOLD> [built]</CLR>
[2] <CLR=BOLD>./b.js</CLR> 22 bytes {<CLR=33,BOLD>0</CLR>}<CLR=32,BOLD> [built]</CLR>
[3] <CLR=BOLD>./c.js</CLR> 54 bytes {<CLR=33,BOLD>1</CLR>}<CLR=32,BOLD> [built]</CLR>
[4] <CLR=BOLD>./index.js</CLR> 52 bytes {<CLR=33,BOLD>2</CLR>}<CLR=32,BOLD> [built]</CLR>
[5] <CLR=BOLD>./a.js</CLR> 293 KiB {<CLR=33,BOLD>2</CLR>}<CLR=32,BOLD> [built]</CLR>"
`;

exports[`StatsTestCases should print correct stats for performance-error 1`] = `
"Time: <CLR=BOLD>X</CLR>ms
Built at: Thu Jan 01 1970 <CLR=BOLD>00:00:00</CLR> GMT
  <CLR=BOLD>Asset</CLR>       <CLR=BOLD>Size</CLR>  <CLR=BOLD>Chunks</CLR>  <CLR=39,BOLD><CLR=22>           <CLR=39,BOLD><CLR=22>       <CLR=BOLD>Chunk Names</CLR>
   <CLR=32,BOLD>0.js</CLR>  152 bytes       <CLR=BOLD>0</CLR>  <CLR=32,BOLD>[emitted]</CLR>         
   <CLR=32,BOLD>1.js</CLR>  289 bytes       <CLR=BOLD>1</CLR>  <CLR=32,BOLD>[emitted]</CLR>         
<CLR=33,BOLD>main.js</CLR>    <CLR=33,BOLD>301 KiB</CLR>       <CLR=BOLD>2</CLR>  <CLR=32,BOLD>[emitted]</CLR>  <CLR=33,BOLD>[big]</CLR>  main
   <CLR=32,BOLD>3.js</CLR>  227 bytes       <CLR=BOLD>3</CLR>  <CLR=32,BOLD>[emitted]</CLR>         
Entrypoint <CLR=BOLD>main</CLR> <CLR=33,BOLD>[big]</CLR> = <CLR=32,BOLD>main.js</CLR>
[0] <CLR=BOLD>./d.js</CLR> 22 bytes {<CLR=33,BOLD>3</CLR>}<CLR=32,BOLD> [built]</CLR>
[1] <CLR=BOLD>./e.js</CLR> 22 bytes {<CLR=33,BOLD>3</CLR>}<CLR=32,BOLD> [built]</CLR>
[2] <CLR=BOLD>./b.js</CLR> 22 bytes {<CLR=33,BOLD>0</CLR>}<CLR=32,BOLD> [built]</CLR>
[3] <CLR=BOLD>./c.js</CLR> 54 bytes {<CLR=33,BOLD>1</CLR>}<CLR=32,BOLD> [built]</CLR>
[4] <CLR=BOLD>./index.js</CLR> 52 bytes {<CLR=33,BOLD>2</CLR>}<CLR=32,BOLD> [built]</CLR>
[5] <CLR=BOLD>./a.js</CLR> 293 KiB {<CLR=33,BOLD>2</CLR>}<CLR=32,BOLD> [built]</CLR>

<CLR=31,BOLD>ERROR in asset size limit: The following asset(s) exceed the recommended size limit (244 KiB).
This can impact web performance.
Assets: 
  main.js (301 KiB)</CLR>

<CLR=31,BOLD>ERROR in entrypoint size limit: The following entrypoint(s) combined asset size exceeds the recommended limit (244 KiB). This can impact web performance.
Entrypoints:
  main (301 KiB)
      main.js
</CLR>"
`;

exports[`StatsTestCases should print correct stats for performance-no-async-chunks-shown 1`] = `
"Time: <CLR=BOLD>X</CLR>ms
Built at: Thu Jan 01 1970 <CLR=BOLD>00:00:00</CLR> GMT
  <CLR=BOLD>Asset</CLR>      <CLR=BOLD>Size</CLR>  <CLR=BOLD>Chunks</CLR>  <CLR=39,BOLD><CLR=22>           <CLR=39,BOLD><CLR=22>       <CLR=BOLD>Chunk Names</CLR>
<CLR=33,BOLD>main.js</CLR>   <CLR=33,BOLD>297 KiB</CLR>       <CLR=BOLD>0</CLR>  <CLR=32,BOLD>[emitted]</CLR>  <CLR=33,BOLD>[big]</CLR>  main
 <CLR=32,BOLD>sec.js</CLR>  3.91 KiB       <CLR=BOLD>1</CLR>  <CLR=32,BOLD>[emitted]</CLR>         sec
Entrypoint <CLR=BOLD>main</CLR> <CLR=33,BOLD>[big]</CLR> = <CLR=32,BOLD>main.js</CLR>
Entrypoint <CLR=BOLD>sec</CLR> = <CLR=32,BOLD>sec.js</CLR>
[0] <CLR=BOLD>./b.js</CLR> 22 bytes {<CLR=33,BOLD>0</CLR>} {<CLR=33,BOLD>1</CLR>}<CLR=32,BOLD> [built]</CLR>
[1] <CLR=BOLD>./index.js</CLR> 32 bytes {<CLR=33,BOLD>0</CLR>}<CLR=32,BOLD> [built]</CLR>
[2] <CLR=BOLD>./a.js</CLR> 293 KiB {<CLR=33,BOLD>0</CLR>}<CLR=32,BOLD> [built]</CLR>
[3] <CLR=BOLD>./index2.js</CLR> 48 bytes {<CLR=33,BOLD>1</CLR>}<CLR=32,BOLD> [built]</CLR>
[4] <CLR=BOLD>./c.js</CLR> 22 bytes {<CLR=33,BOLD>1</CLR>}<CLR=32,BOLD> [built]</CLR>
[5] <CLR=BOLD>./d.js</CLR> 22 bytes {<CLR=33,BOLD>1</CLR>}<CLR=32,BOLD> [built]</CLR>

<CLR=33,BOLD>WARNING in asset size limit: The following asset(s) exceed the recommended size limit (244 KiB).
This can impact web performance.
Assets: 
  main.js (297 KiB)</CLR>

<CLR=33,BOLD>WARNING in entrypoint size limit: The following entrypoint(s) combined asset size exceeds the recommended limit (244 KiB). This can impact web performance.
Entrypoints:
  main (297 KiB)
      main.js
</CLR>

<CLR=33,BOLD>WARNING in webpack performance recommendations: 
You can limit the size of your bundles by using import() or require.ensure to lazy load some parts of your application.
For more info visit https://webpack.js.org/guides/code-splitting/</CLR>"
`;

exports[`StatsTestCases should print correct stats for performance-no-hints 1`] = `
"Time: <CLR=BOLD>X</CLR>ms
Built at: Thu Jan 01 1970 <CLR=BOLD>00:00:00</CLR> GMT
  <CLR=BOLD>Asset</CLR>       <CLR=BOLD>Size</CLR>  <CLR=BOLD>Chunks</CLR>  <CLR=39,BOLD><CLR=22>           <CLR=39,BOLD><CLR=22>       <CLR=BOLD>Chunk Names</CLR>
   <CLR=32,BOLD>0.js</CLR>  152 bytes       <CLR=BOLD>0</CLR>  <CLR=32,BOLD>[emitted]</CLR>         
   <CLR=32,BOLD>1.js</CLR>  289 bytes       <CLR=BOLD>1</CLR>  <CLR=32,BOLD>[emitted]</CLR>         
<CLR=33,BOLD>main.js</CLR>    <CLR=33,BOLD>301 KiB</CLR>       <CLR=BOLD>2</CLR>  <CLR=32,BOLD>[emitted]</CLR>  <CLR=33,BOLD>[big]</CLR>  main
   <CLR=32,BOLD>3.js</CLR>  227 bytes       <CLR=BOLD>3</CLR>  <CLR=32,BOLD>[emitted]</CLR>         
Entrypoint <CLR=BOLD>main</CLR> <CLR=33,BOLD>[big]</CLR> = <CLR=32,BOLD>main.js</CLR>
[0] <CLR=BOLD>./d.js</CLR> 22 bytes {<CLR=33,BOLD>3</CLR>}<CLR=32,BOLD> [built]</CLR>
[1] <CLR=BOLD>./e.js</CLR> 22 bytes {<CLR=33,BOLD>3</CLR>}<CLR=32,BOLD> [built]</CLR>
[2] <CLR=BOLD>./b.js</CLR> 22 bytes {<CLR=33,BOLD>0</CLR>}<CLR=32,BOLD> [built]</CLR>
[3] <CLR=BOLD>./c.js</CLR> 54 bytes {<CLR=33,BOLD>1</CLR>}<CLR=32,BOLD> [built]</CLR>
[4] <CLR=BOLD>./index.js</CLR> 52 bytes {<CLR=33,BOLD>2</CLR>}<CLR=32,BOLD> [built]</CLR>
[5] <CLR=BOLD>./a.js</CLR> 293 KiB {<CLR=33,BOLD>2</CLR>}<CLR=32,BOLD> [built]</CLR>"
`;

exports[`StatsTestCases should print correct stats for performance-oversize-limit-error 1`] = `
"Time: <CLR=BOLD>X</CLR>ms
Built at: Thu Jan 01 1970 <CLR=BOLD>00:00:00</CLR> GMT
  <CLR=BOLD>Asset</CLR>     <CLR=BOLD>Size</CLR>  <CLR=BOLD>Chunks</CLR>  <CLR=39,BOLD><CLR=22>           <CLR=39,BOLD><CLR=22>       <CLR=BOLD>Chunk Names</CLR>
<CLR=33,BOLD>main.js</CLR>  <CLR=33,BOLD>297 KiB</CLR>       <CLR=BOLD>0</CLR>  <CLR=32,BOLD>[emitted]</CLR>  <CLR=33,BOLD>[big]</CLR>  main
 <CLR=33,BOLD>sec.js</CLR>  <CLR=33,BOLD>297 KiB</CLR>       <CLR=BOLD>1</CLR>  <CLR=32,BOLD>[emitted]</CLR>  <CLR=33,BOLD>[big]</CLR>  sec
Entrypoint <CLR=BOLD>main</CLR> <CLR=33,BOLD>[big]</CLR> = <CLR=32,BOLD>main.js</CLR>
Entrypoint <CLR=BOLD>sec</CLR> <CLR=33,BOLD>[big]</CLR> = <CLR=32,BOLD>sec.js</CLR>
[0] <CLR=BOLD>./a.js</CLR> 293 KiB {<CLR=33,BOLD>0</CLR>} {<CLR=33,BOLD>1</CLR>}<CLR=32,BOLD> [built]</CLR>
[1] <CLR=BOLD>./index.js</CLR> 16 bytes {<CLR=33,BOLD>0</CLR>}<CLR=32,BOLD> [built]</CLR>
[2] <CLR=BOLD>./index2.js</CLR> 16 bytes {<CLR=33,BOLD>1</CLR>}<CLR=32,BOLD> [built]</CLR>

<CLR=31,BOLD>ERROR in asset size limit: The following asset(s) exceed the recommended size limit (244 KiB).
This can impact web performance.
Assets: 
  main.js (297 KiB)
  sec.js (297 KiB)</CLR>

<CLR=31,BOLD>ERROR in entrypoint size limit: The following entrypoint(s) combined asset size exceeds the recommended limit (244 KiB). This can impact web performance.
Entrypoints:
  main (297 KiB)
      main.js
  sec (297 KiB)
      sec.js
</CLR>

<CLR=31,BOLD>ERROR in webpack performance recommendations: 
You can limit the size of your bundles by using import() or require.ensure to lazy load some parts of your application.
For more info visit https://webpack.js.org/guides/code-splitting/</CLR>"
`;

exports[`StatsTestCases should print correct stats for prefetch 1`] = `
"         Asset       Size  Chunks             Chunk Names
 prefetched.js  467 bytes       0  [emitted]  prefetched
     normal.js  130 bytes       1  [emitted]  normal
prefetched2.js  127 bytes       2  [emitted]  prefetched2
prefetched3.js  130 bytes       3  [emitted]  prefetched3
       main.js   9.72 KiB       4  [emitted]  main
      inner.js  136 bytes       5  [emitted]  inner
     inner2.js  201 bytes       6  [emitted]  inner2
Entrypoint main = main.js (prefetch: prefetched2.js prefetched.js prefetched3.js)
chunk    {0} prefetched.js (prefetched) 228 bytes <{4}> >{5}< >{6}< (prefetch: {6} {5}) [rendered]
chunk    {1} normal.js (normal) 0 bytes <{4}> [rendered]
chunk    {2} prefetched2.js (prefetched2) 0 bytes <{4}> [rendered]
chunk    {3} prefetched3.js (prefetched3) 0 bytes <{4}> [rendered]
chunk    {4} main.js (main) 436 bytes >{0}< >{1}< >{2}< >{3}< (prefetch: {2} {0} {3}) [entry] [rendered]
chunk    {5} inner.js (inner) 0 bytes <{0}> [rendered]
chunk    {6} inner2.js (inner2) 0 bytes <{0}> [rendered]"
`;

exports[`StatsTestCases should print correct stats for prefetch-preload-mixed 1`] = `
"chunk    {0} a.js (a) 136 bytes <{3}> >{10}< >{9}< (prefetch: {9} {10}) [rendered]
chunk    {1} b.js (b) 203 bytes <{3}> >{6}< >{7}< >{8}< (prefetch: {6} {8}) (preload: {7}) [rendered]
chunk    {2} c.js (c) 134 bytes <{3}> >{4}< >{5}< (preload: {4} {5}) [rendered]
chunk    {3} main.js (main) 195 bytes >{0}< >{1}< >{2}< (prefetch: {0} {1} {2}) [entry] [rendered]
chunk    {4} c1.js (c1) 0 bytes <{2}> [rendered]
chunk    {5} c2.js (c2) 0 bytes <{2}> [rendered]
chunk    {6} b1.js (b1) 0 bytes <{1}> [rendered]
chunk    {7} b2.js (b2) 0 bytes <{1}> [rendered]
chunk    {8} b3.js (b3) 0 bytes <{1}> [rendered]
chunk    {9} a1.js (a1) 0 bytes <{0}> [rendered]
chunk   {10} a2.js (a2) 0 bytes <{0}> [rendered]"
`;

exports[`StatsTestCases should print correct stats for preload 1`] = `
"        Asset       Size  Chunks             Chunk Names
 preloaded.js  467 bytes       0  [emitted]  preloaded
    normal.js  130 bytes       1  [emitted]  normal
preloaded2.js  127 bytes       2  [emitted]  preloaded2
preloaded3.js  130 bytes       3  [emitted]  preloaded3
      main.js   9.85 KiB       4  [emitted]  main
     inner.js  136 bytes       5  [emitted]  inner
    inner2.js  201 bytes       6  [emitted]  inner2
Entrypoint main = main.js (preload: preloaded2.js preloaded.js preloaded3.js)
chunk    {0} preloaded.js (preloaded) 226 bytes <{4}> >{5}< >{6}< (preload: {6} {5}) [rendered]
chunk    {1} normal.js (normal) 0 bytes <{4}> [rendered]
chunk    {2} preloaded2.js (preloaded2) 0 bytes <{4}> [rendered]
chunk    {3} preloaded3.js (preloaded3) 0 bytes <{4}> [rendered]
chunk    {4} main.js (main) 424 bytes >{0}< >{1}< >{2}< >{3}< (preload: {2} {0} {3}) [entry] [rendered]
chunk    {5} inner.js (inner) 0 bytes <{0}> [rendered]
chunk    {6} inner2.js (inner2) 0 bytes <{0}> [rendered]"
`;

exports[`StatsTestCases should print correct stats for preset-detailed 1`] = `
"Hash: 8abc26856f4ca9b61679
Time: Xms
Built at: Thu Jan 01 1970 00:00:00 GMT
  Asset       Size  Chunks             Chunk Names
   0.js  152 bytes       0  [emitted]  
   1.js  289 bytes       1  [emitted]  
<<<<<<< HEAD
main.js   7.31 KiB       2  [emitted]  main
=======
main.js   8.24 KiB       2  [emitted]  main
>>>>>>> ba703401
   3.js  227 bytes       3  [emitted]  
Entrypoint main = main.js
chunk    {0} 0.js 22 bytes <{2}> [rendered]
    > ./b [4] ./index.js 2:0-16
chunk    {1} 1.js 54 bytes <{2}> >{3}< [rendered]
    > ./c [4] ./index.js 3:0-16
chunk    {2} main.js (main) 73 bytes >{0}< >{1}< [entry] [rendered]
    > ./index main
chunk    {3} 3.js 44 bytes <{1}> [rendered]
    > [3] ./c.js 1:0-52
[0] ./d.js 22 bytes {3} [depth 2] [built]
    ModuleConcatenation bailout: Module is not an ECMAScript module
[1] ./e.js 22 bytes {3} [depth 2] [built]
    ModuleConcatenation bailout: Module is not an ECMAScript module
[2] ./b.js 22 bytes {0} [depth 1] [built]
    ModuleConcatenation bailout: Module is not an ECMAScript module
[3] ./c.js 54 bytes {1} [depth 1] [built]
    ModuleConcatenation bailout: Module is not an ECMAScript module
[4] ./index.js 51 bytes {2} [depth 0] [built]
    ModuleConcatenation bailout: Module is not an ECMAScript module
[5] ./a.js 22 bytes {2} [depth 1] [built]
    ModuleConcatenation bailout: Module is not an ECMAScript module"
`;

exports[`StatsTestCases should print correct stats for preset-errors-only 1`] = `""`;

exports[`StatsTestCases should print correct stats for preset-errors-only-error 1`] = `
"
ERROR in ./index.js
Module not found: Error: Can't resolve 'does-not-exist' in 'Xdir/preset-errors-only-error'
 @ ./index.js 1:0-25"
`;

exports[`StatsTestCases should print correct stats for preset-minimal 1`] = `"   6 modules"`;

exports[`StatsTestCases should print correct stats for preset-minimal-simple 1`] = `"   1 module"`;

exports[`StatsTestCases should print correct stats for preset-mixed-array 1`] = `
"Child minimal:
       1 module
Child verbose:
    Entrypoint main = main.js
    [0] ./index.js 8 bytes {0} [built]"
`;

exports[`StatsTestCases should print correct stats for preset-none 1`] = `""`;

exports[`StatsTestCases should print correct stats for preset-none-array 1`] = `""`;

exports[`StatsTestCases should print correct stats for preset-none-error 1`] = `""`;

exports[`StatsTestCases should print correct stats for preset-normal 1`] = `
"Hash: 8abc26856f4ca9b61679
Time: Xms
Built at: Thu Jan 01 1970 00:00:00 GMT
  Asset       Size  Chunks             Chunk Names
   0.js  152 bytes       0  [emitted]  
   1.js  289 bytes       1  [emitted]  
<<<<<<< HEAD
main.js   7.31 KiB       2  [emitted]  main
=======
main.js   8.24 KiB       2  [emitted]  main
>>>>>>> ba703401
   3.js  227 bytes       3  [emitted]  
Entrypoint main = main.js
[0] ./d.js 22 bytes {3} [built]
[1] ./e.js 22 bytes {3} [built]
[2] ./b.js 22 bytes {0} [built]
[3] ./c.js 54 bytes {1} [built]
[4] ./index.js 51 bytes {2} [built]
[5] ./a.js 22 bytes {2} [built]"
`;

exports[`StatsTestCases should print correct stats for preset-normal-performance 1`] = `
"Time: <CLR=BOLD>X</CLR>ms
Built at: Thu Jan 01 1970 <CLR=BOLD>00:00:00</CLR> GMT
  <CLR=BOLD>Asset</CLR>       <CLR=BOLD>Size</CLR>  <CLR=BOLD>Chunks</CLR>  <CLR=39,BOLD><CLR=22>           <CLR=39,BOLD><CLR=22>       <CLR=BOLD>Chunk Names</CLR>
   <CLR=32,BOLD>0.js</CLR>  152 bytes       <CLR=BOLD>0</CLR>  <CLR=32,BOLD>[emitted]</CLR>         
   <CLR=32,BOLD>1.js</CLR>  289 bytes       <CLR=BOLD>1</CLR>  <CLR=32,BOLD>[emitted]</CLR>         
<CLR=33,BOLD>main.js</CLR>    <CLR=33,BOLD>301 KiB</CLR>       <CLR=BOLD>2</CLR>  <CLR=32,BOLD>[emitted]</CLR>  <CLR=33,BOLD>[big]</CLR>  main
   <CLR=32,BOLD>3.js</CLR>  227 bytes       <CLR=BOLD>3</CLR>  <CLR=32,BOLD>[emitted]</CLR>         
Entrypoint <CLR=BOLD>main</CLR> <CLR=33,BOLD>[big]</CLR> = <CLR=32,BOLD>main.js</CLR>
[0] <CLR=BOLD>./d.js</CLR> 22 bytes {<CLR=33,BOLD>3</CLR>}<CLR=32,BOLD> [built]</CLR>
[1] <CLR=BOLD>./e.js</CLR> 22 bytes {<CLR=33,BOLD>3</CLR>}<CLR=32,BOLD> [built]</CLR>
[2] <CLR=BOLD>./b.js</CLR> 22 bytes {<CLR=33,BOLD>0</CLR>}<CLR=32,BOLD> [built]</CLR>
[3] <CLR=BOLD>./c.js</CLR> 54 bytes {<CLR=33,BOLD>1</CLR>}<CLR=32,BOLD> [built]</CLR>
[4] <CLR=BOLD>./index.js</CLR> 52 bytes {<CLR=33,BOLD>2</CLR>}<CLR=32,BOLD> [built]</CLR>
[5] <CLR=BOLD>./a.js</CLR> 293 KiB {<CLR=33,BOLD>2</CLR>}<CLR=32,BOLD> [built]</CLR>

<CLR=33,BOLD>WARNING in asset size limit: The following asset(s) exceed the recommended size limit (244 KiB).
This can impact web performance.
Assets: 
  main.js (301 KiB)</CLR>

<CLR=33,BOLD>WARNING in entrypoint size limit: The following entrypoint(s) combined asset size exceeds the recommended limit (244 KiB). This can impact web performance.
Entrypoints:
  main (301 KiB)
      main.js
</CLR>"
`;

exports[`StatsTestCases should print correct stats for preset-normal-performance-ensure-filter-sourcemaps 1`] = `
"Time: <CLR=BOLD>X</CLR>ms
Built at: Thu Jan 01 1970 <CLR=BOLD>00:00:00</CLR> GMT
      <CLR=BOLD>Asset</CLR>       <CLR=BOLD>Size</CLR>  <CLR=BOLD>Chunks</CLR>  <CLR=39,BOLD><CLR=22>           <CLR=39,BOLD><CLR=22>       <CLR=BOLD>Chunk Names</CLR>
       <CLR=32,BOLD>0.js</CLR>  182 bytes       <CLR=BOLD>0</CLR>  <CLR=32,BOLD>[emitted]</CLR>         
       <CLR=32,BOLD>1.js</CLR>  319 bytes       <CLR=BOLD>1</CLR>  <CLR=32,BOLD>[emitted]</CLR>         
    <CLR=33,BOLD>main.js</CLR>    <CLR=33,BOLD>301 KiB</CLR>       <CLR=BOLD>2</CLR>  <CLR=32,BOLD>[emitted]</CLR>  <CLR=33,BOLD>[big]</CLR>  main
       <CLR=32,BOLD>3.js</CLR>  257 bytes       <CLR=BOLD>3</CLR>  <CLR=32,BOLD>[emitted]</CLR>         
   <CLR=32,BOLD>0.js.map</CLR>  156 bytes       <CLR=BOLD>0</CLR>  <CLR=32,BOLD>[emitted]</CLR>         
   <CLR=32,BOLD>1.js.map</CLR>  197 bytes       <CLR=BOLD>1</CLR>  <CLR=32,BOLD>[emitted]</CLR>         
<CLR=32,BOLD>main.js.map</CLR>   1.72 MiB       <CLR=BOLD>2</CLR>  <CLR=32,BOLD>[emitted]</CLR>         main
   <CLR=32,BOLD>3.js.map</CLR>  214 bytes       <CLR=BOLD>3</CLR>  <CLR=32,BOLD>[emitted]</CLR>         
Entrypoint <CLR=BOLD>main</CLR> <CLR=33,BOLD>[big]</CLR> = <CLR=32,BOLD>main.js</CLR> <CLR=32,BOLD>main.js.map</CLR>
[0] <CLR=BOLD>./d.js</CLR> 22 bytes {<CLR=33,BOLD>3</CLR>}<CLR=32,BOLD> [built]</CLR>
[1] <CLR=BOLD>./e.js</CLR> 22 bytes {<CLR=33,BOLD>3</CLR>}<CLR=32,BOLD> [built]</CLR>
[2] <CLR=BOLD>./b.js</CLR> 22 bytes {<CLR=33,BOLD>0</CLR>}<CLR=32,BOLD> [built]</CLR>
[3] <CLR=BOLD>./c.js</CLR> 54 bytes {<CLR=33,BOLD>1</CLR>}<CLR=32,BOLD> [built]</CLR>
[4] <CLR=BOLD>./index.js</CLR> 52 bytes {<CLR=33,BOLD>2</CLR>}<CLR=32,BOLD> [built]</CLR>
[5] <CLR=BOLD>./a.js</CLR> 293 KiB {<CLR=33,BOLD>2</CLR>}<CLR=32,BOLD> [built]</CLR>

<CLR=33,BOLD>WARNING in asset size limit: The following asset(s) exceed the recommended size limit (244 KiB).
This can impact web performance.
Assets: 
  main.js (301 KiB)</CLR>

<CLR=33,BOLD>WARNING in entrypoint size limit: The following entrypoint(s) combined asset size exceeds the recommended limit (244 KiB). This can impact web performance.
Entrypoints:
  main (301 KiB)
      main.js
</CLR>"
`;

exports[`StatsTestCases should print correct stats for preset-verbose 1`] = `
"Hash: 8abc26856f4ca9b61679
Time: Xms
Built at: Thu Jan 01 1970 00:00:00 GMT
  Asset       Size  Chunks             Chunk Names
   0.js  152 bytes       0  [emitted]  
   1.js  289 bytes       1  [emitted]  
<<<<<<< HEAD
main.js   7.31 KiB       2  [emitted]  main
=======
main.js   8.24 KiB       2  [emitted]  main
>>>>>>> ba703401
   3.js  227 bytes       3  [emitted]  
Entrypoint main = main.js
chunk    {0} 0.js 22 bytes <{2}> [rendered]
    > ./b [4] ./index.js 2:0-16
 [2] ./b.js 22 bytes {0} [depth 1] [built]
     ModuleConcatenation bailout: Module is not an ECMAScript module
     amd require ./b [4] ./index.js 2:0-16
     [4] Xms -> factory:Xms building:Xms = Xms
chunk    {1} 1.js 54 bytes <{2}> >{3}< [rendered]
    > ./c [4] ./index.js 3:0-16
 [3] ./c.js 54 bytes {1} [depth 1] [built]
     ModuleConcatenation bailout: Module is not an ECMAScript module
     amd require ./c [4] ./index.js 3:0-16
     [4] Xms -> factory:Xms building:Xms = Xms
chunk    {2} main.js (main) 73 bytes >{0}< >{1}< [entry] [rendered]
    > ./index main
 [4] ./index.js 51 bytes {2} [depth 0] [built]
     ModuleConcatenation bailout: Module is not an ECMAScript module
     single entry ./index  main
     factory:Xms building:Xms = Xms
 [5] ./a.js 22 bytes {2} [depth 1] [built]
     ModuleConcatenation bailout: Module is not an ECMAScript module
     cjs require ./a [4] ./index.js 1:0-14
     [4] Xms -> factory:Xms building:Xms = Xms
chunk    {3} 3.js 44 bytes <{1}> [rendered]
    > [3] ./c.js 1:0-52
 [0] ./d.js 22 bytes {3} [depth 2] [built]
     ModuleConcatenation bailout: Module is not an ECMAScript module
     require.ensure item ./d [3] ./c.js 1:0-52
     [4] Xms -> [3] Xms -> factory:Xms building:Xms = Xms
 [1] ./e.js 22 bytes {3} [depth 2] [built]
     ModuleConcatenation bailout: Module is not an ECMAScript module
     require.ensure item ./e [3] ./c.js 1:0-52
     [4] Xms -> [3] Xms -> factory:Xms building:Xms = Xms"
`;

exports[`StatsTestCases should print correct stats for resolve-plugin-context 1`] = `
"Hash: 11a1659e0148f10e3a15
Time: Xms
Built at: Thu Jan 01 1970 00:00:00 GMT
    Asset      Size  Chunks             Chunk Names
bundle.js  3.97 KiB       0  [emitted]  main
Entrypoint main = bundle.js
[0] ./node_modules/xyz/index.js 0 bytes {0} [built]
[1] ./index.js 48 bytes {0} [built]
[2] ./node_modules/abc/index.js 16 bytes {0} [built]
[3] ./node_modules/def/index.js 16 bytes {0} [built]
[4] ./node_modules/def/node_modules/xyz/index.js 0 bytes {0} [built]"
`;

exports[`StatsTestCases should print correct stats for reverse-sort-modules 1`] = `
"Hash: 528955f6d280625ce14d
Time: Xms
Built at: Thu Jan 01 1970 00:00:00 GMT
  Asset      Size  Chunks             Chunk Names
main.js  6.81 KiB       0  [emitted]  main
Entrypoint main = main.js
[29] ./c.js?10 33 bytes {0} [built]
[27] ./c.js?9 33 bytes {0} [built]
[25] ./c.js?8 33 bytes {0} [built]
[23] ./c.js?7 33 bytes {0} [built]
[19] ./c.js?5 33 bytes {0} [built]
[17] ./c.js?4 33 bytes {0} [built]
[15] ./c.js?3 33 bytes {0} [built]
[13] ./c.js?2 33 bytes {0} [built]
[11] ./c.js?1 33 bytes {0} [built]
[10] ./index.js 181 bytes {0} [built]
 [9] ./a.js?10 33 bytes {0} [built]
 [8] ./a.js?9 33 bytes {0} [built]
 [7] ./a.js?8 33 bytes {0} [built]
 [6] ./a.js?7 33 bytes {0} [built]
 [5] ./a.js?6 33 bytes {0} [built]
 [4] ./a.js?5 33 bytes {0} [built]
 [3] ./a.js?4 33 bytes {0} [built]
 [2] ./a.js?3 33 bytes {0} [built]
 [1] ./a.js?2 33 bytes {0} [built]
 [0] ./a.js?1 33 bytes {0} [built]
    + 11 hidden modules"
`;

exports[`StatsTestCases should print correct stats for runtime-chunk 1`] = `
"Entrypoint e1 = runtime~e1.js e1.js
Entrypoint e2 = runtime~e2.js e2.js"
`;

exports[`StatsTestCases should print correct stats for runtime-chunk-integration 1`] = `
"Child base:
         Asset       Size  Chunks             Chunk Names
          0.js  719 bytes       0  [emitted]  
      main1.js  542 bytes       1  [emitted]  main1
<<<<<<< HEAD
    runtime.js   7.77 KiB       2  [emitted]  runtime
=======
    runtime.js    8.7 KiB       2  [emitted]  runtime
>>>>>>> ba703401
    Entrypoint main1 = runtime.js main1.js
    [0] ./b.js 20 bytes {0} [built]
    [1] ./c.js 20 bytes {0} [built]
    [2] ./d.js 20 bytes {0} [built]
    [3] ./main1.js 66 bytes {1} [built]
Child manifest is named entry:
          Asset       Size  Chunks             Chunk Names
           0.js  719 bytes       0  [emitted]  
<<<<<<< HEAD
    manifest.js   8.08 KiB       1  [emitted]  manifest
=======
    manifest.js      9 KiB       1  [emitted]  manifest
>>>>>>> ba703401
       main1.js  542 bytes       2  [emitted]  main1
    Entrypoint main1 = manifest.js main1.js
    Entrypoint manifest = manifest.js
    [0] ./b.js 20 bytes {0} [built]
    [1] ./c.js 20 bytes {0} [built]
    [2] ./d.js 20 bytes {0} [built]
    [3] ./main1.js 66 bytes {2} [built]
    [4] ./f.js 20 bytes {1} [built]"
`;

exports[`StatsTestCases should print correct stats for runtime-chunk-issue-7382 1`] = `
"Entrypoint e1 = runtime.js all.js e1.js
Entrypoint e2 = runtime.js all.js e2.js"
`;

exports[`StatsTestCases should print correct stats for runtime-chunk-single 1`] = `
"Entrypoint e1 = runtime.js e1.js
Entrypoint e2 = runtime.js e2.js"
`;

exports[`StatsTestCases should print correct stats for scope-hoisting-bailouts 1`] = `
"Hash: 6c000e1efebf892a7639
Time: Xms
Built at: Thu Jan 01 1970 00:00:00 GMT
Entrypoint index = index.js
Entrypoint entry = entry.js
[0] ./entry.js 32 bytes {1} {2} [built]
    ModuleConcatenation bailout: Module is an entry point
[1] ./ref-from-cjs.js 45 bytes {1} [built]
    ModuleConcatenation bailout: Module is referenced from these modules with unsupported syntax: ./cjs.js (referenced with cjs require)
[2] external \\"external\\" 42 bytes {1} [built]
    ModuleConcatenation bailout: Module is not an ECMAScript module
[3] ./concatenated.js + 2 modules 116 bytes {0} [built]
    ModuleConcatenation bailout: Cannot concat with external \\"external\\" (<- Module is not an ECMAScript module)
    | ./concatenated.js 26 bytes [built]
    |     ModuleConcatenation bailout: Module is referenced from these modules with unsupported syntax: ./index.js (referenced with import())
    | ./concatenated1.js 37 bytes [built]
    | ./concatenated2.js 48 bytes [built]
[4] ./index.js 176 bytes {1} [built]
    ModuleConcatenation bailout: Module is an entry point
[5] ./cjs.js 59 bytes {1} [built]
    ModuleConcatenation bailout: Module is not an ECMAScript module
[6] ./eval.js 35 bytes {1} [built]
    ModuleConcatenation bailout: Module uses eval()
[7] ./injected-vars.js 40 bytes {1} [built]
    ModuleConcatenation bailout: Module uses injected variables (__dirname, __filename)
[8] ./module-id.js 26 bytes {1} [built]
    ModuleConcatenation bailout: Module uses module.id
[9] ./module-loaded.js 30 bytes {1} [built]
    ModuleConcatenation bailout: Module uses module.loaded"
`;

exports[`StatsTestCases should print correct stats for scope-hoisting-multi 1`] = `
"Hash: 3354b6776c2bb6b558f4c9101316bd6316bf5251
Child
    Hash: 3354b6776c2bb6b558f4
    Time: Xms
    Built at: Thu Jan 01 1970 00:00:00 GMT
    Entrypoint first = vendor.js first.js
    Entrypoint second = vendor.js second.js
     [0] ./common_lazy_shared.js 25 bytes {0} {1} {2} [built]
     [1] ./common2.js 25 bytes {4} {5} [built]
     [2] ./common_lazy.js 25 bytes {1} {2} [built]
     [3] ./common.js 37 bytes {4} {5} [built]
     [4] ./lazy_shared.js 31 bytes {0} [built]
     [5] ./vendor.js 25 bytes {3} [built]
     [6] ./lazy_first.js 55 bytes {2} [built]
     [7] ./lazy_second.js 55 bytes {1} [built]
     [8] ./first.js 207 bytes {4} [built]
     [9] ./module_first.js 31 bytes {4} [built]
    [10] ./second.js 177 bytes {5} [built]
Child
    Hash: c9101316bd6316bf5251
    Time: Xms
    Built at: Thu Jan 01 1970 00:00:00 GMT
    Entrypoint first = vendor.js first.js
    Entrypoint second = vendor.js second.js
    [0] ./common_lazy_shared.js 25 bytes {0} {1} {2} [built]
    [1] ./common_lazy.js 25 bytes {1} {2} [built]
    [2] ./common.js + 1 modules 62 bytes {4} {5} [built]
        | ./common.js 37 bytes [built]
        | ./common2.js 25 bytes [built]
    [3] ./vendor.js 25 bytes {3} [built]
    [4] ./lazy_shared.js 31 bytes {0} [built]
        ModuleConcatenation bailout: Module is referenced from these modules with unsupported syntax: ./first.js (referenced with import()), ./second.js (referenced with import())
    [5] ./lazy_second.js 55 bytes {1} [built]
        ModuleConcatenation bailout: Module is referenced from these modules with unsupported syntax: ./second.js (referenced with import())
    [6] ./second.js 177 bytes {5} [built]
        ModuleConcatenation bailout: Module is an entry point
    [7] ./first.js + 1 modules 248 bytes {4} [built]
        ModuleConcatenation bailout: Cannot concat with ./common.js
        ModuleConcatenation bailout: Cannot concat with ./vendor.js
        | ./first.js 207 bytes [built]
        |     ModuleConcatenation bailout: Module is an entry point
        | ./module_first.js 31 bytes [built]
    [8] ./lazy_first.js 55 bytes {2} [built]
        ModuleConcatenation bailout: Module is referenced from these modules with unsupported syntax: ./first.js (referenced with import())"
`;

exports[`StatsTestCases should print correct stats for side-effects-issue-7428 1`] = `
"Hash: 9d82ff1a0201e9c2ffa4
Time: Xms
Built at: Thu Jan 01 1970 00:00:00 GMT
  Asset       Size  Chunks             Chunk Names
   0.js  481 bytes       0  [emitted]  
main.js   8.31 KiB       1  [emitted]  main
Entrypoint main = main.js
[0] ./components/src/CompAB/utils.js 97 bytes {1} [built]
    harmony side effect evaluation ./utils [1] ./main.js + 1 modules 1:0-30
    harmony import specifier ./utils [1] ./main.js + 1 modules 5:2-5
    harmony side effect evaluation ./utils [4] ./components/src/CompAB/CompA.js 1:0-35
    harmony import specifier ./utils [4] ./components/src/CompAB/CompA.js 5:5-12
[1] ./main.js + 1 modules 231 bytes {1} [built]
    single entry ./main.js  main
    | ./main.js 144 bytes [built]
    |     single entry ./main.js  main
    | ./components/src/CompAB/CompB.js 77 bytes [built]
    |     [only some exports used: default]
    |     harmony import specifier ./components  ./main.js 4:15-20 (skipped side-effect-free modules)
    |     harmony side effect evaluation ./CompB [7] ./components/src/CompAB/index.js 2:0-43
    |     harmony export imported specifier ./CompB [7] ./components/src/CompAB/index.js 2:0-43
[2] ./components/src/index.js 84 bytes [built]
    [no exports used]
    harmony side effect evaluation ./components [1] ./main.js + 1 modules 1:0-44
    harmony side effect evaluation ./components [3] ./foo.js 1:0-37
[3] ./foo.js 101 bytes {0} [built]
    import() ./foo  ./main.js 6:0-15
[4] ./components/src/CompAB/CompA.js 89 bytes {1} [built]
    [only some exports used: default]
    harmony import specifier ./components  ./main.js 3:15-20 (skipped side-effect-free modules)
    harmony import specifier ./components [3] ./foo.js 3:20-25 (skipped side-effect-free modules)
    harmony side effect evaluation ./CompA [7] ./components/src/CompAB/index.js 1:0-43
    harmony export imported specifier ./CompA [7] ./components/src/CompAB/index.js 1:0-43
[5] ./components/src/CompC/CompC.js 33 bytes [built]
    [no exports used]
    harmony side effect evaluation ./CompC [6] ./components/src/CompC/index.js 1:0-34
    harmony export imported specifier ./CompC [6] ./components/src/CompC/index.js 1:0-34
[6] ./components/src/CompC/index.js 34 bytes [built]
    [no exports used]
    harmony side effect evaluation ./CompC [2] ./components/src/index.js 2:0-43
    harmony export imported specifier ./CompC [2] ./components/src/index.js 2:0-43
[7] ./components/src/CompAB/index.js 87 bytes [built]
    [no exports used]
    harmony side effect evaluation ./CompAB [2] ./components/src/index.js 1:0-40
    harmony export imported specifier ./CompAB [2] ./components/src/index.js 1:0-40
    harmony export imported specifier ./CompAB [2] ./components/src/index.js 1:0-40"
`;

exports[`StatsTestCases should print correct stats for side-effects-simple-unused 1`] = `
"Hash: 0cb74fac5f3c1b7f2150
Time: Xms
Built at: Thu Jan 01 1970 00:00:00 GMT
  Asset     Size  Chunks             Chunk Names
main.js  3.9 KiB       0  [emitted]  main
Entrypoint main = main.js
[0] ./node_modules/pmodule/b.js 69 bytes [built]
    [no exports used]
[1] ./node_modules/pmodule/a.js 60 bytes [built]
    [no exports used]
[2] ./index.js + 2 modules 158 bytes {0} [built]
    | ./index.js 55 bytes [built]
    | ./node_modules/pmodule/index.js 75 bytes [built]
    |     [only some exports used: default]
    | ./node_modules/pmodule/c.js 28 bytes [built]
    |     [only some exports used: z]"
`;

exports[`StatsTestCases should print correct stats for simple 1`] = `
"Hash: 1843cc9aed8366594774
Time: Xms
Built at: Thu Jan 01 1970 00:00:00 GMT
    Asset      Size  Chunks             Chunk Names
bundle.js  3.75 KiB    main  [emitted]  main
Entrypoint main = bundle.js
[./index.js] 0 bytes {main} [built]"
`;

exports[`StatsTestCases should print correct stats for simple-more-info 1`] = `
"Hash: c4097b5edb272ec4b73c
Time: Xms
Built at: Thu Jan 01 1970 00:00:00 GMT
    Asset      Size  Chunks             Chunk Names
bundle.js  3.57 KiB       0  [emitted]  main
Entrypoint main = bundle.js
[0] ./index.js 0 bytes {0} [built]
    single entry ./index  main
    factory:Xms building:Xms = Xms"
`;

exports[`StatsTestCases should print correct stats for split-chunks 1`] = `
"Child default:
    Entrypoint main = default/main.js
    Entrypoint a = default/a.js
    Entrypoint b = default/b.js
    Entrypoint c = default/c.js
    chunk    {0} default/vendors~async-a~async-b~async-c.js (vendors~async-a~async-b~async-c) 20 bytes <{9}> ={1}= ={2}= ={3}= ={5}= ={6}= ={7}= ={8}= >{2}< >{4}< [rendered] split chunk (cache group: vendors) (name: vendors~async-a~async-b~async-c)
        > ./a [8] ./index.js 1:0-47
        > ./b [8] ./index.js 2:0-47
        > ./c [8] ./index.js 3:0-47
     [1] ./node_modules/x.js 20 bytes {0} {10} {11} {12} [built]
    chunk    {1} default/async-a~async-b~async-c.js (async-a~async-b~async-c) 20 bytes <{9}> ={0}= ={2}= ={3}= ={5}= ={6}= ={7}= ={8}= >{2}< >{4}< [rendered] split chunk (cache group: default) (name: async-a~async-b~async-c)
        > ./a [8] ./index.js 1:0-47
        > ./b [8] ./index.js 2:0-47
        > ./c [8] ./index.js 3:0-47
     [0] ./d.js 20 bytes {1} {10} {11} {12} [built]
    chunk    {2} default/async-b~async-c~async-g.js (async-b~async-c~async-g) 20 bytes <{0}> <{1}> <{10}> <{3}> <{5}> <{9}> ={0}= ={1}= ={3}= ={4}= ={6}= ={7}= ={8}= [rendered] split chunk (cache group: default) (name: async-b~async-c~async-g)
        > ./g [] 6:0-47
        > ./g [] 6:0-47
        > ./b [8] ./index.js 2:0-47
        > ./c [8] ./index.js 3:0-47
     [2] ./f.js 20 bytes {2} {11} {12} [built]
    chunk    {3} default/vendors~async-a~async-b.js (vendors~async-a~async-b) 20 bytes <{9}> ={0}= ={1}= ={2}= ={5}= ={6}= >{2}< >{4}< [rendered] split chunk (cache group: vendors) (name: vendors~async-a~async-b)
        > ./a [8] ./index.js 1:0-47
        > ./b [8] ./index.js 2:0-47
     [3] ./node_modules/y.js 20 bytes {3} {10} {11} [built]
    chunk    {4} default/async-g.js (async-g) 34 bytes <{0}> <{1}> <{10}> <{3}> <{5}> ={2}= [rendered]
        > ./g [] 6:0-47
        > ./g [] 6:0-47
     [9] ./g.js 34 bytes {4} [built]
    chunk    {5} default/async-a.js (async-a) 156 bytes <{9}> ={0}= ={1}= ={3}= >{2}< >{4}< [rendered]
        > ./a [8] ./index.js 1:0-47
     [7] ./a.js + 1 modules 156 bytes {5} {10} [built]
         | ./a.js 121 bytes [built]
         | ./e.js 20 bytes [built]
    chunk    {6} default/async-b.js (async-b) 72 bytes <{9}> ={0}= ={1}= ={2}= ={3}= [rendered]
        > ./b [8] ./index.js 2:0-47
     [5] ./b.js 72 bytes {6} {11} [built]
    chunk    {7} default/async-c.js (async-c) 72 bytes <{9}> ={0}= ={1}= ={2}= ={8}= [rendered]
        > ./c [8] ./index.js 3:0-47
     [6] ./c.js 72 bytes {7} {12} [built]
    chunk    {8} default/vendors~async-c.js (vendors~async-c) 20 bytes <{9}> ={0}= ={1}= ={2}= ={7}= [rendered] split chunk (cache group: vendors) (name: vendors~async-c)
        > ./c [8] ./index.js 3:0-47
     [4] ./node_modules/z.js 20 bytes {8} {12} [built]
    chunk    {9} default/main.js (main) 147 bytes >{0}< >{1}< >{2}< >{3}< >{5}< >{6}< >{7}< >{8}< [entry] [rendered]
        > ./ main
     [8] ./index.js 147 bytes {9} [built]
    chunk   {10} default/a.js (a) 216 bytes >{2}< >{4}< [entry] [rendered]
        > ./a a
     [0] ./d.js 20 bytes {1} {10} {11} {12} [built]
     [1] ./node_modules/x.js 20 bytes {0} {10} {11} {12} [built]
     [3] ./node_modules/y.js 20 bytes {3} {10} {11} [built]
     [7] ./a.js + 1 modules 156 bytes {5} {10} [built]
         | ./a.js 121 bytes [built]
         | ./e.js 20 bytes [built]
    chunk   {11} default/b.js (b) 152 bytes [entry] [rendered]
        > ./b b
     [0] ./d.js 20 bytes {1} {10} {11} {12} [built]
     [1] ./node_modules/x.js 20 bytes {0} {10} {11} {12} [built]
     [2] ./f.js 20 bytes {2} {11} {12} [built]
     [3] ./node_modules/y.js 20 bytes {3} {10} {11} [built]
     [5] ./b.js 72 bytes {6} {11} [built]
    chunk   {12} default/c.js (c) 152 bytes [entry] [rendered]
        > ./c c
     [0] ./d.js 20 bytes {1} {10} {11} {12} [built]
     [1] ./node_modules/x.js 20 bytes {0} {10} {11} {12} [built]
     [2] ./f.js 20 bytes {2} {11} {12} [built]
     [4] ./node_modules/z.js 20 bytes {8} {12} [built]
     [6] ./c.js 72 bytes {7} {12} [built]
Child all-chunks:
    Entrypoint main = default/main.js
    Entrypoint a = default/vendors~a~async-a~async-b~async-c~b~c.js default/vendors~a~async-a~async-b~b.js default/a.js
    Entrypoint b = default/vendors~a~async-a~async-b~async-c~b~c.js default/vendors~a~async-a~async-b~b.js default/b.js
    Entrypoint c = default/vendors~a~async-a~async-b~async-c~b~c.js default/vendors~async-c~c.js default/c.js
    chunk    {0} default/vendors~a~async-a~async-b~async-c~b~c.js (vendors~a~async-a~async-b~async-c~b~c) 20 bytes <{9}> ={1}= ={10}= ={11}= ={12}= ={2}= ={3}= ={4}= ={6}= ={7}= ={8}= >{2}< >{5}< [initial] [rendered] split chunk (cache group: vendors) (name: vendors~a~async-a~async-b~async-c~b~c)
        > ./a a
        > ./b b
        > ./c c
        > ./a [8] ./index.js 1:0-47
        > ./b [8] ./index.js 2:0-47
        > ./c [8] ./index.js 3:0-47
     [2] ./node_modules/x.js 20 bytes {0} [built]
    chunk    {1} default/async-a~async-b~async-c.js (async-a~async-b~async-c) 20 bytes <{9}> ={0}= ={2}= ={3}= ={4}= ={6}= ={7}= ={8}= >{2}< >{5}< [rendered] split chunk (cache group: default) (name: async-a~async-b~async-c)
        > ./a [8] ./index.js 1:0-47
        > ./b [8] ./index.js 2:0-47
        > ./c [8] ./index.js 3:0-47
     [0] ./d.js 20 bytes {1} {10} {11} {12} [built]
    chunk    {2} default/async-b~async-c~async-g.js (async-b~async-c~async-g) 20 bytes <{0}> <{1}> <{10}> <{3}> <{6}> <{9}> ={0}= ={1}= ={3}= ={4}= ={5}= ={7}= ={8}= [rendered] split chunk (cache group: default) (name: async-b~async-c~async-g)
        > ./g [] 6:0-47
        > ./g [] 6:0-47
        > ./b [8] ./index.js 2:0-47
        > ./c [8] ./index.js 3:0-47
     [1] ./f.js 20 bytes {2} {11} {12} [built]
    chunk    {3} default/vendors~a~async-a~async-b~b.js (vendors~a~async-a~async-b~b) 20 bytes <{9}> ={0}= ={1}= ={10}= ={11}= ={2}= ={6}= ={7}= >{2}< >{5}< [initial] [rendered] split chunk (cache group: vendors) (name: vendors~a~async-a~async-b~b)
        > ./a a
        > ./b b
        > ./a [8] ./index.js 1:0-47
        > ./b [8] ./index.js 2:0-47
     [3] ./node_modules/y.js 20 bytes {3} [built]
    chunk    {4} default/vendors~async-c~c.js (vendors~async-c~c) 20 bytes <{9}> ={0}= ={1}= ={12}= ={2}= ={8}= [initial] [rendered] split chunk (cache group: vendors) (name: vendors~async-c~c)
        > ./c c
        > ./c [8] ./index.js 3:0-47
     [7] ./node_modules/z.js 20 bytes {4} [built]
    chunk    {5} default/async-g.js (async-g) 34 bytes <{0}> <{1}> <{10}> <{3}> <{6}> ={2}= [rendered]
        > ./g [] 6:0-47
        > ./g [] 6:0-47
     [9] ./g.js 34 bytes {5} [built]
    chunk    {6} default/async-a.js (async-a) 156 bytes <{9}> ={0}= ={1}= ={3}= >{2}< >{5}< [rendered]
        > ./a [8] ./index.js 1:0-47
     [6] ./a.js + 1 modules 156 bytes {6} {10} [built]
         | ./a.js 121 bytes [built]
         | ./e.js 20 bytes [built]
    chunk    {7} default/async-b.js (async-b) 72 bytes <{9}> ={0}= ={1}= ={2}= ={3}= [rendered]
        > ./b [8] ./index.js 2:0-47
     [4] ./b.js 72 bytes {7} {11} [built]
    chunk    {8} default/async-c.js (async-c) 72 bytes <{9}> ={0}= ={1}= ={2}= ={4}= [rendered]
        > ./c [8] ./index.js 3:0-47
     [5] ./c.js 72 bytes {8} {12} [built]
    chunk    {9} default/main.js (main) 147 bytes >{0}< >{1}< >{2}< >{3}< >{4}< >{6}< >{7}< >{8}< [entry] [rendered]
        > ./ main
     [8] ./index.js 147 bytes {9} [built]
    chunk   {10} default/a.js (a) 176 bytes ={0}= ={3}= >{2}< >{5}< [entry] [rendered]
        > ./a a
     [0] ./d.js 20 bytes {1} {10} {11} {12} [built]
     [6] ./a.js + 1 modules 156 bytes {6} {10} [built]
         | ./a.js 121 bytes [built]
         | ./e.js 20 bytes [built]
    chunk   {11} default/b.js (b) 112 bytes ={0}= ={3}= [entry] [rendered]
        > ./b b
     [0] ./d.js 20 bytes {1} {10} {11} {12} [built]
     [1] ./f.js 20 bytes {2} {11} {12} [built]
     [4] ./b.js 72 bytes {7} {11} [built]
    chunk   {12} default/c.js (c) 112 bytes ={0}= ={4}= [entry] [rendered]
        > ./c c
     [0] ./d.js 20 bytes {1} {10} {11} {12} [built]
     [1] ./f.js 20 bytes {2} {11} {12} [built]
     [5] ./c.js 72 bytes {8} {12} [built]
Child manual:
    Entrypoint main = default/main.js
    Entrypoint a = default/vendors.js default/a.js
    Entrypoint b = default/vendors.js default/b.js
    Entrypoint c = default/vendors.js default/c.js
    chunk    {0} default/vendors.js (vendors) 112 bytes <{5}> ={2}= ={3}= ={4}= ={6}= ={7}= ={8}= >{1}< [initial] [rendered] split chunk (cache group: vendors) (name: vendors)
        > ./a a
        > ./b b
        > ./c c
        > ./a [8] ./index.js 1:0-47
        > ./b [8] ./index.js 2:0-47
        > ./c [8] ./index.js 3:0-47
      [2] ./node_modules/x.js 20 bytes {0} [built]
      [3] ./node_modules/y.js 20 bytes {0} [built]
      [6] ./node_modules/z.js 20 bytes {0} [built]
     [10] multi x y z 52 bytes {0} [built]
    chunk    {1} default/async-g.js (async-g) 54 bytes <{0}> <{2}> <{6}> [rendered]
        > ./g [] 6:0-47
        > ./g [] 6:0-47
     [1] ./f.js 20 bytes {1} {3} {4} {7} {8} [built]
     [9] ./g.js 34 bytes {1} [built]
    chunk    {2} default/async-a.js (async-a) 176 bytes <{5}> ={0}= >{1}< [rendered]
        > ./a [8] ./index.js 1:0-47
     [0] ./d.js 20 bytes {2} {3} {4} {6} {7} {8} [built]
     [7] ./a.js + 1 modules 156 bytes {2} {6} [built]
         | ./a.js 121 bytes [built]
         | ./e.js 20 bytes [built]
    chunk    {3} default/async-b.js (async-b) 112 bytes <{5}> ={0}= [rendered]
        > ./b [8] ./index.js 2:0-47
     [0] ./d.js 20 bytes {2} {3} {4} {6} {7} {8} [built]
     [1] ./f.js 20 bytes {1} {3} {4} {7} {8} [built]
     [4] ./b.js 72 bytes {3} {7} [built]
    chunk    {4} default/async-c.js (async-c) 112 bytes <{5}> ={0}= [rendered]
        > ./c [8] ./index.js 3:0-47
     [0] ./d.js 20 bytes {2} {3} {4} {6} {7} {8} [built]
     [1] ./f.js 20 bytes {1} {3} {4} {7} {8} [built]
     [5] ./c.js 72 bytes {4} {8} [built]
    chunk    {5} default/main.js (main) 147 bytes >{0}< >{2}< >{3}< >{4}< [entry] [rendered]
        > ./ main
     [8] ./index.js 147 bytes {5} [built]
    chunk    {6} default/a.js (a) 176 bytes ={0}= >{1}< [entry] [rendered]
        > ./a a
     [0] ./d.js 20 bytes {2} {3} {4} {6} {7} {8} [built]
     [7] ./a.js + 1 modules 156 bytes {2} {6} [built]
         | ./a.js 121 bytes [built]
         | ./e.js 20 bytes [built]
    chunk    {7} default/b.js (b) 112 bytes ={0}= [entry] [rendered]
        > ./b b
     [0] ./d.js 20 bytes {2} {3} {4} {6} {7} {8} [built]
     [1] ./f.js 20 bytes {1} {3} {4} {7} {8} [built]
     [4] ./b.js 72 bytes {3} {7} [built]
    chunk    {8} default/c.js (c) 112 bytes ={0}= [entry] [rendered]
        > ./c c
     [0] ./d.js 20 bytes {2} {3} {4} {6} {7} {8} [built]
     [1] ./f.js 20 bytes {1} {3} {4} {7} {8} [built]
     [5] ./c.js 72 bytes {4} {8} [built]
Child name-too-long:
    Entrypoint main = main.js
    Entrypoint aaaaaaaaaaaaaaaaaaaaaaaaaaaaaa = vendors~aaaaaaaaaaaaaaaaaaaaaaaaaaaaaa~async-a~async-b~async-c~bbbbbbbbbbbbbbbbbbbbbbbbbbbbbb~cccccc~50ebc41f.js vendors~aaaaaaaaaaaaaaaaaaaaaaaaaaaaaa~async-a~async-b~bbbbbbbbbbbbbbbbbbbbbbbbbbbbbb.js aaaaaaaaaaaaaaaaaaaaaaaaaaaaaa~async-a~async-b~async-c~bbbbbbbbbbbbbbbbbbbbbbbbbbbbbb~cccccccccccccc~18066793.js aaaaaaaaaaaaaaaaaaaaaaaaaaaaaa~async-a.js aaaaaaaaaaaaaaaaaaaaaaaaaaaaaa.js
    Entrypoint bbbbbbbbbbbbbbbbbbbbbbbbbbbbbb = vendors~aaaaaaaaaaaaaaaaaaaaaaaaaaaaaa~async-a~async-b~async-c~bbbbbbbbbbbbbbbbbbbbbbbbbbbbbb~cccccc~50ebc41f.js vendors~aaaaaaaaaaaaaaaaaaaaaaaaaaaaaa~async-a~async-b~bbbbbbbbbbbbbbbbbbbbbbbbbbbbbb.js aaaaaaaaaaaaaaaaaaaaaaaaaaaaaa~async-a~async-b~async-c~bbbbbbbbbbbbbbbbbbbbbbbbbbbbbb~cccccccccccccc~18066793.js async-b~async-c~async-g~bbbbbbbbbbbbbbbbbbbbbbbbbbbbbb~cccccccccccccccccccccccccccccc.js bbbbbbbbbbbbbbbbbbbbbbbbbbbbbb.js
    Entrypoint cccccccccccccccccccccccccccccc = vendors~aaaaaaaaaaaaaaaaaaaaaaaaaaaaaa~async-a~async-b~async-c~bbbbbbbbbbbbbbbbbbbbbbbbbbbbbb~cccccc~50ebc41f.js vendors~async-c~cccccccccccccccccccccccccccccc.js aaaaaaaaaaaaaaaaaaaaaaaaaaaaaa~async-a~async-b~async-c~bbbbbbbbbbbbbbbbbbbbbbbbbbbbbb~cccccccccccccc~18066793.js async-b~async-c~async-g~bbbbbbbbbbbbbbbbbbbbbbbbbbbbbb~cccccccccccccccccccccccccccccc.js cccccccccccccccccccccccccccccc.js
    chunk    {0} vendors~aaaaaaaaaaaaaaaaaaaaaaaaaaaaaa~async-a~async-b~async-c~bbbbbbbbbbbbbbbbbbbbbbbbbbbbbb~cccccc~50ebc41f.js (vendors~aaaaaaaaaaaaaaaaaaaaaaaaaaaaaa~async-a~async-b~async-c~bbbbbbbbbbbbbbbbbbbbbbbbbbbbbb~cccccc~50ebc41f) 20 bytes <{9}> ={1}= ={10}= ={11}= ={12}= ={2}= ={3}= ={4}= ={5}= ={7}= ={8}= >{2}< >{6}< [initial] [rendered] split chunk (cache group: vendors) (name: vendors~aaaaaaaaaaaaaaaaaaaaaaaaaaaaaa~async-a~async-b~async-c~bbbbbbbbbbbbbbbbbbbbbbbbbbbbbb~cccccc~50ebc41f)
        > ./a aaaaaaaaaaaaaaaaaaaaaaaaaaaaaa
        > ./b bbbbbbbbbbbbbbbbbbbbbbbbbbbbbb
        > ./c cccccccccccccccccccccccccccccc
        > ./a [7] ./index.js 1:0-47
        > ./b [7] ./index.js 2:0-47
        > ./c [7] ./index.js 3:0-47
     [2] ./node_modules/x.js 20 bytes {0} [built]
    chunk    {1} aaaaaaaaaaaaaaaaaaaaaaaaaaaaaa~async-a~async-b~async-c~bbbbbbbbbbbbbbbbbbbbbbbbbbbbbb~cccccccccccccc~18066793.js (aaaaaaaaaaaaaaaaaaaaaaaaaaaaaa~async-a~async-b~async-c~bbbbbbbbbbbbbbbbbbbbbbbbbbbbbb~cccccccccccccc~18066793) 20 bytes <{9}> ={0}= ={10}= ={11}= ={12}= ={2}= ={3}= ={4}= ={5}= ={7}= ={8}= >{2}< >{6}< [initial] [rendered] split chunk (cache group: default) (name: aaaaaaaaaaaaaaaaaaaaaaaaaaaaaa~async-a~async-b~async-c~bbbbbbbbbbbbbbbbbbbbbbbbbbbbbb~cccccccccccccc~18066793)
        > ./a aaaaaaaaaaaaaaaaaaaaaaaaaaaaaa
        > ./b bbbbbbbbbbbbbbbbbbbbbbbbbbbbbb
        > ./c cccccccccccccccccccccccccccccc
        > ./a [7] ./index.js 1:0-47
        > ./b [7] ./index.js 2:0-47
        > ./c [7] ./index.js 3:0-47
     [1] ./d.js 20 bytes {1} [built]
    chunk    {2} async-b~async-c~async-g~bbbbbbbbbbbbbbbbbbbbbbbbbbbbbb~cccccccccccccccccccccccccccccc.js (async-b~async-c~async-g~bbbbbbbbbbbbbbbbbbbbbbbbbbbbbb~cccccccccccccccccccccccccccccc) 20 bytes <{0}> <{1}> <{10}> <{3}> <{5}> <{9}> ={0}= ={1}= ={11}= ={12}= ={3}= ={4}= ={6}= ={7}= ={8}= [initial] [rendered] split chunk (cache group: default) (name: async-b~async-c~async-g~bbbbbbbbbbbbbbbbbbbbbbbbbbbbbb~cccccccccccccccccccccccccccccc)
        > ./g [] 6:0-47
        > ./g [] 6:0-47
        > ./b bbbbbbbbbbbbbbbbbbbbbbbbbbbbbb
        > ./c cccccccccccccccccccccccccccccc
        > ./b [7] ./index.js 2:0-47
        > ./c [7] ./index.js 3:0-47
     [0] ./f.js 20 bytes {2} [built]
    chunk    {3} vendors~aaaaaaaaaaaaaaaaaaaaaaaaaaaaaa~async-a~async-b~bbbbbbbbbbbbbbbbbbbbbbbbbbbbbb.js (vendors~aaaaaaaaaaaaaaaaaaaaaaaaaaaaaa~async-a~async-b~bbbbbbbbbbbbbbbbbbbbbbbbbbbbbb) 20 bytes <{9}> ={0}= ={1}= ={10}= ={11}= ={2}= ={5}= ={7}= >{2}< >{6}< [initial] [rendered] split chunk (cache group: vendors) (name: vendors~aaaaaaaaaaaaaaaaaaaaaaaaaaaaaa~async-a~async-b~bbbbbbbbbbbbbbbbbbbbbbbbbbbbbb)
        > ./a aaaaaaaaaaaaaaaaaaaaaaaaaaaaaa
        > ./b bbbbbbbbbbbbbbbbbbbbbbbbbbbbbb
        > ./a [7] ./index.js 1:0-47
        > ./b [7] ./index.js 2:0-47
     [3] ./node_modules/y.js 20 bytes {3} [built]
    chunk    {4} vendors~async-c~cccccccccccccccccccccccccccccc.js (vendors~async-c~cccccccccccccccccccccccccccccc) 20 bytes <{9}> ={0}= ={1}= ={12}= ={2}= ={8}= [initial] [rendered] split chunk (cache group: vendors) (name: vendors~async-c~cccccccccccccccccccccccccccccc)
        > ./c cccccccccccccccccccccccccccccc
        > ./c [7] ./index.js 3:0-47
     [6] ./node_modules/z.js 20 bytes {4} [built]
    chunk    {5} aaaaaaaaaaaaaaaaaaaaaaaaaaaaaa~async-a.js (aaaaaaaaaaaaaaaaaaaaaaaaaaaaaa~async-a) 156 bytes <{9}> ={0}= ={1}= ={10}= ={3}= >{2}< >{6}< [initial] [rendered] split chunk (cache group: default) (name: aaaaaaaaaaaaaaaaaaaaaaaaaaaaaa~async-a)
        > ./a aaaaaaaaaaaaaaaaaaaaaaaaaaaaaa
        > ./a [7] ./index.js 1:0-47
     [8] ./a.js + 1 modules 156 bytes {5} [built]
         | ./a.js 121 bytes [built]
         | ./e.js 20 bytes [built]
    chunk    {6} async-g.js (async-g) 34 bytes <{0}> <{1}> <{10}> <{3}> <{5}> ={2}= [rendered]
        > ./g [] 6:0-47
        > ./g [] 6:0-47
     [9] ./g.js 34 bytes {6} [built]
    chunk    {7} async-b.js (async-b) 72 bytes <{9}> ={0}= ={1}= ={2}= ={3}= [rendered]
        > ./b [7] ./index.js 2:0-47
     [4] ./b.js 72 bytes {7} {11} [built]
    chunk    {8} async-c.js (async-c) 72 bytes <{9}> ={0}= ={1}= ={2}= ={4}= [rendered]
        > ./c [7] ./index.js 3:0-47
     [5] ./c.js 72 bytes {8} {12} [built]
    chunk    {9} main.js (main) 147 bytes >{0}< >{1}< >{2}< >{3}< >{4}< >{5}< >{7}< >{8}< [entry] [rendered]
        > ./ main
     [7] ./index.js 147 bytes {9} [built]
    chunk   {10} aaaaaaaaaaaaaaaaaaaaaaaaaaaaaa.js (aaaaaaaaaaaaaaaaaaaaaaaaaaaaaa) 0 bytes ={0}= ={1}= ={3}= ={5}= >{2}< >{6}< [entry] [rendered]
        > ./a aaaaaaaaaaaaaaaaaaaaaaaaaaaaaa
    chunk   {11} bbbbbbbbbbbbbbbbbbbbbbbbbbbbbb.js (bbbbbbbbbbbbbbbbbbbbbbbbbbbbbb) 72 bytes ={0}= ={1}= ={2}= ={3}= [entry] [rendered]
        > ./b bbbbbbbbbbbbbbbbbbbbbbbbbbbbbb
     [4] ./b.js 72 bytes {7} {11} [built]
    chunk   {12} cccccccccccccccccccccccccccccc.js (cccccccccccccccccccccccccccccc) 72 bytes ={0}= ={1}= ={2}= ={4}= [entry] [rendered]
        > ./c cccccccccccccccccccccccccccccc
     [5] ./c.js 72 bytes {8} {12} [built]
Child custom-chunks-filter:
    Entrypoint main = default/main.js
    Entrypoint a = default/a.js
    Entrypoint b = default/vendors~async-a~async-b~async-c~b~c.js default/vendors~async-a~async-b~b.js default/b.js
    Entrypoint c = default/vendors~async-a~async-b~async-c~b~c.js default/vendors~async-c~c.js default/c.js
    chunk    {0} default/vendors~async-a~async-b~async-c~b~c.js (vendors~async-a~async-b~async-c~b~c) 20 bytes <{9}> ={1}= ={11}= ={12}= ={2}= ={3}= ={4}= ={6}= ={7}= ={8}= >{2}< >{5}< [initial] [rendered] split chunk (cache group: vendors) (name: vendors~async-a~async-b~async-c~b~c)
        > ./b b
        > ./c c
        > ./a [8] ./index.js 1:0-47
        > ./b [8] ./index.js 2:0-47
        > ./c [8] ./index.js 3:0-47
     [2] ./node_modules/x.js 20 bytes {0} {10} [built]
    chunk    {1} default/async-a~async-b~async-c.js (async-a~async-b~async-c) 20 bytes <{9}> ={0}= ={2}= ={3}= ={4}= ={6}= ={7}= ={8}= >{2}< >{5}< [rendered] split chunk (cache group: default) (name: async-a~async-b~async-c)
        > ./a [8] ./index.js 1:0-47
        > ./b [8] ./index.js 2:0-47
        > ./c [8] ./index.js 3:0-47
     [0] ./d.js 20 bytes {1} {10} {11} {12} [built]
    chunk    {2} default/async-b~async-c~async-g.js (async-b~async-c~async-g) 20 bytes <{0}> <{1}> <{10}> <{3}> <{6}> <{9}> ={0}= ={1}= ={3}= ={4}= ={5}= ={7}= ={8}= [rendered] split chunk (cache group: default) (name: async-b~async-c~async-g)
        > ./g [] 6:0-47
        > ./g [] 6:0-47
        > ./b [8] ./index.js 2:0-47
        > ./c [8] ./index.js 3:0-47
     [1] ./f.js 20 bytes {2} {11} {12} [built]
    chunk    {3} default/vendors~async-a~async-b~b.js (vendors~async-a~async-b~b) 20 bytes <{9}> ={0}= ={1}= ={11}= ={2}= ={6}= ={7}= >{2}< >{5}< [initial] [rendered] split chunk (cache group: vendors) (name: vendors~async-a~async-b~b)
        > ./b b
        > ./a [8] ./index.js 1:0-47
        > ./b [8] ./index.js 2:0-47
     [3] ./node_modules/y.js 20 bytes {3} {10} [built]
    chunk    {4} default/vendors~async-c~c.js (vendors~async-c~c) 20 bytes <{9}> ={0}= ={1}= ={12}= ={2}= ={8}= [initial] [rendered] split chunk (cache group: vendors) (name: vendors~async-c~c)
        > ./c c
        > ./c [8] ./index.js 3:0-47
     [7] ./node_modules/z.js 20 bytes {4} [built]
    chunk    {5} default/async-g.js (async-g) 34 bytes <{0}> <{1}> <{10}> <{3}> <{6}> ={2}= [rendered]
        > ./g [] 6:0-47
        > ./g [] 6:0-47
     [9] ./g.js 34 bytes {5} [built]
    chunk    {6} default/async-a.js (async-a) 156 bytes <{9}> ={0}= ={1}= ={3}= >{2}< >{5}< [rendered]
        > ./a [8] ./index.js 1:0-47
     [6] ./a.js + 1 modules 156 bytes {6} {10} [built]
         | ./a.js 121 bytes [built]
         | ./e.js 20 bytes [built]
    chunk    {7} default/async-b.js (async-b) 72 bytes <{9}> ={0}= ={1}= ={2}= ={3}= [rendered]
        > ./b [8] ./index.js 2:0-47
     [4] ./b.js 72 bytes {7} {11} [built]
    chunk    {8} default/async-c.js (async-c) 72 bytes <{9}> ={0}= ={1}= ={2}= ={4}= [rendered]
        > ./c [8] ./index.js 3:0-47
     [5] ./c.js 72 bytes {8} {12} [built]
    chunk    {9} default/main.js (main) 147 bytes >{0}< >{1}< >{2}< >{3}< >{4}< >{6}< >{7}< >{8}< [entry] [rendered]
        > ./ main
     [8] ./index.js 147 bytes {9} [built]
    chunk   {10} default/a.js (a) 216 bytes >{2}< >{5}< [entry] [rendered]
        > ./a a
     [0] ./d.js 20 bytes {1} {10} {11} {12} [built]
     [2] ./node_modules/x.js 20 bytes {0} {10} [built]
     [3] ./node_modules/y.js 20 bytes {3} {10} [built]
     [6] ./a.js + 1 modules 156 bytes {6} {10} [built]
         | ./a.js 121 bytes [built]
         | ./e.js 20 bytes [built]
    chunk   {11} default/b.js (b) 112 bytes ={0}= ={3}= [entry] [rendered]
        > ./b b
     [0] ./d.js 20 bytes {1} {10} {11} {12} [built]
     [1] ./f.js 20 bytes {2} {11} {12} [built]
     [4] ./b.js 72 bytes {7} {11} [built]
    chunk   {12} default/c.js (c) 112 bytes ={0}= ={4}= [entry] [rendered]
        > ./c c
     [0] ./d.js 20 bytes {1} {10} {11} {12} [built]
     [1] ./f.js 20 bytes {2} {11} {12} [built]
     [5] ./c.js 72 bytes {8} {12} [built]
Child custom-chunks-filter-in-cache-groups:
    Entrypoint main = default/main.js
    Entrypoint a = default/a.js
    Entrypoint b = default/vendors.js default/b.js
    Entrypoint c = default/vendors.js default/c.js
    chunk    {0} default/vendors.js (vendors) 112 bytes <{5}> ={2}= ={3}= ={4}= ={7}= ={8}= >{1}< [initial] [rendered] split chunk (cache group: vendors) (name: vendors)
        > ./b b
        > ./c c
        > ./a [8] ./index.js 1:0-47
        > ./b [8] ./index.js 2:0-47
        > ./c [8] ./index.js 3:0-47
      [2] ./node_modules/x.js 20 bytes {0} {6} [built]
      [3] ./node_modules/y.js 20 bytes {0} {6} [built]
      [6] ./node_modules/z.js 20 bytes {0} [built]
     [10] multi x y z 52 bytes {0} [built]
    chunk    {1} default/async-g.js (async-g) 54 bytes <{0}> <{2}> <{6}> [rendered]
        > ./g [] 6:0-47
        > ./g [] 6:0-47
     [1] ./f.js 20 bytes {1} {3} {4} {7} {8} [built]
     [9] ./g.js 34 bytes {1} [built]
    chunk    {2} default/async-a.js (async-a) 176 bytes <{5}> ={0}= >{1}< [rendered]
        > ./a [8] ./index.js 1:0-47
     [0] ./d.js 20 bytes {2} {3} {4} {6} {7} {8} [built]
     [7] ./a.js + 1 modules 156 bytes {2} {6} [built]
         | ./a.js 121 bytes [built]
         | ./e.js 20 bytes [built]
    chunk    {3} default/async-b.js (async-b) 112 bytes <{5}> ={0}= [rendered]
        > ./b [8] ./index.js 2:0-47
     [0] ./d.js 20 bytes {2} {3} {4} {6} {7} {8} [built]
     [1] ./f.js 20 bytes {1} {3} {4} {7} {8} [built]
     [4] ./b.js 72 bytes {3} {7} [built]
    chunk    {4} default/async-c.js (async-c) 112 bytes <{5}> ={0}= [rendered]
        > ./c [8] ./index.js 3:0-47
     [0] ./d.js 20 bytes {2} {3} {4} {6} {7} {8} [built]
     [1] ./f.js 20 bytes {1} {3} {4} {7} {8} [built]
     [5] ./c.js 72 bytes {4} {8} [built]
    chunk    {5} default/main.js (main) 147 bytes >{0}< >{2}< >{3}< >{4}< [entry] [rendered]
        > ./ main
     [8] ./index.js 147 bytes {5} [built]
    chunk    {6} default/a.js (a) 216 bytes >{1}< [entry] [rendered]
        > ./a a
     [0] ./d.js 20 bytes {2} {3} {4} {6} {7} {8} [built]
     [2] ./node_modules/x.js 20 bytes {0} {6} [built]
     [3] ./node_modules/y.js 20 bytes {0} {6} [built]
     [7] ./a.js + 1 modules 156 bytes {2} {6} [built]
         | ./a.js 121 bytes [built]
         | ./e.js 20 bytes [built]
    chunk    {7} default/b.js (b) 112 bytes ={0}= [entry] [rendered]
        > ./b b
     [0] ./d.js 20 bytes {2} {3} {4} {6} {7} {8} [built]
     [1] ./f.js 20 bytes {1} {3} {4} {7} {8} [built]
     [4] ./b.js 72 bytes {3} {7} [built]
    chunk    {8} default/c.js (c) 112 bytes ={0}= [entry] [rendered]
        > ./c c
     [0] ./d.js 20 bytes {2} {3} {4} {6} {7} {8} [built]
     [1] ./f.js 20 bytes {1} {3} {4} {7} {8} [built]
     [5] ./c.js 72 bytes {4} {8} [built]"
`;

exports[`StatsTestCases should print correct stats for split-chunks-combinations 1`] = `
"Entrypoint main = main.js
chunk    {0} async-a~async-b.js (async-a~async-b) 134 bytes <{8}> ={1}= ={2}= [rendered] split chunk (cache group: default) (name: async-a~async-b)
    > ./a [9] ./index.js 1:0-47
    > ./b [9] ./index.js 2:0-47
 [0] ./x.js 67 bytes {0} {3} {4} {5} {6} {7} [built]
 [1] ./y.js 67 bytes {0} [built]
chunk    {1} async-a.js (async-a) 48 bytes <{8}> ={0}= [rendered]
    > ./a [9] ./index.js 1:0-47
 [2] ./a.js 48 bytes {1} [built]
chunk    {2} async-b.js (async-b) 48 bytes <{8}> ={0}= [rendered]
    > ./b [9] ./index.js 2:0-47
 [3] ./b.js 48 bytes {2} [built]
chunk    {3} async-c.js (async-c) 101 bytes <{8}> [rendered]
    > ./c [9] ./index.js 3:0-47
 [0] ./x.js 67 bytes {0} {3} {4} {5} {6} {7} [built]
 [4] ./c.js 34 bytes {3} [built]
chunk    {4} async-d.js (async-d) 101 bytes <{8}> [rendered]
    > ./d [9] ./index.js 4:0-47
 [0] ./x.js 67 bytes {0} {3} {4} {5} {6} {7} [built]
 [5] ./d.js 34 bytes {4} [built]
chunk    {5} async-e.js (async-e) 101 bytes <{8}> [rendered]
    > ./e [9] ./index.js 5:0-47
 [0] ./x.js 67 bytes {0} {3} {4} {5} {6} {7} [built]
 [6] ./e.js 34 bytes {5} [built]
chunk    {6} async-f.js (async-f) 101 bytes <{8}> [rendered]
    > ./f [9] ./index.js 6:0-47
 [0] ./x.js 67 bytes {0} {3} {4} {5} {6} {7} [built]
 [7] ./f.js 34 bytes {6} [built]
chunk    {7} async-g.js (async-g) 101 bytes <{8}> [rendered]
    > ./g [9] ./index.js 7:0-47
 [0] ./x.js 67 bytes {0} {3} {4} {5} {6} {7} [built]
 [8] ./g.js 34 bytes {7} [built]
chunk    {8} main.js (main) 343 bytes >{0}< >{1}< >{2}< >{3}< >{4}< >{5}< >{6}< >{7}< [entry] [rendered]
    > ./ main
 [9] ./index.js 343 bytes {8} [built]"
`;

exports[`StatsTestCases should print correct stats for split-chunks-issue-6413 1`] = `
"Entrypoint main = main.js
chunk    {0} vendors~async-a~async-b~async-c.js (vendors~async-a~async-b~async-c) 20 bytes <{5}> ={1}= ={2}= ={3}= ={4}= [rendered] split chunk (cache group: vendors) (name: vendors~async-a~async-b~async-c)
    > ./a [5] ./index.js 1:0-47
    > ./b [5] ./index.js 2:0-47
    > ./c [5] ./index.js 3:0-47
 [1] ./node_modules/x.js 20 bytes {0} [built]
chunk    {1} async-a~async-b~async-c.js (async-a~async-b~async-c) 11 bytes <{5}> ={0}= ={2}= ={3}= ={4}= [rendered] split chunk (cache group: default) (name: async-a~async-b~async-c)
    > ./a [5] ./index.js 1:0-47
    > ./b [5] ./index.js 2:0-47
    > ./c [5] ./index.js 3:0-47
 [0] ./common.js 11 bytes {1} [built]
chunk    {2} async-a.js (async-a) 19 bytes <{5}> ={0}= ={1}= [rendered]
    > ./a [5] ./index.js 1:0-47
 [2] ./a.js 19 bytes {2} [built]
chunk    {3} async-b.js (async-b) 19 bytes <{5}> ={0}= ={1}= [rendered]
    > ./b [5] ./index.js 2:0-47
 [3] ./b.js 19 bytes {3} [built]
chunk    {4} async-c.js (async-c) 19 bytes <{5}> ={0}= ={1}= [rendered]
    > ./c [5] ./index.js 3:0-47
 [4] ./c.js 19 bytes {4} [built]
chunk    {5} main.js (main) 147 bytes >{0}< >{1}< >{2}< >{3}< >{4}< [entry] [rendered]
    > ./ main
 [5] ./index.js 147 bytes {5} [built]"
`;

exports[`StatsTestCases should print correct stats for split-chunks-issue-6696 1`] = `
"Entrypoint main = vendors.js main.js
chunk    {0} async-a.js (async-a) 32 bytes <{2}> <{3}> [rendered]
    > ./a [3] ./index.js 2:0-47
 [0] ./node_modules/x.js 20 bytes {0} {1} [built]
 [1] ./a.js 12 bytes {0} [built]
chunk    {1} async-b.js (async-b) 32 bytes <{2}> <{3}> [rendered]
    > ./b [3] ./index.js 3:0-47
 [0] ./node_modules/x.js 20 bytes {0} {1} [built]
 [2] ./b.js 12 bytes {1} [built]
chunk    {2} main.js (main) 110 bytes ={3}= >{0}< >{1}< [entry] [rendered]
    > ./ main
 [3] ./index.js 110 bytes {2} [built]
chunk    {3} vendors.js (vendors) 20 bytes ={2}= >{0}< >{1}< [initial] [rendered] split chunk (cache group: vendors) (name: vendors)
    > ./ main
 [4] ./node_modules/y.js 20 bytes {3} [built]"
`;

exports[`StatsTestCases should print correct stats for split-chunks-issue-7401 1`] = `
"Entrypoint a = vendors~a~c.js a.js
Entrypoint b = b.js
Chunk Group c = vendors~a~c.js c.js
chunk    {0} vendors~a~c.js (vendors~a~c) 20 bytes <{3}> ={1}= ={2}= [initial] [rendered] split chunk (cache group: vendors) (name: vendors~a~c)
    > ./a a
    > ./c [3] ./b.js 1:0-41
 [0] ./node_modules/x.js 20 bytes {0} [built]
chunk    {1} c.js (c) 12 bytes <{3}> ={0}= [rendered]
    > ./c [3] ./b.js 1:0-41
 [1] ./c.js 12 bytes {1} [built]
chunk    {2} a.js (a) 12 bytes ={0}= [entry] [rendered]
    > ./a a
 [2] ./a.js 12 bytes {2} [built]
chunk    {3} b.js (b) 43 bytes >{0}< >{1}< [entry] [rendered]
    > ./b b
 [3] ./b.js 43 bytes {3} [built]"
`;

exports[`StatsTestCases should print correct stats for split-chunks-prefer-bigger-splits 1`] = `
"Entrypoint main = default/main.js
chunk    {0} default/async-b~async-c.js (async-b~async-c) 110 bytes <{4}> ={2}= ={3}= [rendered] split chunk (cache group: default) (name: async-b~async-c)
    > ./b [6] ./index.js 2:0-47
    > ./c [6] ./index.js 3:0-47
 [0] ./d.js 43 bytes {0} {1} [built]
 [2] ./f.js 67 bytes {0} [built]
chunk    {1} default/async-a.js (async-a) 134 bytes <{4}> [rendered]
    > ./a [6] ./index.js 1:0-47
 [0] ./d.js 43 bytes {0} {1} [built]
 [1] ./e.js 43 bytes {1} {2} [built]
 [3] ./a.js 48 bytes {1} [built]
chunk    {2} default/async-b.js (async-b) 105 bytes <{4}> ={0}= [rendered]
    > ./b [6] ./index.js 2:0-47
 [1] ./e.js 43 bytes {1} {2} [built]
 [4] ./b.js 62 bytes {2} [built]
chunk    {3} default/async-c.js (async-c) 48 bytes <{4}> ={0}= [rendered]
    > ./c [6] ./index.js 3:0-47
 [5] ./c.js 48 bytes {3} [built]
chunk    {4} default/main.js (main) 147 bytes >{0}< >{1}< >{2}< >{3}< [entry] [rendered]
    > ./ main
 [6] ./index.js 147 bytes {4} [built]"
`;

exports[`StatsTestCases should print correct stats for tree-shaking 1`] = `
"Hash: 9470b99b4586c4006572
Time: Xms
Built at: Thu Jan 01 1970 00:00:00 GMT
    Asset      Size  Chunks             Chunk Names
bundle.js  8.23 KiB       0  [emitted]  main
Entrypoint main = bundle.js
 [0] ./a.js 13 bytes {0} [built]
     [exports: a]
     [all exports used]
 [1] ./b.js 13 bytes {0} [built]
     [exports: b]
     [no exports used]
 [2] ./unknown.js 0 bytes {0} [built]
     [only some exports used: c]
 [3] ./unknown2.js 0 bytes {0} [built]
     [only some exports used: y]
 [4] ./index.js 315 bytes {0} [built]
     [no exports]
 [5] ./require.include.js 36 bytes {0} [built]
     [exports: a, default]
     [no exports used]
 [6] ./reexport-known.js 49 bytes {0} [built]
     [exports: a, b]
     [only some exports used: a]
 [7] ./reexport-star-known.js 41 bytes {0} [built]
     [exports: a, b]
     [only some exports used: a]
 [8] ./edge.js 45 bytes {0} [built]
     [only some exports used: y]
 [9] ./reexport-unknown.js 83 bytes {0} [built]
     [exports: a, b, c, d]
     [only some exports used: a, c]
[10] ./reexport-star-unknown.js 68 bytes {0} [built]
     [only some exports used: a, c]"
`;

exports[`StatsTestCases should print correct stats for warnings-uglifyjs 1`] = `
"Hash: c0402129c5c14a0d4a19
Time: Xms
Built at: Thu Jan 01 1970 00:00:00 GMT
    Asset      Size  Chunks             Chunk Names
bundle.js  2.89 KiB       0  [emitted]  main
Entrypoint main = bundle.js
[0] ./index.js 299 bytes {0} [built]
[1] ./a.js 249 bytes {0} [built]
[2] (webpack)/buildin/module.js 497 bytes {0} [built]

WARNING in bundle.js from UglifyJs
Dropping unused function someUnRemoteUsedFunction1 [./a.js:3,0]
Dropping unused function someUnRemoteUsedFunction2 [./a.js:4,0]
Dropping unused function someUnRemoteUsedFunction3 [./a.js:5,0]
Dropping unused function someUnRemoteUsedFunction4 [./a.js:6,0]
Dropping unused function someUnRemoteUsedFunction5 [./a.js:7,0]"
`;<|MERGE_RESOLUTION|>--- conflicted
+++ resolved
@@ -8,11 +8,7 @@
     Built at: Thu Jan 01 1970 00:00:00 GMT
                       Asset      Size  Chunks             Chunk Names
     9ac13fb7087e9ff1b93e.js  1.05 KiB       0  [emitted]  
-<<<<<<< HEAD
-    f2e891598128a57b072c.js  10.3 KiB       1  [emitted]  
-=======
     f2e891598128a57b072c.js    11 KiB       1  [emitted]  
->>>>>>> ba703401
     d1ba53816ff760e185b0.js  1.94 KiB       2  [emitted]  
     7b5b0a943e9362bc88c6.js  1.94 KiB       3  [emitted]  
     Entrypoint main = d1ba53816ff760e185b0.js 7b5b0a943e9362bc88c6.js f2e891598128a57b072c.js
@@ -38,11 +34,7 @@
     Built at: Thu Jan 01 1970 00:00:00 GMT
                       Asset      Size  Chunks             Chunk Names
     9ac13fb7087e9ff1b93e.js  1.05 KiB       0  [emitted]  
-<<<<<<< HEAD
-    f2e891598128a57b072c.js  10.3 KiB       1  [emitted]  
-=======
     f2e891598128a57b072c.js    11 KiB       1  [emitted]  
->>>>>>> ba703401
     d1ba53816ff760e185b0.js  1.94 KiB       2  [emitted]  
     7b5b0a943e9362bc88c6.js  1.94 KiB       3  [emitted]  
     Entrypoint main = d1ba53816ff760e185b0.js 7b5b0a943e9362bc88c6.js f2e891598128a57b072c.js
@@ -79,11 +71,7 @@
 685acdc95ff4af957f47.js     1 KiB       7  [emitted]  
 606f48c13070850338b1.js  1.94 KiB       8  [emitted]  
 c5a8eae840969538f450.js  1.94 KiB       9  [emitted]  
-<<<<<<< HEAD
-c69b2f79fdf6e98907c4.js  8.71 KiB      10  [emitted]  main
-=======
-c69b2f79fdf6e98907c4.js  9.64 KiB      10  [emitted]  main
->>>>>>> ba703401
+c69b2f79fdf6e98907c4.js  9.68 KiB      10  [emitted]  main
 fcdf398c8972e4dcf788.js  1.94 KiB      11  [emitted]  
 Entrypoint main = c69b2f79fdf6e98907c4.js
 chunk    {0} fd868baa40dab4fc30fd.js 1.76 KiB <{10}> ={1}= ={2}= ={3}= ={7}= ={9}= [recorded] aggressive splitted
@@ -510,11 +498,7 @@
       Asset       Size  Chunks             Chunk Names
 0.bundle.js  152 bytes       0  [emitted]  
 1.bundle.js  289 bytes       1  [emitted]  
-<<<<<<< HEAD
-  bundle.js   7.31 KiB       2  [emitted]  main
-=======
-  bundle.js   8.23 KiB       2  [emitted]  main
->>>>>>> ba703401
+  bundle.js   8.27 KiB       2  [emitted]  main
 3.bundle.js  227 bytes       3  [emitted]  
 Entrypoint main = bundle.js
 chunk    {0} 0.bundle.js 22 bytes <{2}> [rendered]
@@ -553,11 +537,7 @@
 0.bundle.js  433 bytes       0  [emitted]  
 1.bundle.js  297 bytes       1  [emitted]  
 2.bundle.js  588 bytes       2  [emitted]  
-<<<<<<< HEAD
-  bundle.js   7.68 KiB    main  [emitted]  main
-=======
-  bundle.js   8.61 KiB    main  [emitted]  main
->>>>>>> ba703401
+  bundle.js   8.65 KiB    main  [emitted]  main
 Entrypoint main = bundle.js
 chunk {main} bundle.js (main) 73 bytes >{0}< >{1}< [entry] [rendered]
     > ./index main
@@ -1005,11 +985,7 @@
     0.js  305 bytes       0  [emitted]  
     1.js  314 bytes       1  [emitted]  
     2.js  308 bytes       2  [emitted]  
-<<<<<<< HEAD
-entry.js   8.11 KiB       3  [emitted]  entry
-=======
-entry.js   9.03 KiB       3  [emitted]  entry
->>>>>>> ba703401
+entry.js   9.06 KiB       3  [emitted]  entry
 Entrypoint entry = entry.js
 [0] ./templates/bar.js 38 bytes {0} [optional] [built]
 [1] ./templates/baz.js 38 bytes {1} [optional] [built]
@@ -1024,11 +1000,7 @@
 Built at: Thu Jan 01 1970 00:00:00 GMT
    Asset       Size  Chunks             Chunk Names
     0.js  149 bytes       0  [emitted]  
-<<<<<<< HEAD
-entry.js    8.1 KiB       1  [emitted]  entry
-=======
-entry.js   8.47 KiB       1  [emitted]  entry
->>>>>>> ba703401
+entry.js   8.51 KiB       1  [emitted]  entry
 Entrypoint entry = entry.js
 [0] ./modules/b.js 22 bytes {0} [built]
 [1] ./entry.js 120 bytes {1} [built]
@@ -1055,15 +1027,9 @@
     Hash: e6c0ceac1aa3be512946
     Time: Xms
     Built at: Thu Jan 01 1970 00:00:00 GMT
-<<<<<<< HEAD
-          Asset      Size  Chunks             Chunk Names
-    0.bundle.js     1 KiB       0  [emitted]  
-      bundle.js  7.49 KiB       1  [emitted]  main
-=======
           Asset       Size  Chunks             Chunk Names
     0.bundle.js  632 bytes       0  [emitted]  
-      bundle.js   8.23 KiB       1  [emitted]  main
->>>>>>> ba703401
+      bundle.js   8.26 KiB       1  [emitted]  main
     Entrypoint main = bundle.js
     chunk    {0} 0.bundle.js 118 bytes <{0}> <{1}> >{0}< [rendered]
      [0] ./d.js 22 bytes {0} [built]
@@ -1080,11 +1046,7 @@
           Asset       Size  Chunks             Chunk Names
     0.bundle.js  494 bytes       0  [emitted]  
     1.bundle.js  245 bytes       1  [emitted]  
-<<<<<<< HEAD
-      bundle.js   7.49 KiB       2  [emitted]  main
-=======
-      bundle.js   8.23 KiB       2  [emitted]  main
->>>>>>> ba703401
+      bundle.js   8.26 KiB       2  [emitted]  main
     Entrypoint main = bundle.js
     chunk    {0} 0.bundle.js 74 bytes <{0}> <{2}> >{0}< >{1}< [rendered]
      [0] ./d.js 22 bytes {0} [built]
@@ -1102,13 +1064,8 @@
           Asset       Size  Chunks             Chunk Names
     0.bundle.js  236 bytes       0  [emitted]  
     1.bundle.js  245 bytes       1  [emitted]  
-<<<<<<< HEAD
-    2.bundle.js  715 bytes       2  [emitted]  
-      bundle.js   7.49 KiB       3  [emitted]  main
-=======
     2.bundle.js  323 bytes       2  [emitted]  
-      bundle.js   8.23 KiB       3  [emitted]  main
->>>>>>> ba703401
+      bundle.js   8.26 KiB       3  [emitted]  main
     Entrypoint main = bundle.js
     chunk    {0} 0.bundle.js 44 bytes <{2}> <{3}> [rendered]
      [0] ./d.js 22 bytes {0} [built]
@@ -1200,15 +1157,9 @@
  3.js  661 bytes       3  [emitted]  
  4.js  661 bytes       4  [emitted]  
  5.js  661 bytes       5  [emitted]  
-<<<<<<< HEAD
-e1.js   8.44 KiB       6  [emitted]  e1
-e2.js   8.46 KiB       7  [emitted]  e2
-e3.js   8.48 KiB       8  [emitted]  e3
-=======
-e1.js   9.37 KiB       6  [emitted]  e1
-e2.js   9.39 KiB       7  [emitted]  e2
-e3.js   9.41 KiB       8  [emitted]  e3
->>>>>>> ba703401
+e1.js    9.4 KiB       6  [emitted]  e1
+e2.js   9.43 KiB       7  [emitted]  e2
+e3.js   9.45 KiB       8  [emitted]  e3
 Entrypoint e1 = e1.js
 Entrypoint e2 = e2.js
 Entrypoint e3 = e3.js
@@ -1252,15 +1203,9 @@
 async3.js  818 bytes       0  [emitted]  async3
 async1.js  818 bytes       1  [emitted]  async1
 async2.js  818 bytes       2  [emitted]  async2
-<<<<<<< HEAD
-    e1.js   8.33 KiB       3  [emitted]  e1
-    e2.js   8.35 KiB       4  [emitted]  e2
-    e3.js   8.37 KiB       5  [emitted]  e3
-=======
-    e1.js   9.25 KiB       3  [emitted]  e1
-    e2.js   9.28 KiB       4  [emitted]  e2
-    e3.js    9.3 KiB       5  [emitted]  e3
->>>>>>> ba703401
+    e1.js   9.29 KiB       3  [emitted]  e1
+    e2.js   9.31 KiB       4  [emitted]  e2
+    e3.js   9.33 KiB       5  [emitted]  e3
 Entrypoint e1 = e1.js
 Entrypoint e2 = e2.js
 Entrypoint e3 = e3.js
@@ -1392,11 +1337,7 @@
                      Asset       Size                   Chunks             Chunk Names
 chunk-containing-__a_js.js  313 bytes  chunk-containing-__a_js  [emitted]  
 chunk-containing-__b_js.js  173 bytes  chunk-containing-__b_js  [emitted]  
-<<<<<<< HEAD
-                  entry.js   7.59 KiB                    entry  [emitted]  entry
-=======
-                  entry.js   8.13 KiB                    entry  [emitted]  entry
->>>>>>> ba703401
+                  entry.js   8.17 KiB                    entry  [emitted]  entry
 Entrypoint entry = entry.js
 [0] ./modules/b.js 22 bytes {chunk-containing-__b_js} [built]
 [1] ./modules/a.js 37 bytes {chunk-containing-__a_js} [built]
@@ -1434,11 +1375,7 @@
             ab.js  183 bytes       1  [emitted]  ab
            abd.js  277 bytes    2, 1  [emitted]  abd
           cir2.js  299 bytes       3  [emitted]  cir2
-<<<<<<< HEAD
-          main.js   8.11 KiB       4  [emitted]  main
-=======
-          main.js   9.03 KiB       4  [emitted]  main
->>>>>>> ba703401
+          main.js   9.07 KiB       4  [emitted]  main
 cir2 from cir1.js  359 bytes    5, 3  [emitted]  cir2 from cir1
          chunk.js  190 bytes    6, 7  [emitted]  chunk
       ac in ab.js  130 bytes       7  [emitted]  ac in ab
@@ -1735,7 +1672,7 @@
      normal.js  130 bytes       1  [emitted]  normal
 prefetched2.js  127 bytes       2  [emitted]  prefetched2
 prefetched3.js  130 bytes       3  [emitted]  prefetched3
-       main.js   9.72 KiB       4  [emitted]  main
+       main.js   9.73 KiB       4  [emitted]  main
       inner.js  136 bytes       5  [emitted]  inner
      inner2.js  201 bytes       6  [emitted]  inner2
 Entrypoint main = main.js (prefetch: prefetched2.js prefetched.js prefetched3.js)
@@ -1788,11 +1725,7 @@
   Asset       Size  Chunks             Chunk Names
    0.js  152 bytes       0  [emitted]  
    1.js  289 bytes       1  [emitted]  
-<<<<<<< HEAD
-main.js   7.31 KiB       2  [emitted]  main
-=======
-main.js   8.24 KiB       2  [emitted]  main
->>>>>>> ba703401
+main.js   8.28 KiB       2  [emitted]  main
    3.js  227 bytes       3  [emitted]  
 Entrypoint main = main.js
 chunk    {0} 0.js 22 bytes <{2}> [rendered]
@@ -1851,11 +1784,7 @@
   Asset       Size  Chunks             Chunk Names
    0.js  152 bytes       0  [emitted]  
    1.js  289 bytes       1  [emitted]  
-<<<<<<< HEAD
-main.js   7.31 KiB       2  [emitted]  main
-=======
-main.js   8.24 KiB       2  [emitted]  main
->>>>>>> ba703401
+main.js   8.28 KiB       2  [emitted]  main
    3.js  227 bytes       3  [emitted]  
 Entrypoint main = main.js
 [0] ./d.js 22 bytes {3} [built]
@@ -1933,11 +1862,7 @@
   Asset       Size  Chunks             Chunk Names
    0.js  152 bytes       0  [emitted]  
    1.js  289 bytes       1  [emitted]  
-<<<<<<< HEAD
-main.js   7.31 KiB       2  [emitted]  main
-=======
-main.js   8.24 KiB       2  [emitted]  main
->>>>>>> ba703401
+main.js   8.28 KiB       2  [emitted]  main
    3.js  227 bytes       3  [emitted]  
 Entrypoint main = main.js
 chunk    {0} 0.js 22 bytes <{2}> [rendered]
@@ -2028,11 +1953,7 @@
          Asset       Size  Chunks             Chunk Names
           0.js  719 bytes       0  [emitted]  
       main1.js  542 bytes       1  [emitted]  main1
-<<<<<<< HEAD
-    runtime.js   7.77 KiB       2  [emitted]  runtime
-=======
-    runtime.js    8.7 KiB       2  [emitted]  runtime
->>>>>>> ba703401
+    runtime.js   8.73 KiB       2  [emitted]  runtime
     Entrypoint main1 = runtime.js main1.js
     [0] ./b.js 20 bytes {0} [built]
     [1] ./c.js 20 bytes {0} [built]
@@ -2041,11 +1962,7 @@
 Child manifest is named entry:
           Asset       Size  Chunks             Chunk Names
            0.js  719 bytes       0  [emitted]  
-<<<<<<< HEAD
-    manifest.js   8.08 KiB       1  [emitted]  manifest
-=======
-    manifest.js      9 KiB       1  [emitted]  manifest
->>>>>>> ba703401
+    manifest.js   9.04 KiB       1  [emitted]  manifest
        main1.js  542 bytes       2  [emitted]  main1
     Entrypoint main1 = manifest.js main1.js
     Entrypoint manifest = manifest.js
@@ -2151,7 +2068,7 @@
 Built at: Thu Jan 01 1970 00:00:00 GMT
   Asset       Size  Chunks             Chunk Names
    0.js  481 bytes       0  [emitted]  
-main.js   8.31 KiB       1  [emitted]  main
+main.js   9.31 KiB       1  [emitted]  main
 Entrypoint main = main.js
 [0] ./components/src/CompAB/utils.js 97 bytes {1} [built]
     harmony side effect evaluation ./utils [1] ./main.js + 1 modules 1:0-30
