// Jest Snapshot v1, https://goo.gl/fbAQLP

exports[`StatsTestCases should print correct stats for aggressive-splitting-entry 1`] = `
"Hash: 07f09ed3dcd1d1946bd907f09ed3dcd1d1946bd9
Child fitting:
    Hash: 07f09ed3dcd1d1946bd9
    Time: Xms
    Built at: Thu Jan 01 1970 00:00:00 GMT
    PublicPath: (none)
                      Asset      Size  Chunks             Chunk Names
    501a16e2f184bd3b8ea5.js  1.07 KiB   {785}  [emitted]
    b655127fd4eca55a90aa.js  1.92 KiB   {394}  [emitted]
    bac8938bfd9c34df221b.js  1.92 KiB   {102}  [emitted]
    e32ad31d248831ad16ae.js  12.4 KiB    {10}  [emitted]
    Entrypoint main = b655127fd4eca55a90aa.js bac8938bfd9c34df221b.js e32ad31d248831ad16ae.js
    chunk {10} e32ad31d248831ad16ae.js 1.87 KiB (javascript) 6.08 KiB (runtime) [entry] [rendered]
        > ./index main
      [10] ./index.js 111 bytes {10} [built]
     [390] ./e.js 899 bytes {10} [built]
     [568] ./f.js 900 bytes {10} [built]
         + 7 hidden chunk modules
    chunk {102} bac8938bfd9c34df221b.js 1.76 KiB [initial] [rendered] [recorded] aggressive splitted
        > ./index main
     [460] ./c.js 899 bytes {102} [built]
     [767] ./d.js 899 bytes {102} [built]
    chunk {394} b655127fd4eca55a90aa.js 1.76 KiB [initial] [rendered] [recorded] aggressive splitted
        > ./index main
     [847] ./a.js 899 bytes {394} [built]
     [996] ./b.js 899 bytes {394} [built]
    chunk {785} 501a16e2f184bd3b8ea5.js 916 bytes [rendered]
        > ./g [10] ./index.js 7:0-13
     [785] ./g.js 916 bytes {785} [built]
Child content-change:
    Hash: 07f09ed3dcd1d1946bd9
    Time: Xms
    Built at: Thu Jan 01 1970 00:00:00 GMT
    PublicPath: (none)
                      Asset      Size  Chunks             Chunk Names
    501a16e2f184bd3b8ea5.js  1.07 KiB   {785}  [emitted]
    b655127fd4eca55a90aa.js  1.92 KiB   {394}  [emitted]
    bac8938bfd9c34df221b.js  1.92 KiB   {102}  [emitted]
    e32ad31d248831ad16ae.js  12.4 KiB    {10}  [emitted]
    Entrypoint main = b655127fd4eca55a90aa.js bac8938bfd9c34df221b.js e32ad31d248831ad16ae.js
    chunk {10} e32ad31d248831ad16ae.js 1.87 KiB (javascript) 6.08 KiB (runtime) [entry] [rendered]
        > ./index main
      [10] ./index.js 111 bytes {10} [built]
     [390] ./e.js 899 bytes {10} [built]
     [568] ./f.js 900 bytes {10} [built]
         + 7 hidden chunk modules
    chunk {102} bac8938bfd9c34df221b.js 1.76 KiB [initial] [rendered] [recorded] aggressive splitted
        > ./index main
     [460] ./c.js 899 bytes {102} [built]
     [767] ./d.js 899 bytes {102} [built]
    chunk {394} b655127fd4eca55a90aa.js 1.76 KiB [initial] [rendered] [recorded] aggressive splitted
        > ./index main
     [847] ./a.js 899 bytes {394} [built]
     [996] ./b.js 899 bytes {394} [built]
    chunk {785} 501a16e2f184bd3b8ea5.js 916 bytes [rendered]
        > ./g [10] ./index.js 7:0-13
     [785] ./g.js 916 bytes {785} [built]"
`;

exports[`StatsTestCases should print correct stats for aggressive-splitting-on-demand 1`] = `
"Hash: edf7fcc0f0bf2f566a6c
Time: Xms
Built at: Thu Jan 01 1970 00:00:00 GMT
PublicPath: (none)
                  Asset        Size        Chunks             Chunk Names
035ce1d102419ee4897b.js  1020 bytes         {701}  [emitted]
16900b517974daeac4dc.js    9.15 KiB         {179}  [emitted]  main
1ffcc984ad7d7c92ab0b.js    1.92 KiB         {594}  [emitted]
2d925701a76fac28b8cc.js    1.92 KiB         {817}  [emitted]
4717957e3d668ff4f9e8.js    1.92 KiB         {591}  [emitted]
49dd7266942f0ed4ae64.js  1020 bytes         {847}  [emitted]
61fe00576946c9f2606d.js    1.92 KiB         {454}  [emitted]
b18de3d2b973b820ea21.js    1.92 KiB  {294}, {701}  [emitted]
bac8938bfd9c34df221b.js    1.92 KiB         {102}  [emitted]
c0e562c433da5d2d3cb7.js    1.92 KiB  {390}, {523}  [emitted]
f2593c9acd7da73fffbe.js  1020 bytes         {390}  [emitted]
f50587036d9d0e61836c.js    1.92 KiB         {613}  [emitted]
Entrypoint main = 16900b517974daeac4dc.js
chunk {102} bac8938bfd9c34df221b.js 1.76 KiB [rendered] [recorded] aggressive splitted
    > ./c ./d ./e [942] ./index.js 3:0-30
 [460] ./c.js 899 bytes {102} {591} [built]
 [767] ./d.js 899 bytes {102} {817} [built]
chunk {179} 16900b517974daeac4dc.js (main) 248 bytes (javascript) 4.17 KiB (runtime) [entry] [rendered]
    > ./index main
 [942] ./index.js 248 bytes {179} [built]
     + 4 hidden chunk modules
chunk {294} b18de3d2b973b820ea21.js 1.76 KiB [rendered]
    > ./f ./g ./h ./i ./j ./k [942] ./index.js 4:0-51
 [138] ./j.js 901 bytes {294} {454} [built]
 [701] ./k.js 899 bytes {294} {701} [built]
chunk {390} f2593c9acd7da73fffbe.js 899 bytes [rendered]
    > ./c ./d ./e [942] ./index.js 3:0-30
    > ./b ./d ./e ./f ./g [942] ./index.js 5:0-44
 [390] ./e.js 899 bytes {390} {523} [built]
chunk {454} 61fe00576946c9f2606d.js 1.76 KiB [rendered] [recorded] aggressive splitted
    > ./b ./d ./e ./f ./g ./h ./i ./j ./k [942] ./index.js 6:0-72
 [101] ./i.js 899 bytes {454} {594} [built]
 [138] ./j.js 901 bytes {294} {454} [built]
chunk {523} c0e562c433da5d2d3cb7.js 1.76 KiB [rendered] [recorded] aggressive splitted
    > ./b ./d ./e ./f ./g ./h ./i ./j ./k [942] ./index.js 6:0-72
 [307] ./h.js 899 bytes {523} {594} [built]
 [390] ./e.js 899 bytes {390} {523} [built]
chunk {591} 4717957e3d668ff4f9e8.js 1.76 KiB [rendered]
    > ./b ./c [942] ./index.js 2:0-23
 [460] ./c.js 899 bytes {102} {591} [built]
 [996] ./b.js 899 bytes {591} {817} [built]
chunk {594} 1ffcc984ad7d7c92ab0b.js 1.76 KiB [rendered] [recorded] aggressive splitted
    > ./f ./g ./h ./i ./j ./k [942] ./index.js 4:0-51
 [101] ./i.js 899 bytes {454} {594} [built]
 [307] ./h.js 899 bytes {523} {594} [built]
chunk {613} f50587036d9d0e61836c.js 1.76 KiB [rendered] [recorded] aggressive splitted
    > ./f ./g ./h ./i ./j ./k [942] ./index.js 4:0-51
    > ./b ./d ./e ./f ./g [942] ./index.js 5:0-44
    > ./b ./d ./e ./f ./g ./h ./i ./j ./k [942] ./index.js 6:0-72
 [568] ./f.js 899 bytes {613} [built]
 [785] ./g.js 901 bytes {613} [built]
chunk {701} 035ce1d102419ee4897b.js 899 bytes [rendered]
    > ./b ./d ./e ./f ./g ./h ./i ./j ./k [942] ./index.js 6:0-72
 [701] ./k.js 899 bytes {294} {701} [built]
chunk {817} 2d925701a76fac28b8cc.js 1.76 KiB [rendered] [recorded] aggressive splitted
    > ./b ./d ./e ./f ./g [942] ./index.js 5:0-44
    > ./b ./d ./e ./f ./g ./h ./i ./j ./k [942] ./index.js 6:0-72
 [767] ./d.js 899 bytes {102} {817} [built]
 [996] ./b.js 899 bytes {591} {817} [built]
chunk {847} 49dd7266942f0ed4ae64.js 899 bytes [rendered]
    > ./a [942] ./index.js 1:0-16
 [847] ./a.js 899 bytes {847} [built]"
`;

exports[`StatsTestCases should print correct stats for async-commons-chunk 1`] = `
"Entrypoint main = main.js
chunk {179} main.js (main) 515 bytes (javascript) 3.86 KiB (runtime) >{460}< >{847}< >{996}< [entry] [rendered]
    > ./ main
 [10] ./index.js 515 bytes {179} [built]
     + 4 hidden root modules
chunk {460} 460.js 21 bytes <{179}> ={847}= [rendered]
    > [10] ./index.js 17:1-21:3
 [460] ./c.js 21 bytes {460} [built]
chunk {847} 847.js 21 bytes <{179}> ={460}= ={996}= [rendered] reused as split chunk (cache group: default)
    > [10] ./index.js 17:1-21:3
    > [10] ./index.js 2:1-5:3
    > ./a ./b [10] ./index.js 9:1-13:3
 [847] ./a.js 21 bytes {847} [built]
chunk {996} 996.js 21 bytes <{179}> ={847}= [rendered]
    > ./a ./b [10] ./index.js 9:1-13:3
 [996] ./b.js 21 bytes {996} [built]"
`;

exports[`StatsTestCases should print correct stats for async-commons-chunk-auto 1`] = `
"Child disabled:
    Entrypoint main = disabled/main.js
    Entrypoint a = disabled/a.js
    Entrypoint b = disabled/b.js
    Entrypoint c = disabled/c.js
    chunk {128} disabled/b.js (b) 152 bytes (javascript) 279 bytes (runtime) [entry] [rendered]
        > ./b b
     [996] ./b.js 72 bytes {128} {334} [built]
         + 1 hidden root module
         + 4 hidden dependent modules
    chunk {137} disabled/async-g.js (async-g) 54 bytes [rendered]
        > ./g ./a.js 6:0-47
     [785] ./g.js 34 bytes {137} [built]
         + 1 hidden dependent module
    chunk {179} disabled/main.js (main) 147 bytes (javascript) 4.8 KiB (runtime) [entry] [rendered]
        > ./ main
     [10] ./index.js 147 bytes {179} [built]
         + 7 hidden root modules
    chunk {334} disabled/async-b.js (async-b) 152 bytes [rendered]
        > ./b [10] ./index.js 2:0-47
     [996] ./b.js 72 bytes {128} {334} [built]
         + 4 hidden dependent modules
    chunk {383} disabled/async-c.js (async-c) 167 bytes [rendered]
        > ./c [10] ./index.js 3:0-47
     [363] ./c.js + 1 modules 107 bytes {383} {459} [built]
         + 3 hidden dependent modules
    chunk {459} disabled/c.js (c) 167 bytes (javascript) 888 bytes (runtime) [entry] [rendered]
        > ./c c
     [363] ./c.js + 1 modules 107 bytes {383} {459} [built]
         + 3 hidden root modules
         + 3 hidden dependent modules
    chunk {786} disabled/a.js (a) 216 bytes (javascript) 4.75 KiB (runtime) [entry] [rendered]
        > ./a a
     [761] ./a.js + 1 modules 156 bytes {786} {794} [built]
         + 7 hidden root modules
         + 3 hidden dependent modules
    chunk {794} disabled/async-a.js (async-a) 216 bytes [rendered]
        > ./a [10] ./index.js 1:0-47
     [761] ./a.js + 1 modules 156 bytes {786} {794} [built]
         + 3 hidden dependent modules
Child default:
    Entrypoint main = default/main.js
    Entrypoint a = default/a.js
    Entrypoint b = default/b.js
    Entrypoint c = default/c.js
    chunk {128} default/b.js (b) 152 bytes (javascript) 279 bytes (runtime) [entry] [rendered]
        > ./b b
     [996] ./b.js 72 bytes {128} {334} [built]
         + 1 hidden root module
         + 4 hidden dependent modules
    chunk {137} default/async-g.js (async-g) 34 bytes [rendered]
        > ./g ./a.js 6:0-47
     [785] ./g.js 34 bytes {137} [built]
    chunk {179} default/main.js (main) 147 bytes (javascript) 4.81 KiB (runtime) [entry] [rendered]
        > ./ main
     [10] ./index.js 147 bytes {179} [built]
         + 7 hidden root modules
    chunk {282} default/282.js 20 bytes [rendered] split chunk (cache group: defaultVendors)
        > ./a [10] ./index.js 1:0-47
        > ./b [10] ./index.js 2:0-47
        > ./c [10] ./index.js 3:0-47
     [282] ./node_modules/x.js 20 bytes {128} {282} {459} {786} [built]
    chunk {334} default/async-b.js (async-b) 72 bytes [rendered]
        > ./b [10] ./index.js 2:0-47
     [996] ./b.js 72 bytes {128} {334} [built]
    chunk {383} default/async-c.js (async-c) 72 bytes [rendered]
        > ./c [10] ./index.js 3:0-47
     [460] ./c.js 72 bytes {383} {459} [built]
    chunk {459} default/c.js (c) 152 bytes (javascript) 279 bytes (runtime) [entry] [rendered]
        > ./c c
     [460] ./c.js 72 bytes {383} {459} [built]
         + 1 hidden root module
         + 4 hidden dependent modules
    chunk {568} default/568.js 20 bytes [rendered] split chunk (cache group: default)
        > ./b [10] ./index.js 2:0-47
        > ./c [10] ./index.js 3:0-47
        > ./g ./a.js 6:0-47
     [568] ./f.js 20 bytes {128} {459} {568} [built]
    chunk {767} default/767.js 20 bytes [rendered] split chunk (cache group: default)
        > ./a [10] ./index.js 1:0-47
        > ./b [10] ./index.js 2:0-47
        > ./c [10] ./index.js 3:0-47
     [767] ./d.js 20 bytes {128} {459} {767} {786} [built]
    chunk {769} default/769.js 20 bytes [rendered] split chunk (cache group: defaultVendors)
        > ./c [10] ./index.js 3:0-47
     [769] ./node_modules/z.js 20 bytes {459} {769} [built]
    chunk {786} default/a.js (a) 216 bytes (javascript) 4.8 KiB (runtime) [entry] [rendered]
        > ./a a
     [761] ./a.js + 1 modules 156 bytes {786} {794} [built]
         + 7 hidden root modules
         + 3 hidden dependent modules
    chunk {794} default/async-a.js (async-a) 156 bytes [rendered]
        > ./a [10] ./index.js 1:0-47
     [761] ./a.js + 1 modules 156 bytes {786} {794} [built]
    chunk {954} default/954.js 20 bytes [rendered] split chunk (cache group: defaultVendors)
        > ./a [10] ./index.js 1:0-47
        > ./b [10] ./index.js 2:0-47
     [954] ./node_modules/y.js 20 bytes {128} {786} {954} [built]
Child vendors:
    Entrypoint main = vendors/main.js
    Entrypoint a = vendors/vendors.js vendors/a.js
    Entrypoint b = vendors/vendors.js vendors/b.js
    Entrypoint c = vendors/vendors.js vendors/c.js
    chunk {128} vendors/b.js (b) 112 bytes (javascript) 2.54 KiB (runtime) [entry] [rendered]
        > ./b b
     [996] ./b.js 72 bytes {128} {334} [built]
         + 2 hidden root modules
         + 2 hidden dependent modules
    chunk {137} vendors/async-g.js (async-g) 54 bytes [rendered]
        > ./g ./a.js 6:0-47
     [785] ./g.js 34 bytes {137} [built]
         + 1 hidden dependent module
    chunk {179} vendors/main.js (main) 147 bytes (javascript) 4.8 KiB (runtime) [entry] [rendered]
        > ./ main
     [10] ./index.js 147 bytes {179} [built]
         + 7 hidden root modules
    chunk {216} vendors/vendors.js (vendors) 60 bytes [initial] [rendered] split chunk (cache group: vendors) (name: vendors)
        > ./a a
        > ./b b
        > ./c c
     [282] ./node_modules/x.js 20 bytes {216} {334} {383} {794} [built]
     [769] ./node_modules/z.js 20 bytes {216} {383} [built]
     [954] ./node_modules/y.js 20 bytes {216} {334} {794} [built]
    chunk {334} vendors/async-b.js (async-b) 152 bytes [rendered]
        > ./b [10] ./index.js 2:0-47
     [996] ./b.js 72 bytes {128} {334} [built]
         + 4 hidden dependent modules
    chunk {383} vendors/async-c.js (async-c) 152 bytes [rendered]
        > ./c [10] ./index.js 3:0-47
     [460] ./c.js 72 bytes {383} {459} [built]
         + 4 hidden dependent modules
    chunk {459} vendors/c.js (c) 112 bytes (javascript) 2.54 KiB (runtime) [entry] [rendered]
        > ./c c
     [460] ./c.js 72 bytes {383} {459} [built]
         + 2 hidden root modules
         + 2 hidden dependent modules
    chunk {786} vendors/a.js (a) 176 bytes (javascript) 5.69 KiB (runtime) [entry] [rendered]
        > ./a a
     [761] ./a.js + 1 modules 156 bytes {786} {794} [built]
         + 7 hidden root modules
         + 1 hidden dependent module
    chunk {794} vendors/async-a.js (async-a) 216 bytes [rendered]
        > ./a [10] ./index.js 1:0-47
     [761] ./a.js + 1 modules 156 bytes {786} {794} [built]
         + 3 hidden dependent modules
Child multiple-vendors:
    Entrypoint main = multiple-vendors/main.js
    Entrypoint a = multiple-vendors/libs-x.js multiple-vendors/954.js multiple-vendors/767.js multiple-vendors/a.js
    Entrypoint b = multiple-vendors/libs-x.js multiple-vendors/954.js multiple-vendors/767.js multiple-vendors/b.js
    Entrypoint c = multiple-vendors/libs-x.js multiple-vendors/769.js multiple-vendors/767.js multiple-vendors/c.js
    chunk {119} multiple-vendors/libs-x.js (libs-x) 20 bytes [initial] [rendered] split chunk (cache group: libs) (name: libs-x)
        > ./a [10] ./index.js 1:0-47
        > ./b [10] ./index.js 2:0-47
        > ./c [10] ./index.js 3:0-47
        > ./a a
        > ./b b
        > ./c c
     [282] ./node_modules/x.js 20 bytes {119} [built]
    chunk {128} multiple-vendors/b.js (b) 92 bytes (javascript) 2.57 KiB (runtime) [entry] [rendered]
        > ./b b
     [996] ./b.js 72 bytes {128} {334} [built]
         + 2 hidden root modules
         + 1 hidden dependent module
    chunk {137} multiple-vendors/async-g.js (async-g) 34 bytes [rendered]
        > ./g ./a.js 6:0-47
     [785] ./g.js 34 bytes {137} [built]
    chunk {179} multiple-vendors/main.js (main) 147 bytes (javascript) 4.84 KiB (runtime) [entry] [rendered]
        > ./ main
     [10] ./index.js 147 bytes {179} [built]
         + 7 hidden root modules
    chunk {334} multiple-vendors/async-b.js (async-b) 72 bytes [rendered]
        > ./b [10] ./index.js 2:0-47
     [996] ./b.js 72 bytes {128} {334} [built]
    chunk {383} multiple-vendors/async-c.js (async-c) 72 bytes [rendered]
        > ./c [10] ./index.js 3:0-47
     [460] ./c.js 72 bytes {383} {459} [built]
    chunk {459} multiple-vendors/c.js (c) 92 bytes (javascript) 2.57 KiB (runtime) [entry] [rendered]
        > ./c c
     [460] ./c.js 72 bytes {383} {459} [built]
         + 2 hidden root modules
         + 1 hidden dependent module
    chunk {568} multiple-vendors/568.js 20 bytes [rendered] split chunk (cache group: default)
        > ./b [10] ./index.js 2:0-47
        > ./c [10] ./index.js 3:0-47
        > ./g ./a.js 6:0-47
     [568] ./f.js 20 bytes {128} {459} {568} [built]
    chunk {767} multiple-vendors/767.js 20 bytes [initial] [rendered] split chunk (cache group: default)
        > ./a [10] ./index.js 1:0-47
        > ./b [10] ./index.js 2:0-47
        > ./c [10] ./index.js 3:0-47
        > ./a a
        > ./b b
        > ./c c
     [767] ./d.js 20 bytes {767} [built]
    chunk {769} multiple-vendors/769.js 20 bytes [initial] [rendered] split chunk (cache group: vendors)
        > ./c [10] ./index.js 3:0-47
        > ./c c
     [769] ./node_modules/z.js 20 bytes {769} [built]
    chunk {786} multiple-vendors/a.js (a) 156 bytes (javascript) 5.75 KiB (runtime) [entry] [rendered]
        > ./a a
     [761] ./a.js + 1 modules 156 bytes {786} {794} [built]
         + 7 hidden root modules
    chunk {794} multiple-vendors/async-a.js (async-a) 156 bytes [rendered]
        > ./a [10] ./index.js 1:0-47
     [761] ./a.js + 1 modules 156 bytes {786} {794} [built]
    chunk {954} multiple-vendors/954.js 20 bytes [initial] [rendered] split chunk (cache group: vendors)
        > ./a [10] ./index.js 1:0-47
        > ./b [10] ./index.js 2:0-47
        > ./a a
        > ./b b
     [954] ./node_modules/y.js 20 bytes {954} [built]
Child all:
    Entrypoint main = all/main.js
    Entrypoint a = all/282.js all/954.js all/767.js all/a.js
    Entrypoint b = all/282.js all/954.js all/767.js all/b.js
    Entrypoint c = all/282.js all/769.js all/767.js all/c.js
    chunk {128} all/b.js (b) 92 bytes (javascript) 2.57 KiB (runtime) [entry] [rendered]
        > ./b b
     [996] ./b.js 72 bytes {128} {334} [built]
         + 2 hidden root modules
         + 1 hidden dependent module
    chunk {137} all/async-g.js (async-g) 34 bytes [rendered]
        > ./g ./a.js 6:0-47
     [785] ./g.js 34 bytes {137} [built]
    chunk {179} all/main.js (main) 147 bytes (javascript) 4.81 KiB (runtime) [entry] [rendered]
        > ./ main
     [10] ./index.js 147 bytes {179} [built]
         + 7 hidden root modules
    chunk {282} all/282.js 20 bytes [initial] [rendered] split chunk (cache group: vendors)
        > ./a [10] ./index.js 1:0-47
        > ./b [10] ./index.js 2:0-47
        > ./c [10] ./index.js 3:0-47
        > ./a a
        > ./b b
        > ./c c
     [282] ./node_modules/x.js 20 bytes {282} [built]
    chunk {334} all/async-b.js (async-b) 72 bytes [rendered]
        > ./b [10] ./index.js 2:0-47
     [996] ./b.js 72 bytes {128} {334} [built]
    chunk {383} all/async-c.js (async-c) 72 bytes [rendered]
        > ./c [10] ./index.js 3:0-47
     [460] ./c.js 72 bytes {383} {459} [built]
    chunk {459} all/c.js (c) 92 bytes (javascript) 2.57 KiB (runtime) [entry] [rendered]
        > ./c c
     [460] ./c.js 72 bytes {383} {459} [built]
         + 2 hidden root modules
         + 1 hidden dependent module
    chunk {568} all/568.js 20 bytes [rendered] split chunk (cache group: default)
        > ./b [10] ./index.js 2:0-47
        > ./c [10] ./index.js 3:0-47
        > ./g ./a.js 6:0-47
     [568] ./f.js 20 bytes {128} {459} {568} [built]
    chunk {767} all/767.js 20 bytes [initial] [rendered] split chunk (cache group: default)
        > ./a [10] ./index.js 1:0-47
        > ./b [10] ./index.js 2:0-47
        > ./c [10] ./index.js 3:0-47
        > ./a a
        > ./b b
        > ./c c
     [767] ./d.js 20 bytes {767} [built]
    chunk {769} all/769.js 20 bytes [initial] [rendered] split chunk (cache group: vendors)
        > ./c [10] ./index.js 3:0-47
        > ./c c
     [769] ./node_modules/z.js 20 bytes {769} [built]
    chunk {786} all/a.js (a) 156 bytes (javascript) 5.73 KiB (runtime) [entry] [rendered]
        > ./a a
     [761] ./a.js + 1 modules 156 bytes {786} {794} [built]
         + 7 hidden root modules
    chunk {794} all/async-a.js (async-a) 156 bytes [rendered]
        > ./a [10] ./index.js 1:0-47
     [761] ./a.js + 1 modules 156 bytes {786} {794} [built]
    chunk {954} all/954.js 20 bytes [initial] [rendered] split chunk (cache group: vendors)
        > ./a [10] ./index.js 1:0-47
        > ./b [10] ./index.js 2:0-47
        > ./a a
        > ./b b
     [954] ./node_modules/y.js 20 bytes {954} [built]"
`;

exports[`StatsTestCases should print correct stats for chunk-module-id-range 1`] = `
"Hash: 72e3b32fcbbc550ae041
Time: Xms
Built at: Thu Jan 01 1970 00:00:00 GMT
PublicPath: (none)
   Asset      Size  Chunks             Chunk Names
main1.js  3.28 KiB     {1}  [emitted]  main1
main2.js  3.27 KiB     {0}  [emitted]  main2
Entrypoint main1 = main1.js
Entrypoint main2 = main2.js
chunk {0} main2.js (main2) 136 bytes (javascript) 279 bytes (runtime) [entry] [rendered]
    > ./main2 main2
   [0] ./d.js 20 bytes {0} {1} [built]
   [1] ./e.js 20 bytes {0} [built]
   [2] ./f.js 20 bytes {0} [built]
   [3] ./main2.js 56 bytes {0} [built]
 [101] ./a.js 20 bytes {0} {1} [built]
     + 1 hidden chunk module
chunk {1} main1.js (main1) 136 bytes (javascript) 279 bytes (runtime) [entry] [rendered]
    > ./main1 main1
   [0] ./d.js 20 bytes {0} {1} [built]
   [4] ./c.js 20 bytes {1} [built]
 [100] ./main1.js 56 bytes {1} [built]
 [101] ./a.js 20 bytes {0} {1} [built]
 [102] ./b.js 20 bytes {1} [built]
     + 1 hidden chunk module"
`;

exports[`StatsTestCases should print correct stats for chunks 1`] = `
"Hash: 9c723a3041e7ba750018
Time: Xms
Built at: Thu Jan 01 1970 00:00:00 GMT
PublicPath: (none)
        Asset       Size  Chunks             Chunk Names
460.bundle.js  311 bytes   {460}  [emitted]
524.bundle.js  220 bytes   {524}  [emitted]
996.bundle.js  147 bytes   {996}  [emitted]
    bundle.js   7.65 KiB   {179}  [emitted]  main
Entrypoint main = bundle.js
chunk {179} bundle.js (main) 73 bytes (javascript) 3.87 KiB (runtime) >{460}< >{996}< [entry] [rendered]
    > ./index main
  [10] ./index.js 51 bytes {179} [built]
       entry ./index main
       Xms (resolving: Xms, restoring: Xms, integration: Xms, building: Xms, storing: Xms)
 [847] ./a.js 22 bytes {179} [built]
       cjs require ./a [10] ./index.js 1:0-14
       [10] Xms -> Xms (resolving: Xms, restoring: Xms, integration: Xms, building: Xms, storing: Xms)
     + 4 hidden chunk modules
chunk {460} 460.bundle.js 54 bytes <{179}> >{524}< [rendered]
    > ./c [10] ./index.js 3:0-16
 [460] ./c.js 54 bytes {460} [built]
       amd require ./c [10] ./index.js 3:0-16
       [10] Xms -> Xms (resolving: Xms, restoring: Xms, integration: Xms, building: Xms, storing: Xms)
chunk {524} 524.bundle.js 44 bytes <{460}> [rendered]
    > [460] ./c.js 1:0-52
 [390] ./e.js 22 bytes {524} [built]
       require.ensure item ./e [460] ./c.js 1:0-52
       [10] Xms -> [460] Xms -> Xms (resolving: Xms, restoring: Xms, integration: Xms, building: Xms, storing: Xms)
 [767] ./d.js 22 bytes {524} [built]
       require.ensure item ./d [460] ./c.js 1:0-52
       [10] Xms -> [460] Xms -> Xms (resolving: Xms, restoring: Xms, integration: Xms, building: Xms, storing: Xms)
chunk {996} 996.bundle.js 22 bytes <{179}> [rendered]
    > ./b [10] ./index.js 2:0-16
 [996] ./b.js 22 bytes {996} [built]
       amd require ./b [10] ./index.js 2:0-16
       [10] Xms -> Xms (resolving: Xms, restoring: Xms, integration: Xms, building: Xms, storing: Xms)"
`;

exports[`StatsTestCases should print correct stats for chunks-development 1`] = `
"Hash: 55cb822b60c3838ac164
Time: Xms
Built at: Thu Jan 01 1970 00:00:00 GMT
PublicPath: (none)
              Asset       Size       Chunks             Chunk Names
     b_js.bundle.js  370 bytes       {b_js}  [emitted]
          bundle.js   8.23 KiB       {main}  [emitted]  main
     c_js.bundle.js  579 bytes       {c_js}  [emitted]
d_js-e_js.bundle.js  772 bytes  {d_js-e_js}  [emitted]
Entrypoint main = bundle.js
chunk {b_js} b_js.bundle.js 22 bytes <{main}> [rendered]
    > ./b [./index.js] ./index.js 2:0-16
 [./b.js] 22 bytes {b_js} [built]
     amd require ./b [./index.js] 2:0-16
     [./index.js] Xms -> Xms (resolving: Xms, restoring: Xms, integration: Xms, building: Xms, storing: Xms)
chunk {c_js} c_js.bundle.js 54 bytes <{main}> >{d_js-e_js}< [rendered]
    > ./c [./index.js] ./index.js 3:0-16
 [./c.js] 54 bytes {c_js} [built]
     amd require ./c [./index.js] 3:0-16
     [./index.js] Xms -> Xms (resolving: Xms, restoring: Xms, integration: Xms, building: Xms, storing: Xms)
chunk {d_js-e_js} d_js-e_js.bundle.js 60 bytes <{c_js}> [rendered]
    > [./c.js] ./c.js 1:0-52
 [./d.js] 22 bytes {d_js-e_js} [built]
     require.ensure item ./d [./c.js] 1:0-52
     [./index.js] Xms -> [./c.js] Xms -> Xms (resolving: Xms, restoring: Xms, integration: Xms, building: Xms, storing: Xms)
 [./e.js] 38 bytes {d_js-e_js} [built]
     require.ensure item ./e [./c.js] 1:0-52
     [./index.js] Xms -> [./c.js] Xms -> Xms (resolving: Xms, restoring: Xms, integration: Xms, building: Xms, storing: Xms)
chunk {main} bundle.js (main) 3.87 KiB (runtime) 73 bytes (javascript) >{b_js}< >{c_js}< [entry] [rendered]
    > ./index main
 [./a.js] 22 bytes {main} [built]
     cjs require ./a [./e.js] 1:0-14
     cjs require ./a [./index.js] 1:0-14
     [./index.js] Xms -> Xms (resolving: Xms, restoring: Xms, integration: Xms, building: Xms, storing: Xms)
 [./index.js] 51 bytes {main} [built]
     entry ./index main
     Xms (resolving: Xms, restoring: Xms, integration: Xms, building: Xms, storing: Xms)
     + 4 hidden chunk modules"
`;

exports[`StatsTestCases should print correct stats for circular-correctness 1`] = `
"Entrypoint main = bundle.js
chunk {128} 128.bundle.js (b) 49 bytes <{179}> <{459}> >{459}< [rendered]
 [548] ./module-b.js 49 bytes {128} [built]
chunk {179} bundle.js (main) 98 bytes (javascript) 5.11 KiB (runtime) >{128}< >{786}< [entry] [rendered]
 [10] ./index.js 98 bytes {179} [built]
     + 7 hidden chunk modules
chunk {459} 459.bundle.js (c) 98 bytes <{128}> <{786}> >{128}< >{786}< [rendered]
 [65] ./module-c.js 98 bytes {459} [built]
chunk {786} 786.bundle.js (a) 49 bytes <{179}> <{459}> >{459}< [rendered]
 [662] ./module-a.js 49 bytes {786} [built]"
`;

exports[`StatsTestCases should print correct stats for color-disabled 1`] = `
"Hash: a035b8d43e7113865ae3
Time: Xms
Built at: Thu Jan 01 1970 <CLR=BOLD>00:00:00</CLR> GMT
  Asset      Size  Chunks             Chunk Names
main.js  1.32 KiB   {179}  [emitted]  main
Entrypoint main = main.js
[10] ./index.js 1 bytes {179} [built]"
`;

exports[`StatsTestCases should print correct stats for color-enabled 1`] = `
"Hash: <CLR=BOLD>a035b8d43e7113865ae3</CLR>
Time: <CLR=BOLD>X</CLR>ms
Built at: Thu Jan 01 1970 <CLR=BOLD>00:00:00</CLR> GMT
  <CLR=BOLD>Asset</CLR>      <CLR=BOLD>Size</CLR>  <CLR=BOLD>Chunks</CLR>             <CLR=BOLD>Chunk Names</CLR>
<CLR=32,BOLD>main.js</CLR>  1.32 KiB   {<CLR=33,BOLD>179</CLR>}  <CLR=32,BOLD>[emitted]</CLR>  main
Entrypoint <CLR=BOLD>main</CLR> = <CLR=32,BOLD>main.js</CLR>
[10] <CLR=BOLD>./index.js</CLR> 1 bytes {<CLR=33,BOLD>179</CLR>} <CLR=32,BOLD>[built]</CLR>"
`;

exports[`StatsTestCases should print correct stats for color-enabled-custom 1`] = `
"Hash: <CLR=BOLD>a035b8d43e7113865ae3</CLR>
Time: <CLR=BOLD>X</CLR>ms
Built at: Thu Jan 01 1970 <CLR=BOLD>00:00:00</CLR> GMT
  <CLR=BOLD>Asset</CLR>      <CLR=BOLD>Size</CLR>  <CLR=BOLD>Chunks</CLR>             <CLR=BOLD>Chunk Names</CLR>
<CLR=32>main.js</CLR>  1.32 KiB   {<CLR=33>179</CLR>}  <CLR=32>[emitted]</CLR>  main
Entrypoint <CLR=BOLD>main</CLR> = <CLR=32>main.js</CLR>
[10] <CLR=BOLD>./index.js</CLR> 1 bytes {<CLR=33>179</CLR>} <CLR=32>[built]</CLR>"
`;

exports[`StatsTestCases should print correct stats for commons-chunk-min-size-0 1`] = `
"Hash: 29240facb9af560469c8
Time: Xms
Built at: Thu Jan 01 1970 00:00:00 GMT
     Asset       Size  Chunks             Chunk Names
    429.js  293 bytes   {429}  [emitted]
entry-1.js   5.17 KiB   {472}  [emitted]  entry-1
Entrypoint entry-1 = 429.js entry-1.js
[115] ./modules/c.js 22 bytes {429} [built]
[544] ./modules/f.js 22 bytes {472} [built]
[608] ./entry-1.js 145 bytes {472} [built]
[798] ./modules/e.js 22 bytes {472} [built]
[836] ./modules/b.js 22 bytes {429} [built]
[839] ./modules/a.js 22 bytes {429} [built]
[928] ./modules/d.js 22 bytes {472} [built]
    + 1 hidden module"
`;

exports[`StatsTestCases should print correct stats for commons-chunk-min-size-Infinity 1`] = `
"Hash: 45c887c4d62aa5573b76
Time: Xms
Built at: Thu Jan 01 1970 00:00:00 GMT
      Asset       Size  Chunks             Chunk Names
 entry-1.js   5.17 KiB   {472}  [emitted]  entry-1
vendor-1.js  293 bytes   {844}  [emitted]  vendor-1
Entrypoint entry-1 = vendor-1.js entry-1.js
[115] ./modules/c.js 22 bytes {844} [built]
[544] ./modules/f.js 22 bytes {472} [built]
[608] ./entry-1.js 145 bytes {472} [built]
[798] ./modules/e.js 22 bytes {472} [built]
[836] ./modules/b.js 22 bytes {844} [built]
[839] ./modules/a.js 22 bytes {844} [built]
[928] ./modules/d.js 22 bytes {472} [built]
    + 1 hidden module"
`;

exports[`StatsTestCases should print correct stats for commons-plugin-issue-4980 1`] = `
"Hash: 53f13412753ee8bb3d387595bab0743d3d05a312
Child
    Hash: 53f13412753ee8bb3d38
    Time: Xms
    Built at: Thu Jan 01 1970 00:00:00 GMT
                             Asset       Size  Chunks             Chunk Names
       app.269cd87fa0cbcfa98d1b.js   6.65 KiB   {143}  [emitted]  app
    vendor.37b166c3b85bfb1caf5f.js  616 bytes   {736}  [emitted]  vendor
    Entrypoint app = vendor.37b166c3b85bfb1caf5f.js app.269cd87fa0cbcfa98d1b.js
    [117] ./entry-1.js + 2 modules 190 bytes {143} [built]
    [381] ./constants.js 87 bytes {736} [built]
        + 4 hidden modules
Child
    Hash: 7595bab0743d3d05a312
    Time: Xms
    Built at: Thu Jan 01 1970 00:00:00 GMT
                             Asset       Size  Chunks             Chunk Names
       app.3ec38d64835ee4418bb3.js   6.67 KiB   {143}  [emitted]  app
    vendor.37b166c3b85bfb1caf5f.js  616 bytes   {736}  [emitted]  vendor
    Entrypoint app = vendor.37b166c3b85bfb1caf5f.js app.3ec38d64835ee4418bb3.js
    [381] ./constants.js 87 bytes {736} [built]
    [655] ./entry-2.js + 2 modules 197 bytes {143} [built]
        + 4 hidden modules"
`;

exports[`StatsTestCases should print correct stats for concat-and-sideeffects 1`] = `
"[442] ./index.js + 2 modules 119 bytes {179} [built]
      | ./node_modules/pmodule/aa.js 24 bytes [built]
      | ./node_modules/pmodule/a.js 49 bytes [built]
      | ./index.js 46 bytes [built]
./node_modules/pmodule/index.js 63 bytes [orphan] [built]
      ModuleConcatenation bailout: Module is not in any chunk
./node_modules/pmodule/b.js 49 bytes [orphan] [built]
      ModuleConcatenation bailout: Module is not in any chunk
./node_modules/pmodule/c.js 49 bytes [orphan] [built]
      ModuleConcatenation bailout: Module is not in any chunk
./node_modules/pmodule/bb.js 24 bytes [orphan] [built]
      ModuleConcatenation bailout: Module is not in any chunk
./node_modules/pmodule/cc.js 24 bytes [orphan] [built]
      ModuleConcatenation bailout: Module is not in any chunk
    + 2 hidden modules"
`;

exports[`StatsTestCases should print correct stats for define-plugin 1`] = `
"Hash: 60e12e96e397536b4bb4dbd95708ab7db93c7012aec84d8d980d98492108
Child
    Hash: 60e12e96e397536b4bb4
    Time: Xms
    Built at: Thu Jan 01 1970 00:00:00 GMT
      Asset      Size  Chunks             Chunk Names
    main.js  1.35 KiB   {179}  [emitted]  main
    Entrypoint main = main.js
    [10] ./index.js 24 bytes {179} [built]
Child
    Hash: dbd95708ab7db93c7012
    Time: Xms
    Built at: Thu Jan 01 1970 00:00:00 GMT
      Asset      Size  Chunks             Chunk Names
    main.js  1.35 KiB   {179}  [emitted]  main
    Entrypoint main = main.js
    [10] ./index.js 24 bytes {179} [built]
Child
    Hash: aec84d8d980d98492108
    Time: Xms
    Built at: Thu Jan 01 1970 00:00:00 GMT
      Asset      Size  Chunks             Chunk Names
    main.js  1.35 KiB   {179}  [emitted]  main
    Entrypoint main = main.js
    [10] ./index.js 24 bytes {179} [built]"
`;

exports[`StatsTestCases should print correct stats for dll-reference-plugin-issue-7624 1`] = `
"Hash: efbc2649e4babdb77381
Time: Xms
Built at: Thu Jan 01 1970 00:00:00 GMT
    Asset      Size  Chunks             Chunk Names
bundle.js  1.35 KiB   {179}  [emitted]  main
Entrypoint main = bundle.js
[594] ./entry.js 29 bytes {179} [built]"
`;

exports[`StatsTestCases should print correct stats for dll-reference-plugin-issue-7624-error 1`] = `
"Hash: 0ca4cb03fada667d2df8
Time: Xms
Built at: Thu Jan 01 1970 00:00:00 GMT
    Asset      Size  Chunks  Chunk Names
bundle.js  1.35 KiB   {179}  main
Entrypoint main = bundle.js
[594] ./entry.js 29 bytes {179} [built]

ERROR in Dll manifest ./blank-manifest.json
Unexpected end of JSON input while parsing near ''
"
`;

exports[`StatsTestCases should print correct stats for exclude-with-loader 1`] = `
"Hash: ddcab28e86267faaf289
Time: Xms
Built at: Thu Jan 01 1970 00:00:00 GMT
    Asset      Size  Chunks             Chunk Names
bundle.js  2.11 KiB   {179}  [emitted]  main
 + 1 hidden asset
Entrypoint main = bundle.js
 [10] ./index.js 77 bytes {179} [built]
[438] ./a.txt 43 bytes {179} [built]
    + 3 hidden modules"
`;

exports[`StatsTestCases should print correct stats for external 1`] = `
"Hash: 1384521d464d1e414597
Time: Xms
Built at: Thu Jan 01 1970 00:00:00 GMT
  Asset      Size  Chunks             Chunk Names
main.js  1.48 KiB   {179}  [emitted]  main
Entrypoint main = main.js
 [10] ./index.js 17 bytes {179} [built]
[697] external \\"test\\" 42 bytes {179} [built]"
`;

exports[`StatsTestCases should print correct stats for filter-warnings 1`] = `
<<<<<<< HEAD
"Hash: ae26f55bf78fee512ff2ae26f55bf78fee512ff2ae26f55bf78fee512ff2ae26f55bf78fee512ff2ae26f55bf78fee512ff2ae26f55bf78fee512ff2ae26f55bf78fee512ff2ae26f55bf78fee512ff2ae26f55bf78fee512ff2ae26f55bf78fee512ff2ae26f55bf78fee512ff2ae26f55bf78fee512ff2ae26f55bf78fee512ff2
Child undefined:
    Hash: ae26f55bf78fee512ff2
=======
"Hash: e194af3ffb90cf6551dce194af3ffb90cf6551dce194af3ffb90cf6551dce194af3ffb90cf6551dce194af3ffb90cf6551dce194af3ffb90cf6551dce194af3ffb90cf6551dce194af3ffb90cf6551dce194af3ffb90cf6551dce194af3ffb90cf6551dce194af3ffb90cf6551dce194af3ffb90cf6551dce194af3ffb90cf6551dc
Child undefined:
    Hash: e194af3ffb90cf6551dc
>>>>>>> 5d3004cc
    Time: Xms
    Built at: Thu Jan 01 1970 00:00:00 GMT
        Asset      Size  Chunks             Chunk Names
    bundle.js  1.32 KiB   {179}  [emitted]  main
    Entrypoint main = bundle.js

    WARNING in Terser Plugin: Dropping side-effect-free statement [./index.js:6,0]

    WARNING in Terser Plugin: Dropping unused function someUnUsedFunction1 [./index.js:8,0]

    WARNING in Terser Plugin: Dropping unused function someUnUsedFunction2 [./index.js:9,0]

    WARNING in Terser Plugin: Dropping unused function someUnUsedFunction3 [./index.js:10,0]

    WARNING in Terser Plugin: Dropping unused function someUnUsedFunction4 [./index.js:11,0]

    WARNING in Terser Plugin: Dropping unused function someUnUsedFunction5 [./index.js:12,0]

    WARNING in Terser Plugin: Dropping unused function someRemoteUnUsedFunction1 [./a.js:3,0]

    WARNING in Terser Plugin: Dropping unused function someRemoteUnUsedFunction2 [./a.js:4,0]

    WARNING in Terser Plugin: Dropping unused function someRemoteUnUsedFunction3 [./a.js:5,0]

    WARNING in Terser Plugin: Dropping unused function someRemoteUnUsedFunction4 [./a.js:6,0]

    WARNING in Terser Plugin: Dropping unused function someRemoteUnUsedFunction5 [./a.js:7,0]

Child Terser:
<<<<<<< HEAD
    Hash: ae26f55bf78fee512ff2
=======
    Hash: e194af3ffb90cf6551dc
>>>>>>> 5d3004cc
    Time: Xms
    Built at: Thu Jan 01 1970 00:00:00 GMT
        Asset      Size  Chunks             Chunk Names
    bundle.js  1.32 KiB   {179}  [emitted]  main
    Entrypoint main = bundle.js
Child /Terser/:
<<<<<<< HEAD
    Hash: ae26f55bf78fee512ff2
=======
    Hash: e194af3ffb90cf6551dc
>>>>>>> 5d3004cc
    Time: Xms
    Built at: Thu Jan 01 1970 00:00:00 GMT
        Asset      Size  Chunks             Chunk Names
    bundle.js  1.32 KiB   {179}  [emitted]  main
    Entrypoint main = bundle.js
Child warnings => true:
<<<<<<< HEAD
    Hash: ae26f55bf78fee512ff2
=======
    Hash: e194af3ffb90cf6551dc
>>>>>>> 5d3004cc
    Time: Xms
    Built at: Thu Jan 01 1970 00:00:00 GMT
        Asset      Size  Chunks             Chunk Names
    bundle.js  1.32 KiB   {179}  [emitted]  main
    Entrypoint main = bundle.js
Child [Terser]:
<<<<<<< HEAD
    Hash: ae26f55bf78fee512ff2
=======
    Hash: e194af3ffb90cf6551dc
>>>>>>> 5d3004cc
    Time: Xms
    Built at: Thu Jan 01 1970 00:00:00 GMT
        Asset      Size  Chunks             Chunk Names
    bundle.js  1.32 KiB   {179}  [emitted]  main
    Entrypoint main = bundle.js
Child [/Terser/]:
<<<<<<< HEAD
    Hash: ae26f55bf78fee512ff2
=======
    Hash: e194af3ffb90cf6551dc
>>>>>>> 5d3004cc
    Time: Xms
    Built at: Thu Jan 01 1970 00:00:00 GMT
        Asset      Size  Chunks             Chunk Names
    bundle.js  1.32 KiB   {179}  [emitted]  main
    Entrypoint main = bundle.js
Child [warnings => true]:
<<<<<<< HEAD
    Hash: ae26f55bf78fee512ff2
=======
    Hash: e194af3ffb90cf6551dc
>>>>>>> 5d3004cc
    Time: Xms
    Built at: Thu Jan 01 1970 00:00:00 GMT
        Asset      Size  Chunks             Chunk Names
    bundle.js  1.32 KiB   {179}  [emitted]  main
    Entrypoint main = bundle.js
Child should not filter:
<<<<<<< HEAD
    Hash: ae26f55bf78fee512ff2
=======
    Hash: e194af3ffb90cf6551dc
>>>>>>> 5d3004cc
    Time: Xms
    Built at: Thu Jan 01 1970 00:00:00 GMT
        Asset      Size  Chunks             Chunk Names
    bundle.js  1.32 KiB   {179}  [emitted]  main
    Entrypoint main = bundle.js

    WARNING in Terser Plugin: Dropping side-effect-free statement [./index.js:6,0]

    WARNING in Terser Plugin: Dropping unused function someUnUsedFunction1 [./index.js:8,0]

    WARNING in Terser Plugin: Dropping unused function someUnUsedFunction2 [./index.js:9,0]

    WARNING in Terser Plugin: Dropping unused function someUnUsedFunction3 [./index.js:10,0]

    WARNING in Terser Plugin: Dropping unused function someUnUsedFunction4 [./index.js:11,0]

    WARNING in Terser Plugin: Dropping unused function someUnUsedFunction5 [./index.js:12,0]

    WARNING in Terser Plugin: Dropping unused function someRemoteUnUsedFunction1 [./a.js:3,0]

    WARNING in Terser Plugin: Dropping unused function someRemoteUnUsedFunction2 [./a.js:4,0]

    WARNING in Terser Plugin: Dropping unused function someRemoteUnUsedFunction3 [./a.js:5,0]

    WARNING in Terser Plugin: Dropping unused function someRemoteUnUsedFunction4 [./a.js:6,0]

    WARNING in Terser Plugin: Dropping unused function someRemoteUnUsedFunction5 [./a.js:7,0]

Child /should not filter/:
<<<<<<< HEAD
    Hash: ae26f55bf78fee512ff2
=======
    Hash: e194af3ffb90cf6551dc
>>>>>>> 5d3004cc
    Time: Xms
    Built at: Thu Jan 01 1970 00:00:00 GMT
        Asset      Size  Chunks             Chunk Names
    bundle.js  1.32 KiB   {179}  [emitted]  main
    Entrypoint main = bundle.js

    WARNING in Terser Plugin: Dropping side-effect-free statement [./index.js:6,0]

    WARNING in Terser Plugin: Dropping unused function someUnUsedFunction1 [./index.js:8,0]

    WARNING in Terser Plugin: Dropping unused function someUnUsedFunction2 [./index.js:9,0]

    WARNING in Terser Plugin: Dropping unused function someUnUsedFunction3 [./index.js:10,0]

    WARNING in Terser Plugin: Dropping unused function someUnUsedFunction4 [./index.js:11,0]

    WARNING in Terser Plugin: Dropping unused function someUnUsedFunction5 [./index.js:12,0]

    WARNING in Terser Plugin: Dropping unused function someRemoteUnUsedFunction1 [./a.js:3,0]

    WARNING in Terser Plugin: Dropping unused function someRemoteUnUsedFunction2 [./a.js:4,0]

    WARNING in Terser Plugin: Dropping unused function someRemoteUnUsedFunction3 [./a.js:5,0]

    WARNING in Terser Plugin: Dropping unused function someRemoteUnUsedFunction4 [./a.js:6,0]

    WARNING in Terser Plugin: Dropping unused function someRemoteUnUsedFunction5 [./a.js:7,0]

Child warnings => false:
<<<<<<< HEAD
    Hash: ae26f55bf78fee512ff2
=======
    Hash: e194af3ffb90cf6551dc
>>>>>>> 5d3004cc
    Time: Xms
    Built at: Thu Jan 01 1970 00:00:00 GMT
        Asset      Size  Chunks             Chunk Names
    bundle.js  1.32 KiB   {179}  [emitted]  main
    Entrypoint main = bundle.js

    WARNING in Terser Plugin: Dropping side-effect-free statement [./index.js:6,0]

    WARNING in Terser Plugin: Dropping unused function someUnUsedFunction1 [./index.js:8,0]

    WARNING in Terser Plugin: Dropping unused function someUnUsedFunction2 [./index.js:9,0]

    WARNING in Terser Plugin: Dropping unused function someUnUsedFunction3 [./index.js:10,0]

    WARNING in Terser Plugin: Dropping unused function someUnUsedFunction4 [./index.js:11,0]

    WARNING in Terser Plugin: Dropping unused function someUnUsedFunction5 [./index.js:12,0]

    WARNING in Terser Plugin: Dropping unused function someRemoteUnUsedFunction1 [./a.js:3,0]

    WARNING in Terser Plugin: Dropping unused function someRemoteUnUsedFunction2 [./a.js:4,0]

    WARNING in Terser Plugin: Dropping unused function someRemoteUnUsedFunction3 [./a.js:5,0]

    WARNING in Terser Plugin: Dropping unused function someRemoteUnUsedFunction4 [./a.js:6,0]

    WARNING in Terser Plugin: Dropping unused function someRemoteUnUsedFunction5 [./a.js:7,0]

Child [should not filter]:
<<<<<<< HEAD
    Hash: ae26f55bf78fee512ff2
=======
    Hash: e194af3ffb90cf6551dc
>>>>>>> 5d3004cc
    Time: Xms
    Built at: Thu Jan 01 1970 00:00:00 GMT
        Asset      Size  Chunks             Chunk Names
    bundle.js  1.32 KiB   {179}  [emitted]  main
    Entrypoint main = bundle.js

    WARNING in Terser Plugin: Dropping side-effect-free statement [./index.js:6,0]

    WARNING in Terser Plugin: Dropping unused function someUnUsedFunction1 [./index.js:8,0]

    WARNING in Terser Plugin: Dropping unused function someUnUsedFunction2 [./index.js:9,0]

    WARNING in Terser Plugin: Dropping unused function someUnUsedFunction3 [./index.js:10,0]

    WARNING in Terser Plugin: Dropping unused function someUnUsedFunction4 [./index.js:11,0]

    WARNING in Terser Plugin: Dropping unused function someUnUsedFunction5 [./index.js:12,0]

    WARNING in Terser Plugin: Dropping unused function someRemoteUnUsedFunction1 [./a.js:3,0]

    WARNING in Terser Plugin: Dropping unused function someRemoteUnUsedFunction2 [./a.js:4,0]

    WARNING in Terser Plugin: Dropping unused function someRemoteUnUsedFunction3 [./a.js:5,0]

    WARNING in Terser Plugin: Dropping unused function someRemoteUnUsedFunction4 [./a.js:6,0]

    WARNING in Terser Plugin: Dropping unused function someRemoteUnUsedFunction5 [./a.js:7,0]

Child [/should not filter/]:
<<<<<<< HEAD
    Hash: ae26f55bf78fee512ff2
=======
    Hash: e194af3ffb90cf6551dc
>>>>>>> 5d3004cc
    Time: Xms
    Built at: Thu Jan 01 1970 00:00:00 GMT
        Asset      Size  Chunks             Chunk Names
    bundle.js  1.32 KiB   {179}  [emitted]  main
    Entrypoint main = bundle.js

    WARNING in Terser Plugin: Dropping side-effect-free statement [./index.js:6,0]

    WARNING in Terser Plugin: Dropping unused function someUnUsedFunction1 [./index.js:8,0]

    WARNING in Terser Plugin: Dropping unused function someUnUsedFunction2 [./index.js:9,0]

    WARNING in Terser Plugin: Dropping unused function someUnUsedFunction3 [./index.js:10,0]

    WARNING in Terser Plugin: Dropping unused function someUnUsedFunction4 [./index.js:11,0]

    WARNING in Terser Plugin: Dropping unused function someUnUsedFunction5 [./index.js:12,0]

    WARNING in Terser Plugin: Dropping unused function someRemoteUnUsedFunction1 [./a.js:3,0]

    WARNING in Terser Plugin: Dropping unused function someRemoteUnUsedFunction2 [./a.js:4,0]

    WARNING in Terser Plugin: Dropping unused function someRemoteUnUsedFunction3 [./a.js:5,0]

    WARNING in Terser Plugin: Dropping unused function someRemoteUnUsedFunction4 [./a.js:6,0]

    WARNING in Terser Plugin: Dropping unused function someRemoteUnUsedFunction5 [./a.js:7,0]

Child [warnings => false]:
<<<<<<< HEAD
    Hash: ae26f55bf78fee512ff2
=======
    Hash: e194af3ffb90cf6551dc
>>>>>>> 5d3004cc
    Time: Xms
    Built at: Thu Jan 01 1970 00:00:00 GMT
        Asset      Size  Chunks             Chunk Names
    bundle.js  1.32 KiB   {179}  [emitted]  main
    Entrypoint main = bundle.js

    WARNING in Terser Plugin: Dropping side-effect-free statement [./index.js:6,0]

    WARNING in Terser Plugin: Dropping unused function someUnUsedFunction1 [./index.js:8,0]

    WARNING in Terser Plugin: Dropping unused function someUnUsedFunction2 [./index.js:9,0]

    WARNING in Terser Plugin: Dropping unused function someUnUsedFunction3 [./index.js:10,0]

    WARNING in Terser Plugin: Dropping unused function someUnUsedFunction4 [./index.js:11,0]

    WARNING in Terser Plugin: Dropping unused function someUnUsedFunction5 [./index.js:12,0]

    WARNING in Terser Plugin: Dropping unused function someRemoteUnUsedFunction1 [./a.js:3,0]

    WARNING in Terser Plugin: Dropping unused function someRemoteUnUsedFunction2 [./a.js:4,0]

    WARNING in Terser Plugin: Dropping unused function someRemoteUnUsedFunction3 [./a.js:5,0]

    WARNING in Terser Plugin: Dropping unused function someRemoteUnUsedFunction4 [./a.js:6,0]

    WARNING in Terser Plugin: Dropping unused function someRemoteUnUsedFunction5 [./a.js:7,0]
"
`;

exports[`StatsTestCases should print correct stats for graph-correctness-entries 1`] = `
"Entrypoint e1 = e1.js
Entrypoint e2 = e2.js
chunk {128} b.js (b) 49 bytes <{786}> >{459}< [rendered]
 [548] ./module-b.js 49 bytes {128} [built]
       import() ./module-b [662] ./module-a.js 1:0-47
chunk {257} e1.js (e1) 49 bytes (javascript) 5.14 KiB (runtime) >{786}< [entry] [rendered]
 [481] ./e1.js 49 bytes {257} [built]
       entry ./e1 e1
     + 7 hidden chunk modules
chunk {459} c.js (c) 49 bytes <{128}> <{621}> >{786}< [rendered]
 [65] ./module-c.js 49 bytes {459} [built]
      import() ./module-c [120] ./e2.js 1:0-47
      import() ./module-c [548] ./module-b.js 1:0-47
chunk {621} e2.js (e2) 49 bytes (javascript) 5.14 KiB (runtime) >{459}< [entry] [rendered]
 [120] ./e2.js 49 bytes {621} [built]
       entry ./e2 e2
     + 7 hidden chunk modules
chunk {786} a.js (a) 49 bytes <{257}> <{459}> >{128}< [rendered]
 [662] ./module-a.js 49 bytes {786} [built]
       import() ./module-a [65] ./module-c.js 1:0-47
       import() ./module-a [481] ./e1.js 1:0-47"
`;

exports[`StatsTestCases should print correct stats for graph-correctness-modules 1`] = `
"Entrypoint e1 = e1.js
Entrypoint e2 = e2.js
chunk {128} b.js (b) 179 bytes <{786}> >{459}< [rendered]
 [548] ./module-b.js 179 bytes {128} [built]
       import() ./module-b [662] ./module-a.js 1:0-47
chunk {257} e1.js (e1) 119 bytes (javascript) 5.47 KiB (runtime) >{786}< >{892}< [entry] [rendered]
 [456] ./module-x.js 49 bytes {257} {621} [built]
       harmony side effect evaluation ./module-x [120] ./e2.js 1:0-20
       harmony side effect evaluation ./module-x [481] ./e1.js 1:0-20
       import() ./module-x [548] ./module-b.js 2:0-20
 [481] ./e1.js 70 bytes {257} [built]
       entry ./e1 e1
     + 8 hidden chunk modules
chunk {459} c.js (c) 49 bytes <{128}> <{621}> >{786}< [rendered]
 [65] ./module-c.js 49 bytes {459} [built]
      import() ./module-c [120] ./e2.js 2:0-47
      import() ./module-c [548] ./module-b.js 1:0-47
chunk {621} e2.js (e2) 119 bytes (javascript) 5.47 KiB (runtime) >{459}< >{892}< [entry] [rendered]
 [120] ./e2.js 70 bytes {621} [built]
       entry ./e2 e2
 [456] ./module-x.js 49 bytes {257} {621} [built]
       harmony side effect evaluation ./module-x [120] ./e2.js 1:0-20
       harmony side effect evaluation ./module-x [481] ./e1.js 1:0-20
       import() ./module-x [548] ./module-b.js 2:0-20
     + 8 hidden chunk modules
chunk {786} a.js (a) 49 bytes <{257}> <{459}> >{128}< [rendered]
 [662] ./module-a.js 49 bytes {786} [built]
       import() ./module-a [65] ./module-c.js 1:0-47
       import() ./module-a [481] ./e1.js 2:0-47
chunk {892} y.js (y) 1 bytes <{257}> <{621}> [rendered]
 [737] ./module-y.js 1 bytes {892} [built]
       import() ./module-y [456] ./module-x.js 1:0-47"
`;

exports[`StatsTestCases should print correct stats for graph-roots 1`] = `
"chunk {cycle} cycle.js (cycle) 60 bytes [rendered]
 [./cycle/a.js] 14 bytes {cycle} [built]
 [./cycle/b.js] 14 bytes {cycle} [built]
 [./cycle/c.js] 18 bytes {cycle} [built]
 [./cycle/index.js] 14 bytes {cycle} [built]
chunk {cycle2} cycle2.js (cycle2) 78 bytes [rendered]
 [./cycle2/index.js] 14 bytes {cycle2} [built]
     + 3 hidden dependent modules
chunk {cycles} cycles.js (cycles) 156 bytes [rendered]
 [./cycles/1/index.js] 14 bytes {cycles} [built]
 [./cycles/2/index.js] 14 bytes {cycles} [built]
     + 6 hidden dependent modules
chunk {id-equals-name_js} id-equals-name_js.js (id-equals-name_js) 1 bytes [rendered]
 [./id-equals-name.js?1] 1 bytes {id-equals-name_js} [built]
chunk {id-equals-name_js-_70e2} id-equals-name_js-_70e2.js (id-equals-name_js-_70e2) 1 bytes [rendered]
 [./id-equals-name.js?2] 1 bytes {id-equals-name_js-_70e2} [built]
chunk {id-equals-name_js0} id-equals-name_js0.js 1 bytes [rendered]
 [./id-equals-name.js] 1 bytes {id-equals-name_js0} [built]
chunk {id-equals-name_js_3} id-equals-name_js_3.js 1 bytes [rendered]
 [./id-equals-name.js?3] 1 bytes {id-equals-name_js_3} [built]
chunk {main} main.js (main) 5.43 KiB (runtime) 639 bytes (javascript) [entry] [rendered]
 [./index.js] 639 bytes {main} [built]
     + 8 hidden root modules
chunk {tree} tree.js (tree) 43 bytes [rendered]
 [./tree/index.js] 14 bytes {tree} [built]
     + 3 hidden dependent modules
chunk {trees} trees.js (trees) 71 bytes [rendered]
 [./trees/1.js] 14 bytes {trees} [built]
 [./trees/2.js] 14 bytes {trees} [built]
 [./trees/3.js] 14 bytes {trees} [built]
     + 3 hidden dependent modules"
`;

exports[`StatsTestCases should print correct stats for import-context-filter 1`] = `
"Hash: 49f607faddf9699cbef8
Time: Xms
Built at: Thu Jan 01 1970 00:00:00 GMT
   Asset       Size  Chunks             Chunk Names
  398.js  320 bytes   {398}  [emitted]
  544.js  320 bytes   {544}  [emitted]
  718.js  320 bytes   {718}  [emitted]
entry.js   8.93 KiB   {497}  [emitted]  entry
Entrypoint entry = entry.js
[389] ./templates lazy ^\\\\.\\\\/.*$ include: \\\\.js$ exclude: \\\\.noimport\\\\.js$ namespace object 160 bytes {497} [optional] [built]
[398] ./templates/bar.js 38 bytes {398} [optional] [built]
[544] ./templates/baz.js 38 bytes {544} [optional] [built]
[594] ./entry.js 450 bytes {497} [built]
[718] ./templates/foo.js 38 bytes {718} [optional] [built]
    + 5 hidden modules"
`;

exports[`StatsTestCases should print correct stats for import-weak 1`] = `
"Hash: 70e0e9aff201170049c7
Time: Xms
Built at: Thu Jan 01 1970 00:00:00 GMT
   Asset       Size  Chunks             Chunk Names
  836.js  147 bytes   {836}  [emitted]
entry.js    9.7 KiB   {497}  [emitted]  entry
Entrypoint entry = entry.js
[594] ./entry.js 120 bytes {497} [built]
[836] ./modules/b.js 22 bytes {836} [built]
    + 8 hidden modules"
`;

exports[`StatsTestCases should print correct stats for import-with-invalid-options-comments 1`] = `
"Built at: Thu Jan 01 1970 00:00:00 GMT
 [10] ./index.js 50 bytes {179} [built]
 [52] ./chunk.js 401 bytes {284} [built] [3 warnings]
[285] ./chunk-a.js 27 bytes {285} [built]
[531] ./chunk-b.js 27 bytes {42} [built]
[712] ./chunk-d.js 27 bytes {584} [built]
[754] ./chunk-c.js 27 bytes {754} [built]
    + 7 hidden modules

WARNING in ./chunk.js 2:11-84
Compilation error while processing magic comment(-s): /* webpackPrefetch: true, webpackChunkName: notGoingToCompileChunkName */: notGoingToCompileChunkName is not defined
 @ ./index.js 1:0-49

WARNING in ./chunk.js 4:11-77
Compilation error while processing magic comment(-s): /* webpack Prefetch: 0, webpackChunkName: \\"notGoingToCompile-c\\" */: Unexpected identifier
 @ ./index.js 1:0-49

WARNING in ./chunk.js 5:11-38
Compilation error while processing magic comment(-s): /* webpackPrefetch: nope */: nope is not defined
 @ ./index.js 1:0-49
"
`;

exports[`StatsTestCases should print correct stats for issue-7577 1`] = `
"Hash: ee71e92c425768e3199684bcfdac7980897a754a8474314458dd9f782a88
Child
    Hash: ee71e92c425768e31996
    Time: Xms
    Built at: Thu Jan 01 1970 00:00:00 GMT
                                     Asset       Size          Chunks             Chunk Names
        a-all-a_js-5ed868390c43e7086a86.js  149 bytes      {all-a_js}  [emitted]
            a-main-5b1dc11fec11f25eaf1b.js  115 bytes          {main}  [emitted]  main
    a-runtime~main-aeae8f93d3e05ce034fe.js    4.7 KiB  {runtime~main}  [emitted]  runtime~main
    Entrypoint main = a-runtime~main-aeae8f93d3e05ce034fe.js a-all-a_js-5ed868390c43e7086a86.js a-main-5b1dc11fec11f25eaf1b.js
    [./a.js] 18 bytes {all-a_js} [built]
        + 1 hidden module
Child
    Hash: 84bcfdac7980897a754a
    Time: Xms
    Built at: Thu Jan 01 1970 00:00:00 GMT
                                                       Asset       Size                            Chunks             Chunk Names
                          b-all-b_js-37d65f4d099d877fe62e.js  502 bytes                        {all-b_js}  [emitted]
                              b-main-3265c708803da1050efa.js  148 bytes                            {main}  [emitted]  main
                      b-runtime~main-eb50a4e30b9265ee856d.js   6.11 KiB                    {runtime~main}  [emitted]  runtime~main
    b-vendors-node_modules_vendor_js-a7aa3079a16cbae3f591.js  194 bytes  {vendors-node_modules_vendor_js}  [emitted]
    Entrypoint main = b-runtime~main-eb50a4e30b9265ee856d.js b-vendors-node_modules_vendor_js-a7aa3079a16cbae3f591.js b-all-b_js-37d65f4d099d877fe62e.js b-main-3265c708803da1050efa.js
    [./b.js] 17 bytes {all-b_js} [built]
    [./node_modules/vendor.js] 23 bytes {vendors-node_modules_vendor_js} [built]
        + 4 hidden modules
Child
    Hash: 8474314458dd9f782a88
    Time: Xms
    Built at: Thu Jan 01 1970 00:00:00 GMT
                                                       Asset       Size                            Chunks             Chunk Names
                          c-all-b_js-37d65f4d099d877fe62e.js  502 bytes                        {all-b_js}  [emitted]
                          c-all-c_js-936472833753792cc303.js  369 bytes                        {all-c_js}  [emitted]
                              c-main-74481bfa6b28e9e83c8f.js  164 bytes                            {main}  [emitted]  main
                      c-runtime~main-136cbfba3e0a440f5b02.js   10.8 KiB                    {runtime~main}  [emitted]  runtime~main
    c-vendors-node_modules_vendor_js-a7aa3079a16cbae3f591.js  194 bytes  {vendors-node_modules_vendor_js}  [emitted]
    Entrypoint main = c-runtime~main-136cbfba3e0a440f5b02.js c-all-c_js-936472833753792cc303.js c-main-74481bfa6b28e9e83c8f.js (prefetch: c-vendors-node_modules_vendor_js-a7aa3079a16cbae3f591.js c-all-b_js-37d65f4d099d877fe62e.js)
    [./b.js] 17 bytes {all-b_js} [built]
    [./c.js] 61 bytes {all-c_js} [built]
    [./node_modules/vendor.js] 23 bytes {vendors-node_modules_vendor_js} [built]
        + 7 hidden modules"
`;

exports[`StatsTestCases should print correct stats for limit-chunk-count-plugin 1`] = `
"Hash: 750fed6497e61cba45beeda05b9b75f628ba705922eb42039655ba5e2a0baccdc504b51a31c2594d
Child 1 chunks:
    Hash: 750fed6497e61cba45be
    Time: Xms
    Built at: Thu Jan 01 1970 00:00:00 GMT
        Asset      Size  Chunks             Chunk Names
    bundle.js  4.32 KiB   {179}  [emitted]  main
    Entrypoint main = bundle.js
    chunk {179} bundle.js (main) 219 bytes (javascript) 1.25 KiB (runtime) <{179}> >{179}< [entry] [rendered]
      [10] ./index.js 101 bytes {179} [built]
     [390] ./e.js 22 bytes {179} [built]
     [460] ./c.js 30 bytes {179} [built]
     [767] ./d.js 22 bytes {179} [built]
     [847] ./a.js 22 bytes {179} [built]
     [996] ./b.js 22 bytes {179} [built]
         + 3 hidden chunk modules
Child 2 chunks:
    Hash: eda05b9b75f628ba7059
    Time: Xms
    Built at: Thu Jan 01 1970 00:00:00 GMT
            Asset       Size  Chunks             Chunk Names
    459.bundle.js  673 bytes   {459}  [emitted]  c
        bundle.js   9.54 KiB   {179}  [emitted]  main
    Entrypoint main = bundle.js
    chunk {179} bundle.js (main) 101 bytes (javascript) 5.11 KiB (runtime) >{459}< [entry] [rendered]
     [10] ./index.js 101 bytes {179} [built]
         + 7 hidden chunk modules
    chunk {459} 459.bundle.js (c) 118 bytes <{179}> <{459}> >{459}< [rendered]
     [390] ./e.js 22 bytes {459} [built]
     [460] ./c.js 30 bytes {459} [built]
     [767] ./d.js 22 bytes {459} [built]
     [847] ./a.js 22 bytes {459} [built]
     [996] ./b.js 22 bytes {459} [built]
Child 3 chunks:
    Hash: 22eb42039655ba5e2a0b
    Time: Xms
    Built at: Thu Jan 01 1970 00:00:00 GMT
            Asset       Size  Chunks             Chunk Names
    459.bundle.js  527 bytes   {459}  [emitted]  c
    524.bundle.js  220 bytes   {524}  [emitted]
        bundle.js   9.54 KiB   {179}  [emitted]  main
    Entrypoint main = bundle.js
    chunk {179} bundle.js (main) 101 bytes (javascript) 5.11 KiB (runtime) >{459}< [entry] [rendered]
     [10] ./index.js 101 bytes {179} [built]
         + 7 hidden chunk modules
    chunk {459} 459.bundle.js (c) 74 bytes <{179}> >{524}< [rendered]
     [460] ./c.js 30 bytes {459} [built]
     [847] ./a.js 22 bytes {459} [built]
     [996] ./b.js 22 bytes {459} [built]
    chunk {524} 524.bundle.js 44 bytes <{459}> [rendered]
     [390] ./e.js 22 bytes {524} [built]
     [767] ./d.js 22 bytes {524} [built]
Child 4 chunks:
    Hash: accdc504b51a31c2594d
    Time: Xms
    Built at: Thu Jan 01 1970 00:00:00 GMT
            Asset       Size  Chunks             Chunk Names
    394.bundle.js  220 bytes   {394}  [emitted]
    459.bundle.js  381 bytes   {459}  [emitted]  c
    524.bundle.js  220 bytes   {524}  [emitted]
        bundle.js   9.54 KiB   {179}  [emitted]  main
    Entrypoint main = bundle.js
    chunk {179} bundle.js (main) 101 bytes (javascript) 5.11 KiB (runtime) >{394}< >{459}< [entry] [rendered]
     [10] ./index.js 101 bytes {179} [built]
         + 7 hidden chunk modules
    chunk {394} 394.bundle.js 44 bytes <{179}> [rendered]
     [847] ./a.js 22 bytes {394} [built]
     [996] ./b.js 22 bytes {394} [built]
    chunk {459} 459.bundle.js (c) 30 bytes <{179}> >{524}< [rendered]
     [460] ./c.js 30 bytes {459} [built]
    chunk {524} 524.bundle.js 44 bytes <{459}> [rendered]
     [390] ./e.js 22 bytes {524} [built]
     [767] ./d.js 22 bytes {524} [built]"
`;

exports[`StatsTestCases should print correct stats for max-modules 1`] = `
"Hash: 6dedb691d9bbeb45d245
Time: Xms
Built at: Thu Jan 01 1970 00:00:00 GMT
  Asset     Size  Chunks             Chunk Names
main.js  5.2 KiB   {179}  [emitted]  main
Entrypoint main = main.js
 [10] ./index.js 181 bytes {179} [built]
 [92] ./c.js?1 33 bytes {179} [built]
[132] ./a.js?2 33 bytes {179} [built]
[170] ./a.js?5 33 bytes {179} [built]
[232] ./c.js?5 33 bytes {179} [built]
[244] ./c.js?2 33 bytes {179} [built]
[538] ./a.js?4 33 bytes {179} [built]
[548] ./c.js?8 33 bytes {179} [built]
[563] ./c.js?3 33 bytes {179} [built]
[566] ./a.js?9 33 bytes {179} [built]
[584] ./c.js?4 33 bytes {179} [built]
[633] ./a.js?6 33 bytes {179} [built]
[646] ./a.js?1 33 bytes {179} [built]
[697] ./c.js?9 33 bytes {179} [built]
[716] ./a.js?8 33 bytes {179} [built]
[720] ./a.js?10 33 bytes {179} [built]
[745] ./a.js?7 33 bytes {179} [built]
[757] ./c.js?7 33 bytes {179} [built]
[931] ./c.js?6 33 bytes {179} [built]
[969] ./a.js?3 33 bytes {179} [built]
    + 11 hidden modules"
`;

exports[`StatsTestCases should print correct stats for max-modules-default 1`] = `
"Hash: 6dedb691d9bbeb45d245
Time: Xms
Built at: Thu Jan 01 1970 00:00:00 GMT
  Asset     Size  Chunks             Chunk Names
main.js  5.2 KiB   {179}  [emitted]  main
Entrypoint main = main.js
 [10] ./index.js 181 bytes {179} [built]
 [92] ./c.js?1 33 bytes {179} [built]
[132] ./a.js?2 33 bytes {179} [built]
[170] ./a.js?5 33 bytes {179} [built]
[244] ./c.js?2 33 bytes {179} [built]
[538] ./a.js?4 33 bytes {179} [built]
[563] ./c.js?3 33 bytes {179} [built]
[566] ./a.js?9 33 bytes {179} [built]
[584] ./c.js?4 33 bytes {179} [built]
[633] ./a.js?6 33 bytes {179} [built]
[646] ./a.js?1 33 bytes {179} [built]
[716] ./a.js?8 33 bytes {179} [built]
[720] ./a.js?10 33 bytes {179} [built]
[745] ./a.js?7 33 bytes {179} [built]
[969] ./a.js?3 33 bytes {179} [built]
    + 16 hidden modules"
`;

exports[`StatsTestCases should print correct stats for module-assets 1`] = `
"Hash: 2b509dcb25cd37f6c33e
Time: Xms
Built at: Thu Jan 01 1970 00:00:00 GMT
Entrypoint main = main.js
chunk {48} 48.js 68 bytes [rendered]
  [48] ./node_modules/a/index.js 17 bytes {48} [built]
 [507] ./node_modules/a/1.png 51 bytes {48} [built] [1 asset]
chunk {179} main.js (main) 12 bytes (javascript) 4.73 KiB (runtime) [entry] [rendered]
 [10] ./index.js 12 bytes {179} [built]
     + 7 hidden chunk modules
 [10] ./index.js 12 bytes {179} [built]
 [48] ./node_modules/a/index.js 17 bytes {48} [built]
[507] ./node_modules/a/1.png 51 bytes {48} [built] [1 asset]
    + 7 hidden modules"
`;

exports[`StatsTestCases should print correct stats for module-deduplication 1`] = `
" Asset       Size        Chunks             Chunk Names
114.js  677 bytes         {114}  [emitted]
172.js  677 bytes         {172}  [emitted]
326.js  735 bytes  {326}, {593}  [emitted]
593.js  677 bytes         {593}  [emitted]
716.js  735 bytes  {172}, {716}  [emitted]
923.js  735 bytes  {114}, {923}  [emitted]
 e1.js   10.1 KiB         {257}  [emitted]  e1
 e2.js   10.1 KiB         {621}  [emitted]  e2
 e3.js   10.1 KiB         {144}  [emitted]  e3
Entrypoint e1 = e1.js
Entrypoint e2 = e2.js
Entrypoint e3 = e3.js
chunk {114} 114.js 28 bytes [rendered]
 [114] ./async1.js 28 bytes {114} {923} [built]
chunk {144} e3.js (e3) 152 bytes (javascript) 4.73 KiB (runtime) [entry] [rendered]
 [307] ./h.js 9 bytes {144} {326} [built]
 [509] ./e3.js 116 bytes {144} [built]
 [785] ./g.js 9 bytes {144} [built]
 [847] ./a.js 9 bytes {144} {257} {621} [built]
 [996] ./b.js 9 bytes {144} {257} {621} [built]
     + 7 hidden chunk modules
chunk {172} 172.js 28 bytes [rendered]
 [172] ./async2.js 28 bytes {172} {716} [built]
chunk {257} e1.js (e1) 152 bytes (javascript) 4.73 KiB (runtime) [entry] [rendered]
 [460] ./c.js 9 bytes {257} [built]
 [481] ./e1.js 116 bytes {257} [built]
 [767] ./d.js 9 bytes {257} {923} [built]
 [847] ./a.js 9 bytes {144} {257} {621} [built]
 [996] ./b.js 9 bytes {144} {257} {621} [built]
     + 7 hidden chunk modules
chunk {326} 326.js 37 bytes [rendered]
 [307] ./h.js 9 bytes {144} {326} [built]
 [326] ./async3.js 28 bytes {326} {593} [built]
chunk {593} 593.js 28 bytes [rendered]
 [326] ./async3.js 28 bytes {326} {593} [built]
chunk {621} e2.js (e2) 152 bytes (javascript) 4.73 KiB (runtime) [entry] [rendered]
 [120] ./e2.js 116 bytes {621} [built]
 [390] ./e.js 9 bytes {621} [built]
 [568] ./f.js 9 bytes {621} {716} [built]
 [847] ./a.js 9 bytes {144} {257} {621} [built]
 [996] ./b.js 9 bytes {144} {257} {621} [built]
     + 7 hidden chunk modules
chunk {716} 716.js 37 bytes [rendered]
 [172] ./async2.js 28 bytes {172} {716} [built]
 [568] ./f.js 9 bytes {621} {716} [built]
chunk {923} 923.js 37 bytes [rendered]
 [114] ./async1.js 28 bytes {114} {923} [built]
 [767] ./d.js 9 bytes {257} {923} [built]"
`;

exports[`StatsTestCases should print correct stats for module-deduplication-named 1`] = `
"    Asset       Size  Chunks             Chunk Names
async1.js  825 bytes   {515}  [emitted]  async1
async2.js  825 bytes   {989}  [emitted]  async2
async3.js  825 bytes   {611}  [emitted]  async3
    e1.js     10 KiB   {257}  [emitted]  e1
    e2.js     10 KiB   {621}  [emitted]  e2
    e3.js     10 KiB   {144}  [emitted]  e3
Entrypoint e1 = e1.js
Entrypoint e2 = e2.js
Entrypoint e3 = e3.js
chunk {144} e3.js (e3) 144 bytes (javascript) 4.77 KiB (runtime) [entry] [rendered]
 [307] ./h.js 9 bytes {144} {611} [built]
 [509] ./e3.js 108 bytes {144} [built]
 [785] ./g.js 9 bytes {144} [built]
 [847] ./a.js 9 bytes {144} {257} {621} [built]
 [996] ./b.js 9 bytes {144} {257} {621} [built]
     + 7 hidden chunk modules
chunk {257} e1.js (e1) 144 bytes (javascript) 4.77 KiB (runtime) [entry] [rendered]
 [460] ./c.js 9 bytes {257} [built]
 [481] ./e1.js 108 bytes {257} [built]
 [767] ./d.js 9 bytes {257} {515} [built]
 [847] ./a.js 9 bytes {144} {257} {621} [built]
 [996] ./b.js 9 bytes {144} {257} {621} [built]
     + 7 hidden chunk modules
chunk {515} async1.js (async1) 89 bytes [rendered]
 [114] ./async1.js 80 bytes {515} [built]
 [767] ./d.js 9 bytes {257} {515} [built]
chunk {611} async3.js (async3) 89 bytes [rendered]
 [307] ./h.js 9 bytes {144} {611} [built]
 [326] ./async3.js 80 bytes {611} [built]
chunk {621} e2.js (e2) 144 bytes (javascript) 4.77 KiB (runtime) [entry] [rendered]
 [120] ./e2.js 108 bytes {621} [built]
 [390] ./e.js 9 bytes {621} [built]
 [568] ./f.js 9 bytes {621} {989} [built]
 [847] ./a.js 9 bytes {144} {257} {621} [built]
 [996] ./b.js 9 bytes {144} {257} {621} [built]
     + 7 hidden chunk modules
chunk {989} async2.js (async2) 89 bytes [rendered]
 [172] ./async2.js 80 bytes {989} [built]
 [568] ./f.js 9 bytes {621} {989} [built]"
`;

exports[`StatsTestCases should print correct stats for module-not-found-error 1`] = `
"ERROR in ./index.js 1:0-17
Module not found: Error: Can't resolve 'buffer' in 'Xdir/module-not-found-error'

BREAKING CHANGE: webpack < 5 used to include polyfills for node.js core modules by default.
This is no longer the case. Verify if you need these module and configure a polyfill for it.

If you want to include a polyfill, you need to install 'buffer'.
If you don't want to include a polyfill, you can use an empty module like this:
	resolve.alias: { \\"buffer\\": false }

ERROR in ./index.js 2:0-13
Module not found: Error: Can't resolve 'os' in 'Xdir/module-not-found-error'

BREAKING CHANGE: webpack < 5 used to include polyfills for node.js core modules by default.
This is no longer the case. Verify if you need these module and configure a polyfill for it.

If you want to include a polyfill, you need to:
	- add an alias 'resolve.alias: { \\"os\\": \\"os-browserify/browser\\" }'
	- install 'os-browserify'
If you don't want to include a polyfill, you can use an empty module like this:
	resolve.alias: { \\"os\\": false }
"
`;

exports[`StatsTestCases should print correct stats for module-reasons 1`] = `
"Hash: 9e3985f832f4d566fdbb
Time: Xms
Built at: Thu Jan 01 1970 00:00:00 GMT
  Asset      Size  Chunks             Chunk Names
main.js  2.75 KiB   {179}  [emitted]  main
Entrypoint main = main.js
[237] ./index.js + 2 modules 102 bytes {179} [built]
      entry ./index main
[460] ./c.js 8 bytes {179} [built]
      cjs require ./c [237] ./index.js + 2 modules ./a.js 1:0-14
      cjs require ./c [237] ./index.js + 2 modules ./b.js 1:0-14
    + 2 hidden modules"
`;

exports[`StatsTestCases should print correct stats for module-trace-disabled-in-error 1`] = `
"Time: Xms
Built at: Thu Jan 01 1970 00:00:00 GMT
  Asset   Size  Chunks  Chunk Names
main.js  2 KiB   {179}  main
Entrypoint main = main.js
 [10] ./index.js 19 bytes {179} [built]
[195] ./not-existing.js 26 bytes {179} [built]
[587] ./inner.js 53 bytes {179} [built]
[636] ./parse-error.js 167 bytes {179} [built] [failed] [1 error]

ERROR in ./not-existing.js 1:0-25
Module not found: Error: Can't resolve 'does-not-exist' in 'Xdir/module-trace-disabled-in-error'

ERROR in ./parse-error.js 3:4
Module parse failed: Unexpected token (3:4)
You may need an appropriate loader to handle this file type.
| Here
| could
> be :)
| your
| code
"
`;

exports[`StatsTestCases should print correct stats for module-trace-enabled-in-error 1`] = `
"Time: Xms
Built at: Thu Jan 01 1970 00:00:00 GMT
  Asset   Size  Chunks  Chunk Names
main.js  2 KiB   {179}  main
Entrypoint main = main.js
 [10] ./index.js 19 bytes {179} [built]
[195] ./not-existing.js 26 bytes {179} [built]
[587] ./inner.js 53 bytes {179} [built]
[636] ./parse-error.js 167 bytes {179} [built] [failed] [1 error]

ERROR in ./not-existing.js 1:0-25
Module not found: Error: Can't resolve 'does-not-exist' in 'Xdir/module-trace-enabled-in-error'
 @ ./inner.js 1:0-25
 @ ./index.js 1:0-18

ERROR in ./parse-error.js 3:4
Module parse failed: Unexpected token (3:4)
You may need an appropriate loader to handle this file type.
| Here
| could
> be :)
| your
| code
 @ ./inner.js 2:0-24
 @ ./index.js 1:0-18
"
`;

exports[`StatsTestCases should print correct stats for named-chunk-groups 1`] = `
"Child
    Chunk Group main = main.js
    Chunk Group async-a = 52.js async-a.js
    Chunk Group async-b = 52.js async-b.js
    Chunk Group async-c = vendors.js async-c.js
    chunk {52} 52.js 133 bytes [rendered] split chunk (cache group: default)
        > ./a [10] ./index.js 1:0-47
        > ./b [10] ./index.js 2:0-47
     [52] ./shared.js 133 bytes {52} [built]
    chunk {179} main.js (main) 146 bytes (javascript) 4.81 KiB (runtime) [entry] [rendered]
        > ./ main
     [10] ./index.js 146 bytes {179} [built]
         + 7 hidden root modules
    chunk {216} vendors.js (vendors) 40 bytes [rendered] split chunk (cache group: vendors) (name: vendors)
        > ./c [10] ./index.js 3:0-47
     [282] ./node_modules/x.js 20 bytes {216} [built]
     [954] ./node_modules/y.js 20 bytes {216} [built]
    chunk {334} async-b.js (async-b) 175 bytes [rendered]
        > ./b [10] ./index.js 2:0-47
     [996] ./b.js 175 bytes {334} [built]
    chunk {383} async-c.js (async-c) 45 bytes [rendered]
        > ./c [10] ./index.js 3:0-47
     [460] ./c.js 45 bytes {383} [built]
    chunk {794} async-a.js (async-a) 175 bytes [rendered]
        > ./a [10] ./index.js 1:0-47
     [847] ./a.js 175 bytes {794} [built]
Child
    Entrypoint main = main.js
    Chunk Group async-a = 52.js async-a.js
    Chunk Group async-b = 52.js async-b.js
    Chunk Group async-c = vendors.js async-c.js
    chunk {52} 52.js 133 bytes [rendered] split chunk (cache group: default)
        > ./a [10] ./index.js 1:0-47
        > ./b [10] ./index.js 2:0-47
     [52] ./shared.js 133 bytes {52} [built]
    chunk {179} main.js (main) 146 bytes (javascript) 4.81 KiB (runtime) [entry] [rendered]
        > ./ main
     [10] ./index.js 146 bytes {179} [built]
         + 7 hidden root modules
    chunk {216} vendors.js (vendors) 40 bytes [rendered] split chunk (cache group: vendors) (name: vendors)
        > ./c [10] ./index.js 3:0-47
     [282] ./node_modules/x.js 20 bytes {216} [built]
     [954] ./node_modules/y.js 20 bytes {216} [built]
    chunk {334} async-b.js (async-b) 175 bytes [rendered]
        > ./b [10] ./index.js 2:0-47
     [996] ./b.js 175 bytes {334} [built]
    chunk {383} async-c.js (async-c) 45 bytes [rendered]
        > ./c [10] ./index.js 3:0-47
     [460] ./c.js 45 bytes {383} [built]
    chunk {794} async-a.js (async-a) 175 bytes [rendered]
        > ./a [10] ./index.js 1:0-47
     [847] ./a.js 175 bytes {794} [built]"
`;

exports[`StatsTestCases should print correct stats for named-chunks-plugin 1`] = `
"Hash: ddd8cdb4bb7958c0f3e5
Time: Xms
Built at: Thu Jan 01 1970 00:00:00 GMT
    Asset       Size    Chunks             Chunk Names
 entry.js   5.03 KiB   {entry}  [emitted]  entry
vendor.js  251 bytes  {vendor}  [emitted]  vendor
Entrypoint entry = vendor.js entry.js
[./entry.js] 72 bytes {entry} [built]
[./modules/a.js] 22 bytes {vendor} [built]
[./modules/b.js] 22 bytes {vendor} [built]
[./modules/c.js] 22 bytes {entry} [built]
    + 1 hidden module"
`;

exports[`StatsTestCases should print correct stats for named-chunks-plugin-async 1`] = `
"Hash: 917f7d57676d66d930c8
Time: Xms
Built at: Thu Jan 01 1970 00:00:00 GMT
          Asset       Size          Chunks             Chunk Names
       entry.js   9.41 KiB         {entry}  [emitted]  entry
modules_a_js.js  312 bytes  {modules_a_js}  [emitted]
modules_b_js.js  158 bytes  {modules_b_js}  [emitted]
Entrypoint entry = entry.js
[594] ./entry.js 47 bytes {entry} [built]
[836] ./modules/b.js 22 bytes {modules_b_js} [built]
[839] ./modules/a.js 37 bytes {modules_a_js} [built]
    + 7 hidden modules"
`;

exports[`StatsTestCases should print correct stats for no-emit-on-errors-plugin-with-child-error 1`] = `
"Hash: 181c7c6a6c7397755ac2
Time: Xms
Built at: Thu Jan 01 1970 00:00:00 GMT
    Asset      Size  Chunks  Chunk Names
bundle.js  1.32 KiB   {179}  main
 child.js  1.32 KiB
Entrypoint main = bundle.js
[10] ./index.js 1 bytes {179} [built]

WARNING in configuration
The 'mode' option has not been set, webpack will fallback to 'production' for this value. Set 'mode' option to 'development' or 'production' to enable defaults for each environment.
You can also set it to 'none' to disable any default behavior. Learn more: https://webpack.js.org/configuration/mode/

Child child:
    Time: Xms
    Built at: Thu Jan 01 1970 00:00:00 GMT
       Asset      Size  Chunks  Chunk Names
    child.js  1.32 KiB   {396}  child
    Entrypoint child = child.js
    [10] ./index.js 1 bytes {396} [built]

    ERROR in forced error
"
`;

exports[`StatsTestCases should print correct stats for optimize-chunks 1`] = `
"Hash: 0e0e3790d3df2b13e237
Time: Xms
Built at: Thu Jan 01 1970 00:00:00 GMT
            Asset       Size        Chunks             Chunk Names
            ab.js  163 bytes          {90}  [emitted]  ab
           abd.js  212 bytes   {90}, {374}  [emitted]  abd
      ac in ab.js  119 bytes         {753}  [emitted]  ac in ab
         chunk.js  168 bytes  {284}, {753}  [emitted]  chunk
          cir1.js  321 bytes         {592}  [emitted]  cir1
cir2 from cir1.js  370 bytes  {288}, {289}  [emitted]  cir2 from cir1
          cir2.js  321 bytes         {289}  [emitted]  cir2
          main.js   8.45 KiB         {179}  [emitted]  main
Entrypoint main = main.js
chunk {90} ab.js (ab) 2 bytes <{179}> >{753}< [rendered]
    > [10] ./index.js 1:0-6:8
 [836] ./modules/b.js 1 bytes {90} {374} [built]
 [839] ./modules/a.js 1 bytes {90} {374} [built]
chunk {179} main.js (main) 524 bytes (javascript) 3.96 KiB (runtime) >{90}< >{289}< >{374}< >{592}< [entry] [rendered]
    > ./index main
  [10] ./index.js 523 bytes {179} [built]
 [544] ./modules/f.js 1 bytes {179} [built]
     + 4 hidden chunk modules
chunk {284} chunk.js (chunk) 2 bytes <{374}> <{753}> [rendered]
    > [10] ./index.js 3:2-4:13
    > [10] ./index.js 9:1-10:12
 [115] ./modules/c.js 1 bytes {284} {753} [built]
 [928] ./modules/d.js 1 bytes {284} {374} [built]
chunk {288} cir2 from cir1.js (cir2 from cir1) 82 bytes <{592}> [rendered]
    > [655] ./circular1.js 1:0-79
 [193] ./circular2.js 81 bytes {288} {289} [built]
 [798] ./modules/e.js 1 bytes {288} [built]
chunk {289} cir2.js (cir2) 81 bytes <{179}> >{592}< [rendered]
    > [10] ./index.js 14:0-54
 [193] ./circular2.js 81 bytes {288} {289} [built]
chunk {374} abd.js (abd) 3 bytes <{179}> >{284}< [rendered]
    > [10] ./index.js 8:0-11:9
 [836] ./modules/b.js 1 bytes {90} {374} [built]
 [839] ./modules/a.js 1 bytes {90} {374} [built]
 [928] ./modules/d.js 1 bytes {284} {374} [built]
chunk {592} cir1.js (cir1) 81 bytes <{179}> <{289}> >{288}< [rendered]
    > [10] ./index.js 13:0-54
    > [193] ./circular2.js 1:0-79
 [655] ./circular1.js 81 bytes {592} [built]
chunk {753} ac in ab.js (ac in ab) 1 bytes <{90}> >{284}< [rendered]
    > [10] ./index.js 2:1-5:15
 [115] ./modules/c.js 1 bytes {284} {753} [built]"
`;

exports[`StatsTestCases should print correct stats for parse-error 1`] = `
"  Asset      Size  Chunks  Chunk Names
main.js  4.34 KiB   {179}  main
Entrypoint main = main.js
[535] ./index.js + 1 modules 35 bytes {179} [built]
[996] ./b.js 169 bytes {179} [built] [failed] [1 error]
    + 4 hidden modules

ERROR in ./b.js 6:7
Module parse failed: Unexpected token (6:7)
You may need an appropriate loader to handle this file type.
| includes
| a
> parser )
| error
| in
 @ ./a.js 2:0-13
 @ ./index.js 2:0-13
"
`;

exports[`StatsTestCases should print correct stats for performance-different-mode-and-target 1`] = `
"Hash: 0cb4271345c92fd98d1be42be68e259295a826a1d9b55caeaa3e524fc739879b07ceb07a638bd069e3e03b4627579e38db36879b07ceb07a638bd069d9b55caeaa3e524fc739
Child
    Hash: 0cb4271345c92fd98d1b
    Time: Xms
    Built at: Thu Jan 01 1970 00:00:00 GMT
                 Asset     Size  Chunks                    Chunk Names
    warning.pro-web.js  294 KiB   {179}  [emitted]  [big]  main
    Entrypoint main [big] = warning.pro-web.js
    [10] ./index.js 293 KiB {179} [built]

    WARNING in asset size limit: The following asset(s) exceed the recommended size limit (244 KiB).
    This can impact web performance.
    Assets: 
      warning.pro-web.js (294 KiB)

    WARNING in entrypoint size limit: The following entrypoint(s) combined asset size exceeds the recommended limit (244 KiB). This can impact web performance.
    Entrypoints:
      main (294 KiB)
          warning.pro-web.js

    WARNING in webpack performance recommendations: 
    You can limit the size of your bundles by using import() or require.ensure to lazy load some parts of your application.
    For more info visit https://webpack.js.org/guides/code-splitting/

Child
    Hash: e42be68e259295a826a1
    Time: Xms
    Built at: Thu Jan 01 1970 00:00:00 GMT
                       Asset     Size  Chunks                    Chunk Names
    warning.pro-webworker.js  294 KiB   {179}  [emitted]  [big]  main
    Entrypoint main [big] = warning.pro-webworker.js
    [10] ./index.js 293 KiB {179} [built]

    WARNING in asset size limit: The following asset(s) exceed the recommended size limit (244 KiB).
    This can impact web performance.
    Assets: 
      warning.pro-webworker.js (294 KiB)

    WARNING in entrypoint size limit: The following entrypoint(s) combined asset size exceeds the recommended limit (244 KiB). This can impact web performance.
    Entrypoints:
      main (294 KiB)
          warning.pro-webworker.js

    WARNING in webpack performance recommendations: 
    You can limit the size of your bundles by using import() or require.ensure to lazy load some parts of your application.
    For more info visit https://webpack.js.org/guides/code-splitting/

Child
    Hash: d9b55caeaa3e524fc739
    Time: Xms
    Built at: Thu Jan 01 1970 00:00:00 GMT
                     Asset     Size  Chunks             Chunk Names
    no-warning.pro-node.js  294 KiB   {179}  [emitted]  main
    Entrypoint main = no-warning.pro-node.js
    [10] ./index.js 293 KiB {179} [built]
Child
    Hash: 879b07ceb07a638bd069
    Time: Xms
    Built at: Thu Jan 01 1970 00:00:00 GMT
                    Asset      Size  Chunks             Chunk Names
    no-warning.dev-web.js  1.72 MiB  {main}  [emitted]  main
    Entrypoint main = no-warning.dev-web.js
    [./index.js] 293 KiB {main} [built]
Child
    Hash: e3e03b4627579e38db36
    Time: Xms
    Built at: Thu Jan 01 1970 00:00:00 GMT
                     Asset      Size  Chunks             Chunk Names
    no-warning.dev-node.js  1.72 MiB  {main}  [emitted]  main
    Entrypoint main = no-warning.dev-node.js
    [./index.js] 293 KiB {main} [built]
Child
    Hash: 879b07ceb07a638bd069
    Time: Xms
    Built at: Thu Jan 01 1970 00:00:00 GMT
                                   Asset      Size  Chunks                    Chunk Names
    no-warning.dev-web-with-limit-set.js  1.72 MiB  {main}  [emitted]  [big]  main
    Entrypoint main [big] = no-warning.dev-web-with-limit-set.js
    [./index.js] 293 KiB {main} [built]
Child
    Hash: d9b55caeaa3e524fc739
    Time: Xms
    Built at: Thu Jan 01 1970 00:00:00 GMT
                                 Asset     Size  Chunks                    Chunk Names
    warning.pro-node-with-hints-set.js  294 KiB   {179}  [emitted]  [big]  main
    Entrypoint main [big] = warning.pro-node-with-hints-set.js
    [10] ./index.js 293 KiB {179} [built]

    WARNING in asset size limit: The following asset(s) exceed the recommended size limit (244 KiB).
    This can impact web performance.
    Assets: 
      warning.pro-node-with-hints-set.js (294 KiB)

    WARNING in entrypoint size limit: The following entrypoint(s) combined asset size exceeds the recommended limit (244 KiB). This can impact web performance.
    Entrypoints:
      main (294 KiB)
          warning.pro-node-with-hints-set.js

    WARNING in webpack performance recommendations: 
    You can limit the size of your bundles by using import() or require.ensure to lazy load some parts of your application.
    For more info visit https://webpack.js.org/guides/code-splitting/
"
`;

exports[`StatsTestCases should print correct stats for performance-disabled 1`] = `
"Time: <CLR=BOLD>X</CLR>ms
Built at: Thu Jan 01 1970 <CLR=BOLD>00:00:00</CLR> GMT
  <CLR=BOLD>Asset</CLR>       <CLR=BOLD>Size</CLR>  <CLR=BOLD>Chunks</CLR>             <CLR=BOLD>Chunk Names</CLR>
 <CLR=32,BOLD>460.js</CLR>  311 bytes   {<CLR=33,BOLD>460</CLR>}  <CLR=32,BOLD>[emitted]</CLR>
 <CLR=32,BOLD>524.js</CLR>  220 bytes   {<CLR=33,BOLD>524</CLR>}  <CLR=32,BOLD>[emitted]</CLR>
 <CLR=32,BOLD>996.js</CLR>  147 bytes   {<CLR=33,BOLD>996</CLR>}  <CLR=32,BOLD>[emitted]</CLR>
<CLR=32,BOLD>main.js</CLR>    301 KiB   {<CLR=33,BOLD>179</CLR>}  <CLR=32,BOLD>[emitted]</CLR>  main
Entrypoint <CLR=BOLD>main</CLR> = <CLR=32,BOLD>main.js</CLR>
 [10] <CLR=BOLD>./index.js</CLR> 52 bytes {<CLR=33,BOLD>179</CLR>} <CLR=32,BOLD>[built]</CLR>
[390] <CLR=BOLD>./e.js</CLR> 22 bytes {<CLR=33,BOLD>524</CLR>} <CLR=32,BOLD>[built]</CLR>
[460] <CLR=BOLD>./c.js</CLR> 54 bytes {<CLR=33,BOLD>460</CLR>} <CLR=32,BOLD>[built]</CLR>
[767] <CLR=BOLD>./d.js</CLR> 22 bytes {<CLR=33,BOLD>524</CLR>} <CLR=32,BOLD>[built]</CLR>
[847] <CLR=BOLD>./a.js</CLR> 293 KiB {<CLR=33,BOLD>179</CLR>} <CLR=32,BOLD>[built]</CLR>
[996] <CLR=BOLD>./b.js</CLR> 22 bytes {<CLR=33,BOLD>996</CLR>} <CLR=32,BOLD>[built]</CLR>
    + 4 hidden modules"
`;

exports[`StatsTestCases should print correct stats for performance-error 1`] = `
"Time: <CLR=BOLD>X</CLR>ms
Built at: Thu Jan 01 1970 <CLR=BOLD>00:00:00</CLR> GMT
  <CLR=BOLD>Asset</CLR>       <CLR=BOLD>Size</CLR>  <CLR=BOLD>Chunks</CLR>                    <CLR=BOLD>Chunk Names</CLR>
 <CLR=32,BOLD>460.js</CLR>  311 bytes   {<CLR=33,BOLD>460</CLR>}  <CLR=32,BOLD>[emitted]</CLR>
 <CLR=32,BOLD>524.js</CLR>  220 bytes   {<CLR=33,BOLD>524</CLR>}  <CLR=32,BOLD>[emitted]</CLR>
 <CLR=32,BOLD>996.js</CLR>  147 bytes   {<CLR=33,BOLD>996</CLR>}  <CLR=32,BOLD>[emitted]</CLR>
<CLR=33,BOLD>main.js</CLR>    <CLR=33,BOLD>301 KiB</CLR>   {<CLR=33,BOLD>179</CLR>}  <CLR=32,BOLD>[emitted]</CLR>  <CLR=33,BOLD>[big]</CLR>  main
Entrypoint <CLR=BOLD>main</CLR> <CLR=33,BOLD>[big]</CLR> = <CLR=32,BOLD>main.js</CLR>
 [10] <CLR=BOLD>./index.js</CLR> 52 bytes {<CLR=33,BOLD>179</CLR>} <CLR=32,BOLD>[built]</CLR>
[390] <CLR=BOLD>./e.js</CLR> 22 bytes {<CLR=33,BOLD>524</CLR>} <CLR=32,BOLD>[built]</CLR>
[460] <CLR=BOLD>./c.js</CLR> 54 bytes {<CLR=33,BOLD>460</CLR>} <CLR=32,BOLD>[built]</CLR>
[767] <CLR=BOLD>./d.js</CLR> 22 bytes {<CLR=33,BOLD>524</CLR>} <CLR=32,BOLD>[built]</CLR>
[847] <CLR=BOLD>./a.js</CLR> 293 KiB {<CLR=33,BOLD>179</CLR>} <CLR=32,BOLD>[built]</CLR>
[996] <CLR=BOLD>./b.js</CLR> 22 bytes {<CLR=33,BOLD>996</CLR>} <CLR=32,BOLD>[built]</CLR>
    + 4 hidden modules

<CLR=31,BOLD>ERROR</CLR> in <CLR=BOLD>asset size limit: The following asset(s) exceed the recommended size limit (244 KiB).
This can impact web performance.
Assets: 
  main.js (301 KiB)</CLR>

<CLR=31,BOLD>ERROR</CLR> in <CLR=BOLD>entrypoint size limit: The following entrypoint(s) combined asset size exceeds the recommended limit (244 KiB). This can impact web performance.
Entrypoints:
  main (301 KiB)
      main.js
</CLR>
"
`;

exports[`StatsTestCases should print correct stats for performance-no-async-chunks-shown 1`] = `
"Time: <CLR=BOLD>X</CLR>ms
Built at: Thu Jan 01 1970 <CLR=BOLD>00:00:00</CLR> GMT
  <CLR=BOLD>Asset</CLR>      <CLR=BOLD>Size</CLR>  <CLR=BOLD>Chunks</CLR>                    <CLR=BOLD>Chunk Names</CLR>
<CLR=33,BOLD>main.js</CLR>   <CLR=33,BOLD>295 KiB</CLR>   {<CLR=33,BOLD>179</CLR>}  <CLR=32,BOLD>[emitted]</CLR>  <CLR=33,BOLD>[big]</CLR>  main
 <CLR=32,BOLD>sec.js</CLR>  1.66 KiB   {<CLR=33,BOLD>295</CLR>}  <CLR=32,BOLD>[emitted]</CLR>         sec
Entrypoint <CLR=BOLD>main</CLR> <CLR=33,BOLD>[big]</CLR> = <CLR=32,BOLD>main.js</CLR>
Entrypoint <CLR=BOLD>sec</CLR> = <CLR=32,BOLD>sec.js</CLR>
 [10] <CLR=BOLD>./index.js</CLR> 32 bytes {<CLR=33,BOLD>179</CLR>} <CLR=32,BOLD>[built]</CLR>
 [46] <CLR=BOLD>./index2.js</CLR> 48 bytes {<CLR=33,BOLD>295</CLR>} <CLR=32,BOLD>[built]</CLR>
[460] <CLR=BOLD>./c.js</CLR> 22 bytes {<CLR=33,BOLD>295</CLR>} <CLR=32,BOLD>[built]</CLR>
[767] <CLR=BOLD>./d.js</CLR> 22 bytes {<CLR=33,BOLD>295</CLR>} <CLR=32,BOLD>[built]</CLR>
[847] <CLR=BOLD>./a.js</CLR> 293 KiB {<CLR=33,BOLD>179</CLR>} <CLR=32,BOLD>[built]</CLR>
[996] <CLR=BOLD>./b.js</CLR> 22 bytes {<CLR=33,BOLD>179</CLR>} {<CLR=33,BOLD>295</CLR>} <CLR=32,BOLD>[built]</CLR>

<CLR=33,BOLD>WARNING</CLR> in <CLR=BOLD>asset size limit: The following asset(s) exceed the recommended size limit (244 KiB).
This can impact web performance.
Assets: 
  main.js (295 KiB)</CLR>

<CLR=33,BOLD>WARNING</CLR> in <CLR=BOLD>entrypoint size limit: The following entrypoint(s) combined asset size exceeds the recommended limit (244 KiB). This can impact web performance.
Entrypoints:
  main (295 KiB)
      main.js
</CLR>

<CLR=33,BOLD>WARNING</CLR> in <CLR=BOLD>webpack performance recommendations: 
You can limit the size of your bundles by using import() or require.ensure to lazy load some parts of your application.
For more info visit https://webpack.js.org/guides/code-splitting/</CLR>
"
`;

exports[`StatsTestCases should print correct stats for performance-no-hints 1`] = `
"Time: <CLR=BOLD>X</CLR>ms
Built at: Thu Jan 01 1970 <CLR=BOLD>00:00:00</CLR> GMT
  <CLR=BOLD>Asset</CLR>       <CLR=BOLD>Size</CLR>  <CLR=BOLD>Chunks</CLR>                    <CLR=BOLD>Chunk Names</CLR>
 <CLR=32,BOLD>460.js</CLR>  311 bytes   {<CLR=33,BOLD>460</CLR>}  <CLR=32,BOLD>[emitted]</CLR>
 <CLR=32,BOLD>524.js</CLR>  220 bytes   {<CLR=33,BOLD>524</CLR>}  <CLR=32,BOLD>[emitted]</CLR>
 <CLR=32,BOLD>996.js</CLR>  147 bytes   {<CLR=33,BOLD>996</CLR>}  <CLR=32,BOLD>[emitted]</CLR>
<CLR=33,BOLD>main.js</CLR>    <CLR=33,BOLD>301 KiB</CLR>   {<CLR=33,BOLD>179</CLR>}  <CLR=32,BOLD>[emitted]</CLR>  <CLR=33,BOLD>[big]</CLR>  main
Entrypoint <CLR=BOLD>main</CLR> <CLR=33,BOLD>[big]</CLR> = <CLR=32,BOLD>main.js</CLR>
 [10] <CLR=BOLD>./index.js</CLR> 52 bytes {<CLR=33,BOLD>179</CLR>} <CLR=32,BOLD>[built]</CLR>
[390] <CLR=BOLD>./e.js</CLR> 22 bytes {<CLR=33,BOLD>524</CLR>} <CLR=32,BOLD>[built]</CLR>
[460] <CLR=BOLD>./c.js</CLR> 54 bytes {<CLR=33,BOLD>460</CLR>} <CLR=32,BOLD>[built]</CLR>
[767] <CLR=BOLD>./d.js</CLR> 22 bytes {<CLR=33,BOLD>524</CLR>} <CLR=32,BOLD>[built]</CLR>
[847] <CLR=BOLD>./a.js</CLR> 293 KiB {<CLR=33,BOLD>179</CLR>} <CLR=32,BOLD>[built]</CLR>
[996] <CLR=BOLD>./b.js</CLR> 22 bytes {<CLR=33,BOLD>996</CLR>} <CLR=32,BOLD>[built]</CLR>
    + 4 hidden modules"
`;

exports[`StatsTestCases should print correct stats for performance-oversize-limit-error 1`] = `
"Time: <CLR=BOLD>X</CLR>ms
Built at: Thu Jan 01 1970 <CLR=BOLD>00:00:00</CLR> GMT
  <CLR=BOLD>Asset</CLR>     <CLR=BOLD>Size</CLR>  <CLR=BOLD>Chunks</CLR>                    <CLR=BOLD>Chunk Names</CLR>
<CLR=33,BOLD>main.js</CLR>  <CLR=33,BOLD>294 KiB</CLR>   {<CLR=33,BOLD>179</CLR>}  <CLR=32,BOLD>[emitted]</CLR>  <CLR=33,BOLD>[big]</CLR>  main
 <CLR=33,BOLD>sec.js</CLR>  <CLR=33,BOLD>294 KiB</CLR>   {<CLR=33,BOLD>295</CLR>}  <CLR=32,BOLD>[emitted]</CLR>  <CLR=33,BOLD>[big]</CLR>  sec
Entrypoint <CLR=BOLD>main</CLR> <CLR=33,BOLD>[big]</CLR> = <CLR=32,BOLD>main.js</CLR>
Entrypoint <CLR=BOLD>sec</CLR> <CLR=33,BOLD>[big]</CLR> = <CLR=32,BOLD>sec.js</CLR>
 [10] <CLR=BOLD>./index.js</CLR> 16 bytes {<CLR=33,BOLD>179</CLR>} <CLR=32,BOLD>[built]</CLR>
 [46] <CLR=BOLD>./index2.js</CLR> 16 bytes {<CLR=33,BOLD>295</CLR>} <CLR=32,BOLD>[built]</CLR>
[847] <CLR=BOLD>./a.js</CLR> 293 KiB {<CLR=33,BOLD>179</CLR>} {<CLR=33,BOLD>295</CLR>} <CLR=32,BOLD>[built]</CLR>

<CLR=31,BOLD>ERROR</CLR> in <CLR=BOLD>asset size limit: The following asset(s) exceed the recommended size limit (244 KiB).
This can impact web performance.
Assets: 
  main.js (294 KiB)
  sec.js (294 KiB)</CLR>

<CLR=31,BOLD>ERROR</CLR> in <CLR=BOLD>entrypoint size limit: The following entrypoint(s) combined asset size exceeds the recommended limit (244 KiB). This can impact web performance.
Entrypoints:
  main (294 KiB)
      main.js
  sec (294 KiB)
      sec.js
</CLR>

<CLR=31,BOLD>ERROR</CLR> in <CLR=BOLD>webpack performance recommendations: 
You can limit the size of your bundles by using import() or require.ensure to lazy load some parts of your application.
For more info visit https://webpack.js.org/guides/code-splitting/</CLR>
"
`;

exports[`StatsTestCases should print correct stats for prefetch 1`] = `
"         Asset       Size  Chunks             Chunk Names
      inner.js  119 bytes   {746}  [emitted]  inner
     inner2.js  164 bytes   {641}  [emitted]  inner2
       main.js   11.8 KiB   {179}  [emitted]  main
     normal.js  118 bytes    {30}  [emitted]  normal
 prefetched.js  559 bytes   {505}  [emitted]  prefetched
prefetched2.js  119 bytes   {379}  [emitted]  prefetched2
prefetched3.js  119 bytes   {220}  [emitted]  prefetched3
Entrypoint main = main.js (prefetch: prefetched2.js prefetched.js prefetched3.js)
chunk {30} normal.js (normal) 1 bytes <{179}> [rendered]
chunk {179} main.js (main) 436 bytes (javascript) 6.2 KiB (runtime) >{30}< >{220}< >{379}< >{505}< (prefetch: {379} {505} {220}) [entry] [rendered]
chunk {220} prefetched3.js (prefetched3) 1 bytes <{179}> [rendered]
chunk {379} prefetched2.js (prefetched2) 1 bytes <{179}> [rendered]
chunk {505} prefetched.js (prefetched) 228 bytes <{179}> >{641}< >{746}< (prefetch: {641} {746}) [rendered]
chunk {641} inner2.js (inner2) 2 bytes <{505}> [rendered]
chunk {746} inner.js (inner) 1 bytes <{505}> [rendered]"
`;

exports[`StatsTestCases should print correct stats for prefetch-preload-mixed 1`] = `
"chunk {3} c2.js (c2) 1 bytes <{459}> [rendered]
chunk {74} a1.js (a1) 1 bytes <{786}> [rendered]
chunk {76} c1.js (c1) 1 bytes <{459}> [rendered]
chunk {128} b.js (b) 203 bytes <{179}> >{132}< >{751}< >{978}< (prefetch: {751} {132}) (preload: {978}) [rendered]
chunk {132} b3.js (b3) 1 bytes <{128}> [rendered]
chunk {178} a2.js (a2) 1 bytes <{786}> [rendered]
chunk {179} main.js (main) 195 bytes (javascript) 6.49 KiB (runtime) >{128}< >{459}< >{786}< (prefetch: {786} {128} {459}) [entry] [rendered]
chunk {459} c.js (c) 134 bytes <{179}> >{3}< >{76}< (preload: {76} {3}) [rendered]
chunk {751} b1.js (b1) 1 bytes <{128}> [rendered]
chunk {786} a.js (a) 136 bytes <{179}> >{74}< >{178}< (prefetch: {74} {178}) [rendered]
chunk {978} b2.js (b2) 1 bytes <{128}> [rendered]"
`;

exports[`StatsTestCases should print correct stats for preload 1`] = `
"        Asset       Size  Chunks             Chunk Names
     inner.js  119 bytes   {746}  [emitted]  inner
    inner2.js  164 bytes   {641}  [emitted]  inner2
      main.js   11.6 KiB   {179}  [emitted]  main
    normal.js  118 bytes    {30}  [emitted]  normal
 preloaded.js  544 bytes   {851}  [emitted]  preloaded
preloaded2.js  118 bytes   {363}  [emitted]  preloaded2
preloaded3.js  117 bytes   {355}  [emitted]  preloaded3
Entrypoint main = main.js (preload: preloaded2.js preloaded.js preloaded3.js)
chunk {30} normal.js (normal) 1 bytes [rendered]
chunk {179} main.js (main) 424 bytes (javascript) 6.12 KiB (runtime) (preload: {363} {851} {355}) [entry] [rendered]
chunk {355} preloaded3.js (preloaded3) 1 bytes [rendered]
chunk {363} preloaded2.js (preloaded2) 1 bytes [rendered]
chunk {641} inner2.js (inner2) 2 bytes [rendered]
chunk {746} inner.js (inner) 1 bytes [rendered]
chunk {851} preloaded.js (preloaded) 226 bytes (preload: {641} {746}) [rendered]"
`;

exports[`StatsTestCases should print correct stats for preset-detailed 1`] = `
"Hash: e10d62cab489fd2607c6
Time: Xms
Built at: Thu Jan 01 1970 00:00:00 GMT
PublicPath: (none)
  Asset       Size  Chunks             Chunk Names
 460.js  311 bytes   {460}  [emitted]
 524.js  220 bytes   {524}  [emitted]
 996.js  147 bytes   {996}  [emitted]
main.js   7.64 KiB   {179}  [emitted]  main
Entrypoint main = main.js
chunk {179} main.js (main) 73 bytes (javascript) 3.86 KiB (runtime) >{460}< >{996}< [entry] [rendered]
    > ./index main
chunk {460} 460.js 54 bytes <{179}> >{524}< [rendered]
    > ./c [10] ./index.js 3:0-16
chunk {524} 524.js 44 bytes <{460}> [rendered]
    > [460] ./c.js 1:0-52
chunk {996} 996.js 22 bytes <{179}> [rendered]
    > ./b [10] ./index.js 2:0-16
 [10] ./index.js 51 bytes {179} [depth 0] [built]
      ModuleConcatenation bailout: Module is not an ECMAScript module
[390] ./e.js 22 bytes {524} [depth 2] [built]
      ModuleConcatenation bailout: Module is not an ECMAScript module
[460] ./c.js 54 bytes {460} [depth 1] [built]
      ModuleConcatenation bailout: Module is not an ECMAScript module
[767] ./d.js 22 bytes {524} [depth 2] [built]
      ModuleConcatenation bailout: Module is not an ECMAScript module
[847] ./a.js 22 bytes {179} [depth 1] [built]
      ModuleConcatenation bailout: Module is not an ECMAScript module
[996] ./b.js 22 bytes {996} [depth 1] [built]
      ModuleConcatenation bailout: Module is not an ECMAScript module
webpack/runtime/ensure chunk 350 bytes {179} [runtime]
      [no exports]
      [used exports unknown]
webpack/runtime/get javascript chunk filename 172 bytes {179} [runtime]
      [no exports]
      [used exports unknown]
webpack/runtime/jsonp chunk loading 3.32 KiB {179} [runtime]
      [no exports]
      [used exports unknown]
webpack/runtime/publicPath 27 bytes {179} [runtime]
      [no exports]
      [used exports unknown]"
`;

exports[`StatsTestCases should print correct stats for preset-errors-only 1`] = `""`;

exports[`StatsTestCases should print correct stats for preset-errors-only-error 1`] = `
"ERROR in ./index.js 1:0-25
Module not found: Error: Can't resolve 'does-not-exist' in 'Xdir/preset-errors-only-error'
"
`;

exports[`StatsTestCases should print correct stats for preset-errors-warnings 1`] = `""`;

exports[`StatsTestCases should print correct stats for preset-minimal 1`] = `"   10 modules"`;

exports[`StatsTestCases should print correct stats for preset-minimal-simple 1`] = `"   1 module"`;

exports[`StatsTestCases should print correct stats for preset-mixed-array 1`] = `
"Child minimal:
       1 module
Child verbose:
    Entrypoint main = main.js
    [10] ./index.js 8 bytes {179} [built]"
`;

exports[`StatsTestCases should print correct stats for preset-none 1`] = `""`;

exports[`StatsTestCases should print correct stats for preset-none-array 1`] = `""`;

exports[`StatsTestCases should print correct stats for preset-none-error 1`] = `""`;

exports[`StatsTestCases should print correct stats for preset-normal 1`] = `
"Hash: e10d62cab489fd2607c6
Time: Xms
Built at: Thu Jan 01 1970 00:00:00 GMT
  Asset       Size  Chunks             Chunk Names
 460.js  311 bytes   {460}  [emitted]
 524.js  220 bytes   {524}  [emitted]
 996.js  147 bytes   {996}  [emitted]
main.js   7.64 KiB   {179}  [emitted]  main
Entrypoint main = main.js
 [10] ./index.js 51 bytes {179} [built]
[390] ./e.js 22 bytes {524} [built]
[460] ./c.js 54 bytes {460} [built]
[767] ./d.js 22 bytes {524} [built]
[847] ./a.js 22 bytes {179} [built]
[996] ./b.js 22 bytes {996} [built]
    + 4 hidden modules"
`;

exports[`StatsTestCases should print correct stats for preset-normal-performance 1`] = `
"Time: <CLR=BOLD>X</CLR>ms
Built at: Thu Jan 01 1970 <CLR=BOLD>00:00:00</CLR> GMT
  <CLR=BOLD>Asset</CLR>       <CLR=BOLD>Size</CLR>  <CLR=BOLD>Chunks</CLR>                    <CLR=BOLD>Chunk Names</CLR>
 <CLR=32,BOLD>460.js</CLR>  311 bytes   {<CLR=33,BOLD>460</CLR>}  <CLR=32,BOLD>[emitted]</CLR>
 <CLR=32,BOLD>524.js</CLR>  220 bytes   {<CLR=33,BOLD>524</CLR>}  <CLR=32,BOLD>[emitted]</CLR>
 <CLR=32,BOLD>996.js</CLR>  147 bytes   {<CLR=33,BOLD>996</CLR>}  <CLR=32,BOLD>[emitted]</CLR>
<CLR=33,BOLD>main.js</CLR>    <CLR=33,BOLD>301 KiB</CLR>   {<CLR=33,BOLD>179</CLR>}  <CLR=32,BOLD>[emitted]</CLR>  <CLR=33,BOLD>[big]</CLR>  main
Entrypoint <CLR=BOLD>main</CLR> <CLR=33,BOLD>[big]</CLR> = <CLR=32,BOLD>main.js</CLR>
 [10] <CLR=BOLD>./index.js</CLR> 52 bytes {<CLR=33,BOLD>179</CLR>} <CLR=32,BOLD>[built]</CLR>
[390] <CLR=BOLD>./e.js</CLR> 22 bytes {<CLR=33,BOLD>524</CLR>} <CLR=32,BOLD>[built]</CLR>
[460] <CLR=BOLD>./c.js</CLR> 54 bytes {<CLR=33,BOLD>460</CLR>} <CLR=32,BOLD>[built]</CLR>
[767] <CLR=BOLD>./d.js</CLR> 22 bytes {<CLR=33,BOLD>524</CLR>} <CLR=32,BOLD>[built]</CLR>
[847] <CLR=BOLD>./a.js</CLR> 293 KiB {<CLR=33,BOLD>179</CLR>} <CLR=32,BOLD>[built]</CLR>
[996] <CLR=BOLD>./b.js</CLR> 22 bytes {<CLR=33,BOLD>996</CLR>} <CLR=32,BOLD>[built]</CLR>
    + 4 hidden modules

<CLR=33,BOLD>WARNING</CLR> in <CLR=BOLD>asset size limit: The following asset(s) exceed the recommended size limit (244 KiB).
This can impact web performance.
Assets: 
  main.js (301 KiB)</CLR>

<CLR=33,BOLD>WARNING</CLR> in <CLR=BOLD>entrypoint size limit: The following entrypoint(s) combined asset size exceeds the recommended limit (244 KiB). This can impact web performance.
Entrypoints:
  main (301 KiB)
      main.js
</CLR>
"
`;

exports[`StatsTestCases should print correct stats for preset-normal-performance-ensure-filter-sourcemaps 1`] = `
"Time: <CLR=BOLD>X</CLR>ms
Built at: Thu Jan 01 1970 <CLR=BOLD>00:00:00</CLR> GMT
      <CLR=BOLD>Asset</CLR>       <CLR=BOLD>Size</CLR>  <CLR=BOLD>Chunks</CLR>                    <CLR=BOLD>Chunk Names</CLR>
     <CLR=32,BOLD>460.js</CLR>  343 bytes   {<CLR=33,BOLD>460</CLR>}  <CLR=32,BOLD>[emitted]</CLR>
 <CLR=32,BOLD>460.js.map</CLR>  212 bytes   {<CLR=33,BOLD>460</CLR>}  <CLR=32,BOLD>[emitted]</CLR>
     <CLR=32,BOLD>524.js</CLR>  252 bytes   {<CLR=33,BOLD>524</CLR>}  <CLR=32,BOLD>[emitted]</CLR>
 <CLR=32,BOLD>524.js.map</CLR>  228 bytes   {<CLR=33,BOLD>524</CLR>}  <CLR=32,BOLD>[emitted]</CLR>
     <CLR=32,BOLD>996.js</CLR>  179 bytes   {<CLR=33,BOLD>996</CLR>}  <CLR=32,BOLD>[emitted]</CLR>
 <CLR=32,BOLD>996.js.map</CLR>  163 bytes   {<CLR=33,BOLD>996</CLR>}  <CLR=32,BOLD>[emitted]</CLR>
    <CLR=33,BOLD>main.js</CLR>    <CLR=33,BOLD>301 KiB</CLR>   {<CLR=33,BOLD>179</CLR>}  <CLR=32,BOLD>[emitted]</CLR>  <CLR=33,BOLD>[big]</CLR>  main
<CLR=32,BOLD>main.js.map</CLR>   1.72 MiB   {<CLR=33,BOLD>179</CLR>}  <CLR=32,BOLD>[emitted]</CLR>         main
Entrypoint <CLR=BOLD>main</CLR> <CLR=33,BOLD>[big]</CLR> = <CLR=32,BOLD>main.js</CLR> <CLR=32,BOLD>main.js.map</CLR>
 [10] <CLR=BOLD>./index.js</CLR> 52 bytes {<CLR=33,BOLD>179</CLR>} <CLR=32,BOLD>[built]</CLR>
[390] <CLR=BOLD>./e.js</CLR> 22 bytes {<CLR=33,BOLD>524</CLR>} <CLR=32,BOLD>[built]</CLR>
[460] <CLR=BOLD>./c.js</CLR> 54 bytes {<CLR=33,BOLD>460</CLR>} <CLR=32,BOLD>[built]</CLR>
[767] <CLR=BOLD>./d.js</CLR> 22 bytes {<CLR=33,BOLD>524</CLR>} <CLR=32,BOLD>[built]</CLR>
[847] <CLR=BOLD>./a.js</CLR> 293 KiB {<CLR=33,BOLD>179</CLR>} <CLR=32,BOLD>[built]</CLR>
[996] <CLR=BOLD>./b.js</CLR> 22 bytes {<CLR=33,BOLD>996</CLR>} <CLR=32,BOLD>[built]</CLR>
    + 4 hidden modules

<CLR=33,BOLD>WARNING</CLR> in <CLR=BOLD>asset size limit: The following asset(s) exceed the recommended size limit (244 KiB).
This can impact web performance.
Assets: 
  main.js (301 KiB)</CLR>

<CLR=33,BOLD>WARNING</CLR> in <CLR=BOLD>entrypoint size limit: The following entrypoint(s) combined asset size exceeds the recommended limit (244 KiB). This can impact web performance.
Entrypoints:
  main (301 KiB)
      main.js
</CLR>
"
`;

exports[`StatsTestCases should print correct stats for preset-verbose 1`] = `
"Hash: e10d62cab489fd2607c6
Time: Xms
Built at: Thu Jan 01 1970 00:00:00 GMT
PublicPath: (none)
  Asset       Size  Chunks             Chunk Names
 460.js  311 bytes   {460}  [emitted]
 524.js  220 bytes   {524}  [emitted]
 996.js  147 bytes   {996}  [emitted]
main.js   7.64 KiB   {179}  [emitted]  main
Entrypoint main = main.js
chunk {179} main.js (main) 73 bytes (javascript) 3.86 KiB (runtime) >{460}< >{996}< [entry] [rendered]
    > ./index main
  [10] ./index.js 51 bytes {179} [depth 0] [built]
       ModuleConcatenation bailout: Module is not an ECMAScript module
       entry ./index main
       Xms (resolving: Xms, restoring: Xms, integration: Xms, building: Xms, storing: Xms)
 [847] ./a.js 22 bytes {179} [depth 1] [built]
       ModuleConcatenation bailout: Module is not an ECMAScript module
       cjs require ./a [10] ./index.js 1:0-14
       [10] Xms -> Xms (resolving: Xms, restoring: Xms, integration: Xms, building: Xms, storing: Xms)
 webpack/runtime/ensure chunk 350 bytes {179} [runtime]
       [no exports]
       [used exports unknown]
 webpack/runtime/get javascript chunk filename 172 bytes {179} [runtime]
       [no exports]
       [used exports unknown]
 webpack/runtime/jsonp chunk loading 3.32 KiB {179} [runtime]
       [no exports]
       [used exports unknown]
 webpack/runtime/publicPath 27 bytes {179} [runtime]
       [no exports]
       [used exports unknown]
chunk {460} 460.js 54 bytes <{179}> >{524}< [rendered]
    > ./c [10] ./index.js 3:0-16
 [460] ./c.js 54 bytes {460} [depth 1] [built]
       ModuleConcatenation bailout: Module is not an ECMAScript module
       amd require ./c [10] ./index.js 3:0-16
       [10] Xms -> Xms (resolving: Xms, restoring: Xms, integration: Xms, building: Xms, storing: Xms)
chunk {524} 524.js 44 bytes <{460}> [rendered]
    > [460] ./c.js 1:0-52
 [390] ./e.js 22 bytes {524} [depth 2] [built]
       ModuleConcatenation bailout: Module is not an ECMAScript module
       require.ensure item ./e [460] ./c.js 1:0-52
       [10] Xms -> [460] Xms -> Xms (resolving: Xms, restoring: Xms, integration: Xms, building: Xms, storing: Xms)
 [767] ./d.js 22 bytes {524} [depth 2] [built]
       ModuleConcatenation bailout: Module is not an ECMAScript module
       require.ensure item ./d [460] ./c.js 1:0-52
       [10] Xms -> [460] Xms -> Xms (resolving: Xms, restoring: Xms, integration: Xms, building: Xms, storing: Xms)
chunk {996} 996.js 22 bytes <{179}> [rendered]
    > ./b [10] ./index.js 2:0-16
 [996] ./b.js 22 bytes {996} [depth 1] [built]
       ModuleConcatenation bailout: Module is not an ECMAScript module
       amd require ./b [10] ./index.js 2:0-16
       [10] Xms -> Xms (resolving: Xms, restoring: Xms, integration: Xms, building: Xms, storing: Xms)"
`;

exports[`StatsTestCases should print correct stats for resolve-plugin-context 1`] = `
"Hash: 85e11a6602a88ff9ce38
Time: Xms
Built at: Thu Jan 01 1970 00:00:00 GMT
    Asset      Size  Chunks             Chunk Names
bundle.js  1.77 KiB   {179}  [emitted]  main
Entrypoint main = bundle.js
 [10] ./index.js 48 bytes {179} [built]
[258] ./node_modules/def/index.js 16 bytes {179} [built]
[566] ./node_modules/def/node_modules/xyz/index.js 1 bytes {179} [built]
[641] ./node_modules/abc/index.js 16 bytes {179} [built]
[925] ./node_modules/xyz/index.js 1 bytes {179} [built]"
`;

exports[`StatsTestCases should print correct stats for reverse-sort-modules 1`] = `
"Hash: 6dedb691d9bbeb45d245
Time: Xms
Built at: Thu Jan 01 1970 00:00:00 GMT
  Asset     Size  Chunks             Chunk Names
main.js  5.2 KiB   {179}  [emitted]  main
Entrypoint main = main.js
[969] ./a.js?3 33 bytes {179} [built]
[931] ./c.js?6 33 bytes {179} [built]
[757] ./c.js?7 33 bytes {179} [built]
[745] ./a.js?7 33 bytes {179} [built]
[720] ./a.js?10 33 bytes {179} [built]
[716] ./a.js?8 33 bytes {179} [built]
[697] ./c.js?9 33 bytes {179} [built]
[646] ./a.js?1 33 bytes {179} [built]
[633] ./a.js?6 33 bytes {179} [built]
[584] ./c.js?4 33 bytes {179} [built]
[566] ./a.js?9 33 bytes {179} [built]
[563] ./c.js?3 33 bytes {179} [built]
[548] ./c.js?8 33 bytes {179} [built]
[538] ./a.js?4 33 bytes {179} [built]
[244] ./c.js?2 33 bytes {179} [built]
[232] ./c.js?5 33 bytes {179} [built]
[170] ./a.js?5 33 bytes {179} [built]
[132] ./a.js?2 33 bytes {179} [built]
 [92] ./c.js?1 33 bytes {179} [built]
 [10] ./index.js 181 bytes {179} [built]
    + 11 hidden modules"
`;

exports[`StatsTestCases should print correct stats for runtime-chunk 1`] = `
"Entrypoint e1 = runtime~e1.js e1.js
Entrypoint e2 = runtime~e2.js e2.js"
`;

exports[`StatsTestCases should print correct stats for runtime-chunk-integration 1`] = `
"Child base:
         Asset       Size  Chunks             Chunk Names
        505.js  758 bytes   {505}  [emitted]
      main1.js  568 bytes   {909}  [emitted]  main1
    runtime.js   8.75 KiB   {666}  [emitted]  runtime
    Entrypoint main1 = runtime.js main1.js
     [68] ./main1.js 66 bytes {909} [built]
    [460] ./c.js 20 bytes {505} [built]
    [767] ./d.js 20 bytes {505} [built]
    [996] ./b.js 20 bytes {505} [built]
        + 5 hidden modules
Child manifest is named entry:
          Asset       Size  Chunks             Chunk Names
         505.js  758 bytes   {505}  [emitted]
       main1.js  568 bytes   {909}  [emitted]  main1
    manifest.js   8.99 KiB   {700}  [emitted]  manifest
    Entrypoint main1 = manifest.js main1.js
    Entrypoint manifest = manifest.js
     [68] ./main1.js 66 bytes {909} [built]
    [460] ./c.js 20 bytes {505} [built]
    [568] ./f.js 20 bytes {700} [built]
    [767] ./d.js 20 bytes {505} [built]
    [996] ./b.js 20 bytes {505} [built]
        + 5 hidden modules"
`;

exports[`StatsTestCases should print correct stats for runtime-chunk-issue-7382 1`] = `
"Entrypoint e1 = runtime.js all.js e1.js
Entrypoint e2 = runtime.js all.js e2.js"
`;

exports[`StatsTestCases should print correct stats for runtime-chunk-single 1`] = `
"Entrypoint e1 = runtime.js e1.js
Entrypoint e2 = runtime.js e2.js"
`;

exports[`StatsTestCases should print correct stats for scope-hoisting-bailouts 1`] = `
"Hash: ac1889126d1918a36204
Time: Xms
Built at: Thu Jan 01 1970 00:00:00 GMT
Entrypoint index = index.js
Entrypoint entry = entry.js
 [10] ./index.js 150 bytes {826} [built]
      ModuleConcatenation bailout: Cannot concat with ./entry.js (<- Module is an entry point)
      ModuleConcatenation bailout: Cannot concat with ./eval.js (<- Module uses eval())
      ModuleConcatenation bailout: Cannot concat with ./module-id.js (<- Module uses module.id)
      ModuleConcatenation bailout: Cannot concat with ./module-loaded.js (<- Module uses module.loaded)
      ModuleConcatenation bailout: Cannot concat with ./ref-from-cjs.js (<- Module is referenced from these modules with unsupported syntax: ./cjs.js (referenced with cjs require))
[146] ./module-loaded.js 30 bytes {826} [built]
      ModuleConcatenation bailout: Module uses module.loaded
[402] external \\"external\\" 42 bytes {826} [built]
      ModuleConcatenation bailout: Module is not an ECMAScript module
[489] ./cjs.js 59 bytes {826} [built]
      ModuleConcatenation bailout: Module is not an ECMAScript module
[594] ./entry.js 32 bytes {497} {826} [built]
[777] ./eval.js 35 bytes {826} [built]
      ModuleConcatenation bailout: Module uses eval()
[818] ./ref-from-cjs.js 45 bytes {826} [built]
[928] ./module-id.js 26 bytes {826} [built]
      ModuleConcatenation bailout: Module uses module.id
[962] ./concatenated.js + 2 modules 116 bytes {962} [built]
      ModuleConcatenation bailout: Cannot concat with external \\"external\\" (<- Module is not an ECMAScript module)
    + 9 hidden modules"
`;

exports[`StatsTestCases should print correct stats for scope-hoisting-multi 1`] = `
"Hash: 0b46c17cd9c6ad0fbfb2a8733d1161800e5d8cb5
Child
    Hash: 0b46c17cd9c6ad0fbfb2
    Time: Xms
    Built at: Thu Jan 01 1970 00:00:00 GMT
    Entrypoint first = vendor.js first.js
    Entrypoint second = vendor.js second.js
      [1] ./lazy_second.js 55 bytes {199} [built]
     [96] ./module_first.js 31 bytes {949} [built]
    [132] ./common2.js 25 bytes {726} {949} [built]
    [175] ./lazy_shared.js 31 bytes {887} [built]
    [273] ./common_lazy.js 25 bytes {199} {708} [built]
    [330] ./first.js 207 bytes {949} [built]
    [543] ./common.js 37 bytes {726} {949} [built]
    [625] ./second.js 177 bytes {726} [built]
    [663] ./common_lazy_shared.js 25 bytes {199} {708} {887} [built]
    [857] ./lazy_first.js 55 bytes {708} [built]
    [965] ./vendor.js 25 bytes {736} [built]
        + 10 hidden modules
Child
    Hash: a8733d1161800e5d8cb5
    Time: Xms
    Built at: Thu Jan 01 1970 00:00:00 GMT
    Entrypoint first = vendor.js first.js
    Entrypoint second = vendor.js second.js
      [1] ./lazy_second.js 55 bytes {199} [built]
          ModuleConcatenation bailout: Cannot concat with ./common_lazy.js (<- Module is referenced from different chunks by these modules: ./lazy_first.js, ./lazy_second.js)
          ModuleConcatenation bailout: Cannot concat with ./common_lazy_shared.js (<- Module is referenced from different chunks by these modules: ./lazy_first.js, ./lazy_second.js, ./lazy_shared.js)
     [83] ./common.js + 1 modules 62 bytes {726} {949} [built]
    [175] ./lazy_shared.js 31 bytes {887} [built]
          ModuleConcatenation bailout: Cannot concat with ./common_lazy_shared.js (<- Module is referenced from different chunks by these modules: ./lazy_first.js, ./lazy_second.js, ./lazy_shared.js)
    [273] ./common_lazy.js 25 bytes {199} {708} [built]
    [562] ./first.js + 1 modules 248 bytes {949} [built]
          ModuleConcatenation bailout: Cannot concat with ./common.js (<- Module is referenced from different chunks by these modules: ./first.js + 1 modules, ./second.js)
          ModuleConcatenation bailout: Cannot concat with ./vendor.js (<- Module is referenced from different chunks by these modules: ./first.js + 1 modules, ./second.js)
    [625] ./second.js 177 bytes {726} [built]
          ModuleConcatenation bailout: Cannot concat with ./common.js (<- Module is referenced from different chunks by these modules: ./first.js + 1 modules, ./second.js)
          ModuleConcatenation bailout: Cannot concat with ./vendor.js (<- Module is referenced from different chunks by these modules: ./first.js + 1 modules, ./second.js)
    [663] ./common_lazy_shared.js 25 bytes {199} {708} {887} [built]
    [857] ./lazy_first.js 55 bytes {708} [built]
          ModuleConcatenation bailout: Cannot concat with ./common_lazy.js (<- Module is referenced from different chunks by these modules: ./lazy_first.js, ./lazy_second.js)
          ModuleConcatenation bailout: Cannot concat with ./common_lazy_shared.js (<- Module is referenced from different chunks by these modules: ./lazy_first.js, ./lazy_second.js, ./lazy_shared.js)
    [965] ./vendor.js 25 bytes {736} [built]
        + 13 hidden modules"
`;

exports[`StatsTestCases should print correct stats for side-effects-issue-7428 1`] = `
"Hash: 8d106e0a6c9f100fb26f
Time: Xms
Built at: Thu Jan 01 1970 00:00:00 GMT
  Asset       Size  Chunks             Chunk Names
   1.js  481 bytes     {1}  [emitted]
main.js   10.1 KiB     {0}  [emitted]  main
Entrypoint main = main.js
[0] ./main.js + 1 modules 231 bytes {0} [built]
    harmony side effect evaluation ./CompB ./components/src/CompAB/index.js 2:0-43
    harmony export imported specifier ./CompB ./components/src/CompAB/index.js 2:0-43
    harmony export imported specifier ./CompAB ./components/src/index.js 1:0-40 (skipped side-effect-free modules)
    entry ./main.js main
    | ./components/src/CompAB/CompB.js 77 bytes [built]
    |     [only some exports used: default]
    |     harmony import specifier ./components ./main.js 4:15-20 (skipped side-effect-free modules)
    | ./main.js 144 bytes [built]
[1] ./components/src/CompAB/CompA.js 89 bytes {0} [built]
    [only some exports used: default]
    harmony import specifier ./components [0] ./main.js + 1 modules ./main.js 3:15-20 (skipped side-effect-free modules)
    harmony import specifier ./components [3] ./foo.js 3:20-25 (skipped side-effect-free modules)
    harmony side effect evaluation ./CompA ./components/src/CompAB/index.js 1:0-43
    harmony export imported specifier ./CompA ./components/src/CompAB/index.js 1:0-43
    harmony export imported specifier ./CompAB ./components/src/index.js 1:0-40 (skipped side-effect-free modules)
[2] ./components/src/CompAB/utils.js 97 bytes {0} [built]
    harmony side effect evaluation ./utils [0] ./main.js + 1 modules ./components/src/CompAB/CompB.js 1:0-30
    harmony import specifier ./utils [0] ./main.js + 1 modules ./components/src/CompAB/CompB.js 5:2-5
    harmony side effect evaluation ./utils [1] ./components/src/CompAB/CompA.js 1:0-35
    harmony import specifier ./utils [1] ./components/src/CompAB/CompA.js 5:5-12
[3] ./foo.js 101 bytes {1} [built]
    import() ./foo [0] ./main.js + 1 modules ./main.js 6:0-15
./components/src/index.js 84 bytes [orphan] [built]
    [module unused]
    harmony side effect evaluation ./components [0] ./main.js + 1 modules ./main.js 1:0-44
    harmony side effect evaluation ./components [3] ./foo.js 1:0-37
./components/src/CompAB/index.js 87 bytes [orphan] [built]
    [module unused]
    harmony side effect evaluation ./CompAB ./components/src/index.js 1:0-40
./components/src/CompC/CompC.js 33 bytes [orphan] [built]
    [module unused]
    harmony side effect evaluation ./CompC ./components/src/CompC/index.js 1:0-34
    harmony export imported specifier ./CompC ./components/src/CompC/index.js 1:0-34
    harmony export imported specifier ./CompC ./components/src/index.js 2:0-43 (skipped side-effect-free modules)
./components/src/CompC/index.js 34 bytes [orphan] [built]
    [module unused]
    harmony side effect evaluation ./CompC ./components/src/index.js 2:0-43
    + 7 hidden modules"
`;

exports[`StatsTestCases should print correct stats for side-effects-simple-unused 1`] = `
"Hash: aabd6d1544eb169e22e5
Time: Xms
Built at: Thu Jan 01 1970 00:00:00 GMT
  Asset      Size  Chunks             Chunk Names
main.js  2.75 KiB   {179}  [emitted]  main
Entrypoint main = main.js
[469] ./index.js + 2 modules 158 bytes {179} [built]
      harmony side effect evaluation ./c ./node_modules/pmodule/b.js 5:0-24
      harmony export imported specifier ./c ./node_modules/pmodule/b.js 5:0-24
      entry ./index main
      | ./node_modules/pmodule/index.js 75 bytes [built]
      |     [only some exports used: default]
      |     harmony side effect evaluation pmodule ./index.js 1:0-33
      |     harmony import specifier pmodule ./index.js 3:12-15
      | ./node_modules/pmodule/c.js 28 bytes [built]
      |     [only some exports used: z]
      |     harmony import specifier pmodule ./index.js 3:17-18 (skipped side-effect-free modules)
      |     harmony export imported specifier ./b ./node_modules/pmodule/index.js 2:0-30 (skipped side-effect-free modules)
      | ./index.js 55 bytes [built]
./node_modules/pmodule/a.js 60 bytes [orphan] [built]
      [module unused]
      harmony side effect evaluation ./a [469] ./index.js + 2 modules ./node_modules/pmodule/index.js 1:0-20
      harmony export imported specifier ./a [469] ./index.js + 2 modules ./node_modules/pmodule/index.js 1:0-20
./node_modules/pmodule/b.js 69 bytes [orphan] [built]
      [module unused]
      harmony side effect evaluation ./b [469] ./index.js + 2 modules ./node_modules/pmodule/index.js 2:0-30
      harmony export imported specifier ./b [469] ./index.js + 2 modules ./node_modules/pmodule/index.js 2:0-30
      harmony export imported specifier ./b [469] ./index.js + 2 modules ./node_modules/pmodule/index.js 2:0-30
    + 2 hidden modules"
`;

exports[`StatsTestCases should print correct stats for simple 1`] = `
"Hash: d2f113be882957f6df67
Time: Xms
Built at: Thu Jan 01 1970 00:00:00 GMT
    Asset      Size  Chunks             Chunk Names
bundle.js  1.56 KiB  {main}  [emitted]  main
Entrypoint main = bundle.js
[./index.js] 1 bytes {main} [built]"
`;

exports[`StatsTestCases should print correct stats for simple-more-info 1`] = `
"Hash: a035b8d43e7113865ae3
Time: Xms
Built at: Thu Jan 01 1970 00:00:00 GMT
PublicPath: (none)
    Asset      Size  Chunks             Chunk Names
bundle.js  1.32 KiB   {179}  [emitted]  main
Entrypoint main = bundle.js
[10] ./index.js 1 bytes {179} [built]
     entry ./index main
     Xms (resolving: Xms, restoring: Xms, integration: Xms, building: Xms, storing: Xms)"
`;

exports[`StatsTestCases should print correct stats for split-chunks 1`] = `
"Child default:
    Entrypoint main = default/main.js
    Entrypoint a = default/a.js
    Entrypoint b = default/b.js
    Entrypoint c = default/c.js
    chunk {128} default/b.js (b) 152 bytes (javascript) 279 bytes (runtime) [entry] [rendered]
        > ./b b
     [996] ./b.js 72 bytes {128} {334} [built]
         + 1 hidden root module
         + 4 hidden dependent modules
    chunk {137} default/async-g.js (async-g) 34 bytes <{282}> <{767}> <{786}> <{794}> <{954}> ={568}= [rendered]
        > ./g ./a.js 6:0-47
     [785] ./g.js 34 bytes {137} [built]
    chunk {179} default/main.js (main) 147 bytes (javascript) 4.81 KiB (runtime) >{282}< >{334}< >{383}< >{568}< >{767}< >{769}< >{794}< >{954}< [entry] [rendered]
        > ./ main
     [10] ./index.js 147 bytes {179} [built]
         + 7 hidden root modules
    chunk {282} default/282.js 20 bytes <{179}> ={334}= ={383}= ={568}= ={767}= ={769}= ={794}= ={954}= >{137}< >{568}< [rendered] split chunk (cache group: defaultVendors)
        > ./a [10] ./index.js 1:0-47
        > ./b [10] ./index.js 2:0-47
        > ./c [10] ./index.js 3:0-47
     [282] ./node_modules/x.js 20 bytes {128} {282} {459} {786} [built]
    chunk {334} default/async-b.js (async-b) 72 bytes <{179}> ={282}= ={568}= ={767}= ={954}= [rendered]
        > ./b [10] ./index.js 2:0-47
     [996] ./b.js 72 bytes {128} {334} [built]
    chunk {383} default/async-c.js (async-c) 72 bytes <{179}> ={282}= ={568}= ={767}= ={769}= [rendered]
        > ./c [10] ./index.js 3:0-47
     [460] ./c.js 72 bytes {383} {459} [built]
    chunk {459} default/c.js (c) 152 bytes (javascript) 279 bytes (runtime) [entry] [rendered]
        > ./c c
     [460] ./c.js 72 bytes {383} {459} [built]
         + 1 hidden root module
         + 4 hidden dependent modules
    chunk {568} default/568.js 20 bytes <{179}> <{282}> <{767}> <{786}> <{794}> <{954}> ={137}= ={282}= ={334}= ={383}= ={767}= ={769}= ={954}= [rendered] split chunk (cache group: default)
        > ./b [10] ./index.js 2:0-47
        > ./c [10] ./index.js 3:0-47
        > ./g ./a.js 6:0-47
     [568] ./f.js 20 bytes {128} {459} {568} [built]
    chunk {767} default/767.js 20 bytes <{179}> ={282}= ={334}= ={383}= ={568}= ={769}= ={794}= ={954}= >{137}< >{568}< [rendered] split chunk (cache group: default)
        > ./a [10] ./index.js 1:0-47
        > ./b [10] ./index.js 2:0-47
        > ./c [10] ./index.js 3:0-47
     [767] ./d.js 20 bytes {128} {459} {767} {786} [built]
    chunk {769} default/769.js 20 bytes <{179}> ={282}= ={383}= ={568}= ={767}= [rendered] split chunk (cache group: defaultVendors)
        > ./c [10] ./index.js 3:0-47
     [769] ./node_modules/z.js 20 bytes {459} {769} [built]
    chunk {786} default/a.js (a) 216 bytes (javascript) 4.8 KiB (runtime) >{137}< >{568}< [entry] [rendered]
        > ./a a
     [761] ./a.js + 1 modules 156 bytes {786} {794} [built]
         + 7 hidden root modules
         + 3 hidden dependent modules
    chunk {794} default/async-a.js (async-a) 156 bytes <{179}> ={282}= ={767}= ={954}= >{137}< >{568}< [rendered]
        > ./a [10] ./index.js 1:0-47
     [761] ./a.js + 1 modules 156 bytes {786} {794} [built]
    chunk {954} default/954.js 20 bytes <{179}> ={282}= ={334}= ={568}= ={767}= ={794}= >{137}< >{568}< [rendered] split chunk (cache group: defaultVendors)
        > ./a [10] ./index.js 1:0-47
        > ./b [10] ./index.js 2:0-47
     [954] ./node_modules/y.js 20 bytes {128} {786} {954} [built]
Child all-chunks:
    Entrypoint main = default/main.js
    Entrypoint a = default/282.js default/954.js default/767.js default/a.js
    Entrypoint b = default/282.js default/954.js default/767.js default/b.js
    Entrypoint c = default/282.js default/769.js default/767.js default/c.js
    chunk {128} default/b.js (b) 92 bytes (javascript) 2.57 KiB (runtime) ={282}= ={767}= ={954}= [entry] [rendered]
        > ./b b
     [996] ./b.js 72 bytes {128} {334} [built]
         + 2 hidden root modules
         + 1 hidden dependent module
    chunk {137} default/async-g.js (async-g) 34 bytes <{282}> <{767}> <{786}> <{794}> <{954}> ={568}= [rendered]
        > ./g ./a.js 6:0-47
     [785] ./g.js 34 bytes {137} [built]
    chunk {179} default/main.js (main) 147 bytes (javascript) 4.81 KiB (runtime) >{282}< >{334}< >{383}< >{568}< >{767}< >{769}< >{794}< >{954}< [entry] [rendered]
        > ./ main
     [10] ./index.js 147 bytes {179} [built]
         + 7 hidden root modules
    chunk {282} default/282.js 20 bytes <{179}> ={128}= ={334}= ={383}= ={459}= ={568}= ={767}= ={769}= ={786}= ={794}= ={954}= >{137}< >{568}< [initial] [rendered] split chunk (cache group: defaultVendors)
        > ./a [10] ./index.js 1:0-47
        > ./b [10] ./index.js 2:0-47
        > ./c [10] ./index.js 3:0-47
        > ./a a
        > ./b b
        > ./c c
     [282] ./node_modules/x.js 20 bytes {282} [built]
    chunk {334} default/async-b.js (async-b) 72 bytes <{179}> ={282}= ={568}= ={767}= ={954}= [rendered]
        > ./b [10] ./index.js 2:0-47
     [996] ./b.js 72 bytes {128} {334} [built]
    chunk {383} default/async-c.js (async-c) 72 bytes <{179}> ={282}= ={568}= ={767}= ={769}= [rendered]
        > ./c [10] ./index.js 3:0-47
     [460] ./c.js 72 bytes {383} {459} [built]
    chunk {459} default/c.js (c) 92 bytes (javascript) 2.57 KiB (runtime) ={282}= ={767}= ={769}= [entry] [rendered]
        > ./c c
     [460] ./c.js 72 bytes {383} {459} [built]
         + 2 hidden root modules
         + 1 hidden dependent module
    chunk {568} default/568.js 20 bytes <{179}> <{282}> <{767}> <{786}> <{794}> <{954}> ={137}= ={282}= ={334}= ={383}= ={767}= ={769}= ={954}= [rendered] split chunk (cache group: default)
        > ./b [10] ./index.js 2:0-47
        > ./c [10] ./index.js 3:0-47
        > ./g ./a.js 6:0-47
     [568] ./f.js 20 bytes {128} {459} {568} [built]
    chunk {767} default/767.js 20 bytes <{179}> ={128}= ={282}= ={334}= ={383}= ={459}= ={568}= ={769}= ={786}= ={794}= ={954}= >{137}< >{568}< [initial] [rendered] split chunk (cache group: default)
        > ./a [10] ./index.js 1:0-47
        > ./b [10] ./index.js 2:0-47
        > ./c [10] ./index.js 3:0-47
        > ./a a
        > ./b b
        > ./c c
     [767] ./d.js 20 bytes {767} [built]
    chunk {769} default/769.js 20 bytes <{179}> ={282}= ={383}= ={459}= ={568}= ={767}= [initial] [rendered] split chunk (cache group: defaultVendors)
        > ./c [10] ./index.js 3:0-47
        > ./c c
     [769] ./node_modules/z.js 20 bytes {769} [built]
    chunk {786} default/a.js (a) 156 bytes (javascript) 5.74 KiB (runtime) ={282}= ={767}= ={954}= >{137}< >{568}< [entry] [rendered]
        > ./a a
     [761] ./a.js + 1 modules 156 bytes {786} {794} [built]
         + 7 hidden root modules
    chunk {794} default/async-a.js (async-a) 156 bytes <{179}> ={282}= ={767}= ={954}= >{137}< >{568}< [rendered]
        > ./a [10] ./index.js 1:0-47
     [761] ./a.js + 1 modules 156 bytes {786} {794} [built]
    chunk {954} default/954.js 20 bytes <{179}> ={128}= ={282}= ={334}= ={568}= ={767}= ={786}= ={794}= >{137}< >{568}< [initial] [rendered] split chunk (cache group: defaultVendors)
        > ./a [10] ./index.js 1:0-47
        > ./b [10] ./index.js 2:0-47
        > ./a a
        > ./b b
     [954] ./node_modules/y.js 20 bytes {954} [built]
Child manual:
    Entrypoint main = default/main.js
    Entrypoint a = default/vendors.js default/a.js
    Entrypoint b = default/vendors.js default/b.js
    Entrypoint c = default/vendors.js default/c.js
    chunk {128} default/b.js (b) 112 bytes (javascript) 2.59 KiB (runtime) ={216}= [entry] [rendered]
        > ./b b
        > x b
        > y b
        > z b
     [996] ./b.js 72 bytes {128} {334} [built]
         + 2 hidden root modules
         + 2 hidden dependent modules
    chunk {137} default/async-g.js (async-g) 54 bytes <{216}> <{786}> <{794}> [rendered]
        > ./g ./a.js 6:0-47
     [785] ./g.js 34 bytes {137} [built]
         + 1 hidden dependent module
    chunk {179} default/main.js (main) 147 bytes (javascript) 4.82 KiB (runtime) >{216}< >{334}< >{383}< >{794}< [entry] [rendered]
        > ./ main
     [10] ./index.js 147 bytes {179} [built]
         + 7 hidden root modules
    chunk {216} default/vendors.js (vendors) 60 bytes <{179}> ={128}= ={334}= ={383}= ={459}= ={786}= ={794}= >{137}< [initial] [rendered] split chunk (cache group: vendors) (name: vendors)
        > ./a [10] ./index.js 1:0-47
        > ./b [10] ./index.js 2:0-47
        > ./c [10] ./index.js 3:0-47
        > ./a a
        > x a
        > y a
        > z a
        > ./b b
        > x b
        > y b
        > z b
        > ./c c
        > x c
        > y c
        > z c
     [282] ./node_modules/x.js 20 bytes {216} [built]
     [769] ./node_modules/z.js 20 bytes {216} [built]
     [954] ./node_modules/y.js 20 bytes {216} [built]
    chunk {334} default/async-b.js (async-b) 112 bytes <{179}> ={216}= [rendered]
        > ./b [10] ./index.js 2:0-47
     [996] ./b.js 72 bytes {128} {334} [built]
         + 2 hidden dependent modules
    chunk {383} default/async-c.js (async-c) 112 bytes <{179}> ={216}= [rendered]
        > ./c [10] ./index.js 3:0-47
     [460] ./c.js 72 bytes {383} {459} [built]
         + 2 hidden dependent modules
    chunk {459} default/c.js (c) 112 bytes (javascript) 2.59 KiB (runtime) ={216}= [entry] [rendered]
        > ./c c
        > x c
        > y c
        > z c
     [460] ./c.js 72 bytes {383} {459} [built]
         + 2 hidden root modules
         + 2 hidden dependent modules
    chunk {786} default/a.js (a) 176 bytes (javascript) 5.74 KiB (runtime) ={216}= >{137}< [entry] [rendered]
        > ./a a
        > x a
        > y a
        > z a
     [761] ./a.js + 1 modules 156 bytes {786} {794} [built]
         + 7 hidden root modules
         + 1 hidden dependent module
    chunk {794} default/async-a.js (async-a) 176 bytes <{179}> ={216}= >{137}< [rendered]
        > ./a [10] ./index.js 1:0-47
     [761] ./a.js + 1 modules 156 bytes {786} {794} [built]
         + 1 hidden dependent module
Child name-too-long:
    Entrypoint main = main.js
    Entrypoint aaaaaaaaaaaaaaaaaaaaaaaaaaaaaa = 282.js 954.js 767.js async-a.js aaaaaaaaaaaaaaaaaaaaaaaaaaaaaa.js
    Entrypoint bbbbbbbbbbbbbbbbbbbbbbbbbbbbbb = 282.js 954.js 767.js 568.js async-b.js bbbbbbbbbbbbbbbbbbbbbbbbbbbbbb.js
    Entrypoint cccccccccccccccccccccccccccccc = 282.js 769.js 767.js 568.js async-c.js cccccccccccccccccccccccccccccc.js
    chunk {137} async-g.js (async-g) 34 bytes <{282}> <{751}> <{767}> <{794}> <{954}> ={568}= [rendered]
        > ./g ./a.js 6:0-47
     [785] ./g.js 34 bytes {137} [built]
    chunk {179} main.js (main) 147 bytes (javascript) 4.81 KiB (runtime) >{282}< >{334}< >{383}< >{568}< >{767}< >{769}< >{794}< >{954}< [entry] [rendered]
        > ./ main
     [10] ./index.js 147 bytes {179} [built]
         + 7 hidden root modules
    chunk {282} 282.js 20 bytes <{179}> ={334}= ={383}= ={568}= ={658}= ={751}= ={766}= ={767}= ={769}= ={794}= ={954}= >{137}< >{568}< [initial] [rendered] split chunk (cache group: defaultVendors)
        > ./a [10] ./index.js 1:0-47
        > ./b [10] ./index.js 2:0-47
        > ./c [10] ./index.js 3:0-47
        > ./a aaaaaaaaaaaaaaaaaaaaaaaaaaaaaa
        > ./b bbbbbbbbbbbbbbbbbbbbbbbbbbbbbb
        > ./c cccccccccccccccccccccccccccccc
     [282] ./node_modules/x.js 20 bytes {282} [built]
    chunk {334} async-b.js (async-b) 72 bytes <{179}> ={282}= ={568}= ={766}= ={767}= ={954}= [initial] [rendered] reused as split chunk (cache group: default)
        > ./b [10] ./index.js 2:0-47
        > ./b bbbbbbbbbbbbbbbbbbbbbbbbbbbbbb
     [996] ./b.js 72 bytes {334} [built]
    chunk {383} async-c.js (async-c) 72 bytes <{179}> ={282}= ={568}= ={658}= ={767}= ={769}= [initial] [rendered] reused as split chunk (cache group: default)
        > ./c [10] ./index.js 3:0-47
        > ./c cccccccccccccccccccccccccccccc
     [460] ./c.js 72 bytes {383} [built]
    chunk {568} 568.js 20 bytes <{179}> <{282}> <{751}> <{767}> <{794}> <{954}> ={137}= ={282}= ={334}= ={383}= ={658}= ={766}= ={767}= ={769}= ={954}= [initial] [rendered] split chunk (cache group: default)
        > ./b [10] ./index.js 2:0-47
        > ./c [10] ./index.js 3:0-47
        > ./g ./a.js 6:0-47
        > ./b bbbbbbbbbbbbbbbbbbbbbbbbbbbbbb
        > ./c cccccccccccccccccccccccccccccc
     [568] ./f.js 20 bytes {568} [built]
    chunk {658} cccccccccccccccccccccccccccccc.js (cccccccccccccccccccccccccccccc) 2.56 KiB ={282}= ={383}= ={568}= ={767}= ={769}= [entry] [rendered]
        > ./c cccccccccccccccccccccccccccccc
        2 root modules
    chunk {751} aaaaaaaaaaaaaaaaaaaaaaaaaaaaaa.js (aaaaaaaaaaaaaaaaaaaaaaaaaaaaaa) 5.72 KiB ={282}= ={767}= ={794}= ={954}= >{137}< >{568}< [entry] [rendered]
        > ./a aaaaaaaaaaaaaaaaaaaaaaaaaaaaaa
        7 root modules
    chunk {766} bbbbbbbbbbbbbbbbbbbbbbbbbbbbbb.js (bbbbbbbbbbbbbbbbbbbbbbbbbbbbbb) 2.56 KiB ={282}= ={334}= ={568}= ={767}= ={954}= [entry] [rendered]
        > ./b bbbbbbbbbbbbbbbbbbbbbbbbbbbbbb
        2 root modules
    chunk {767} 767.js 20 bytes <{179}> ={282}= ={334}= ={383}= ={568}= ={658}= ={751}= ={766}= ={769}= ={794}= ={954}= >{137}< >{568}< [initial] [rendered] split chunk (cache group: default)
        > ./a [10] ./index.js 1:0-47
        > ./b [10] ./index.js 2:0-47
        > ./c [10] ./index.js 3:0-47
        > ./a aaaaaaaaaaaaaaaaaaaaaaaaaaaaaa
        > ./b bbbbbbbbbbbbbbbbbbbbbbbbbbbbbb
        > ./c cccccccccccccccccccccccccccccc
     [767] ./d.js 20 bytes {767} [built]
    chunk {769} 769.js 20 bytes <{179}> ={282}= ={383}= ={568}= ={658}= ={767}= [initial] [rendered] split chunk (cache group: defaultVendors)
        > ./c [10] ./index.js 3:0-47
        > ./c cccccccccccccccccccccccccccccc
     [769] ./node_modules/z.js 20 bytes {769} [built]
    chunk {794} async-a.js (async-a) 156 bytes <{179}> ={282}= ={751}= ={767}= ={954}= >{137}< >{568}< [initial] [rendered] reused as split chunk (cache group: default)
        > ./a [10] ./index.js 1:0-47
        > ./a aaaaaaaaaaaaaaaaaaaaaaaaaaaaaa
     [761] ./a.js + 1 modules 156 bytes {794} [built]
    chunk {954} 954.js 20 bytes <{179}> ={282}= ={334}= ={568}= ={751}= ={766}= ={767}= ={794}= >{137}< >{568}< [initial] [rendered] split chunk (cache group: defaultVendors)
        > ./a [10] ./index.js 1:0-47
        > ./b [10] ./index.js 2:0-47
        > ./a aaaaaaaaaaaaaaaaaaaaaaaaaaaaaa
        > ./b bbbbbbbbbbbbbbbbbbbbbbbbbbbbbb
     [954] ./node_modules/y.js 20 bytes {954} [built]
Child custom-chunks-filter:
    Entrypoint main = default/main.js
    Entrypoint a = default/a.js
    Entrypoint b = default/282.js default/954.js default/767.js default/b.js
    Entrypoint c = default/282.js default/769.js default/767.js default/c.js
    chunk {128} default/b.js (b) 92 bytes (javascript) 2.57 KiB (runtime) ={282}= ={767}= ={954}= [entry] [rendered]
        > ./b b
     [996] ./b.js 72 bytes {128} {334} [built]
         + 2 hidden root modules
         + 1 hidden dependent module
    chunk {137} default/async-g.js (async-g) 34 bytes <{282}> <{767}> <{786}> <{794}> <{954}> ={568}= [rendered]
        > ./g ./a.js 6:0-47
     [785] ./g.js 34 bytes {137} [built]
    chunk {179} default/main.js (main) 147 bytes (javascript) 4.81 KiB (runtime) >{282}< >{334}< >{383}< >{568}< >{767}< >{769}< >{794}< >{954}< [entry] [rendered]
        > ./ main
     [10] ./index.js 147 bytes {179} [built]
         + 7 hidden root modules
    chunk {282} default/282.js 20 bytes <{179}> ={128}= ={334}= ={383}= ={459}= ={568}= ={767}= ={769}= ={794}= ={954}= >{137}< >{568}< [initial] [rendered] split chunk (cache group: defaultVendors)
        > ./a [10] ./index.js 1:0-47
        > ./b [10] ./index.js 2:0-47
        > ./c [10] ./index.js 3:0-47
        > ./b b
        > ./c c
     [282] ./node_modules/x.js 20 bytes {282} {786} [built]
    chunk {334} default/async-b.js (async-b) 72 bytes <{179}> ={282}= ={568}= ={767}= ={954}= [rendered]
        > ./b [10] ./index.js 2:0-47
     [996] ./b.js 72 bytes {128} {334} [built]
    chunk {383} default/async-c.js (async-c) 72 bytes <{179}> ={282}= ={568}= ={767}= ={769}= [rendered]
        > ./c [10] ./index.js 3:0-47
     [460] ./c.js 72 bytes {383} {459} [built]
    chunk {459} default/c.js (c) 92 bytes (javascript) 2.57 KiB (runtime) ={282}= ={767}= ={769}= [entry] [rendered]
        > ./c c
     [460] ./c.js 72 bytes {383} {459} [built]
         + 2 hidden root modules
         + 1 hidden dependent module
    chunk {568} default/568.js 20 bytes <{179}> <{282}> <{767}> <{786}> <{794}> <{954}> ={137}= ={282}= ={334}= ={383}= ={767}= ={769}= ={954}= [rendered] split chunk (cache group: default)
        > ./b [10] ./index.js 2:0-47
        > ./c [10] ./index.js 3:0-47
        > ./g ./a.js 6:0-47
     [568] ./f.js 20 bytes {128} {459} {568} [built]
    chunk {767} default/767.js 20 bytes <{179}> ={128}= ={282}= ={334}= ={383}= ={459}= ={568}= ={769}= ={794}= ={954}= >{137}< >{568}< [initial] [rendered] split chunk (cache group: default)
        > ./a [10] ./index.js 1:0-47
        > ./b [10] ./index.js 2:0-47
        > ./c [10] ./index.js 3:0-47
        > ./b b
        > ./c c
     [767] ./d.js 20 bytes {767} {786} [built]
    chunk {769} default/769.js 20 bytes <{179}> ={282}= ={383}= ={459}= ={568}= ={767}= [initial] [rendered] split chunk (cache group: defaultVendors)
        > ./c [10] ./index.js 3:0-47
        > ./c c
     [769] ./node_modules/z.js 20 bytes {769} [built]
    chunk {786} default/a.js (a) 216 bytes (javascript) 4.8 KiB (runtime) >{137}< >{568}< [entry] [rendered]
        > ./a a
     [761] ./a.js + 1 modules 156 bytes {786} {794} [built]
         + 7 hidden root modules
         + 3 hidden dependent modules
    chunk {794} default/async-a.js (async-a) 156 bytes <{179}> ={282}= ={767}= ={954}= >{137}< >{568}< [rendered]
        > ./a [10] ./index.js 1:0-47
     [761] ./a.js + 1 modules 156 bytes {786} {794} [built]
    chunk {954} default/954.js 20 bytes <{179}> ={128}= ={282}= ={334}= ={568}= ={767}= ={794}= >{137}< >{568}< [initial] [rendered] split chunk (cache group: defaultVendors)
        > ./a [10] ./index.js 1:0-47
        > ./b [10] ./index.js 2:0-47
        > ./b b
     [954] ./node_modules/y.js 20 bytes {786} {954} [built]
Child custom-chunks-filter-in-cache-groups:
    Entrypoint main = default/main.js
    Entrypoint a = default/a.js
    Entrypoint b = default/vendors.js default/b.js
    Entrypoint c = default/vendors.js default/c.js
    chunk {128} default/b.js (b) 112 bytes (javascript) 2.59 KiB (runtime) ={216}= [entry] [rendered]
        > ./b b
        > x b
        > y b
        > z b
     [996] ./b.js 72 bytes {128} {334} [built]
         + 2 hidden root modules
         + 2 hidden dependent modules
    chunk {137} default/async-g.js (async-g) 54 bytes <{216}> <{786}> <{794}> [rendered]
        > ./g ./a.js 6:0-47
     [785] ./g.js 34 bytes {137} [built]
         + 1 hidden dependent module
    chunk {179} default/main.js (main) 147 bytes (javascript) 4.82 KiB (runtime) >{216}< >{334}< >{383}< >{794}< [entry] [rendered]
        > ./ main
     [10] ./index.js 147 bytes {179} [built]
         + 7 hidden root modules
    chunk {216} default/vendors.js (vendors) 60 bytes <{179}> ={128}= ={334}= ={383}= ={459}= ={794}= >{137}< [initial] [rendered] split chunk (cache group: vendors) (name: vendors)
        > ./a [10] ./index.js 1:0-47
        > ./b [10] ./index.js 2:0-47
        > ./c [10] ./index.js 3:0-47
        > ./b b
        > x b
        > y b
        > z b
        > ./c c
        > x c
        > y c
        > z c
     [282] ./node_modules/x.js 20 bytes {216} {786} [built]
     [769] ./node_modules/z.js 20 bytes {216} {786} [built]
     [954] ./node_modules/y.js 20 bytes {216} {786} [built]
    chunk {334} default/async-b.js (async-b) 112 bytes <{179}> ={216}= [rendered]
        > ./b [10] ./index.js 2:0-47
     [996] ./b.js 72 bytes {128} {334} [built]
         + 2 hidden dependent modules
    chunk {383} default/async-c.js (async-c) 112 bytes <{179}> ={216}= [rendered]
        > ./c [10] ./index.js 3:0-47
     [460] ./c.js 72 bytes {383} {459} [built]
         + 2 hidden dependent modules
    chunk {459} default/c.js (c) 112 bytes (javascript) 2.59 KiB (runtime) ={216}= [entry] [rendered]
        > ./c c
        > x c
        > y c
        > z c
     [460] ./c.js 72 bytes {383} {459} [built]
         + 2 hidden root modules
         + 2 hidden dependent modules
    chunk {786} default/a.js (a) 236 bytes (javascript) 4.75 KiB (runtime) >{137}< [entry] [rendered]
        > ./a a
        > x a
        > y a
        > z a
     [761] ./a.js + 1 modules 156 bytes {786} {794} [built]
     [769] ./node_modules/z.js 20 bytes {216} {786} [built]
         + 7 hidden root modules
         + 3 hidden dependent modules
    chunk {794} default/async-a.js (async-a) 176 bytes <{179}> ={216}= >{137}< [rendered]
        > ./a [10] ./index.js 1:0-47
     [761] ./a.js + 1 modules 156 bytes {786} {794} [built]
         + 1 hidden dependent module"
`;

exports[`StatsTestCases should print correct stats for split-chunks-automatic-name 1`] = `
"Entrypoint main = main.js
chunk {async-a} async-a.js (async-a) 107 bytes <{main}> ={common-d_js}= ={common-node_modules_x_js}= ={common-node_modules_y_js}= [rendered]
    > ./a [10] ./index.js 1:0-47
 [761] ./a.js + 1 modules 107 bytes {async-a} [built]
chunk {async-b} async-b.js (async-b) 72 bytes <{main}> ={common-d_js}= ={common-f_js}= ={common-node_modules_x_js}= ={common-node_modules_y_js}= [rendered]
    > ./b [10] ./index.js 2:0-47
 [996] ./b.js 72 bytes {async-b} [built]
chunk {async-c} async-c.js (async-c) 72 bytes <{main}> ={common-d_js}= ={common-f_js}= ={common-node_modules_x_js}= ={common-node_modules_z_js}= [rendered]
    > ./c [10] ./index.js 3:0-47
 [460] ./c.js 72 bytes {async-c} [built]
chunk {common-d_js} common-d_js.js 20 bytes <{main}> ={async-a}= ={async-b}= ={async-c}= ={common-f_js}= ={common-node_modules_x_js}= ={common-node_modules_y_js}= ={common-node_modules_z_js}= [rendered] split chunk (cache group: a)
    > ./a [10] ./index.js 1:0-47
    > ./b [10] ./index.js 2:0-47
    > ./c [10] ./index.js 3:0-47
 [767] ./d.js 20 bytes {common-d_js} [built]
chunk {common-f_js} common-f_js.js 20 bytes <{main}> ={async-b}= ={async-c}= ={common-d_js}= ={common-node_modules_x_js}= ={common-node_modules_y_js}= ={common-node_modules_z_js}= [rendered] split chunk (cache group: a)
    > ./b [10] ./index.js 2:0-47
    > ./c [10] ./index.js 3:0-47
 [568] ./f.js 20 bytes {common-f_js} [built]
chunk {common-node_modules_x_js} common-node_modules_x_js.js 20 bytes <{main}> ={async-a}= ={async-b}= ={async-c}= ={common-d_js}= ={common-f_js}= ={common-node_modules_y_js}= ={common-node_modules_z_js}= [rendered] split chunk (cache group: b)
    > ./a [10] ./index.js 1:0-47
    > ./b [10] ./index.js 2:0-47
    > ./c [10] ./index.js 3:0-47
 [282] ./node_modules/x.js 20 bytes {common-node_modules_x_js} [built]
chunk {common-node_modules_y_js} common-node_modules_y_js.js 20 bytes <{main}> ={async-a}= ={async-b}= ={common-d_js}= ={common-f_js}= ={common-node_modules_x_js}= [rendered] split chunk (cache group: b)
    > ./a [10] ./index.js 1:0-47
    > ./b [10] ./index.js 2:0-47
 [954] ./node_modules/y.js 20 bytes {common-node_modules_y_js} [built]
chunk {common-node_modules_z_js} common-node_modules_z_js.js 20 bytes <{main}> ={async-c}= ={common-d_js}= ={common-f_js}= ={common-node_modules_x_js}= [rendered] split chunk (cache group: b)
    > ./c [10] ./index.js 3:0-47
 [769] ./node_modules/z.js 20 bytes {common-node_modules_z_js} [built]
chunk {main} main.js (main) 147 bytes (javascript) 4.73 KiB (runtime) >{async-a}< >{async-b}< >{async-c}< >{common-d_js}< >{common-f_js}< >{common-node_modules_x_js}< >{common-node_modules_y_js}< >{common-node_modules_z_js}< [entry] [rendered]
    > ./ main
 [10] ./index.js 147 bytes {main} [built]
     + 7 hidden root modules"
`;

exports[`StatsTestCases should print correct stats for split-chunks-combinations 1`] = `
"Entrypoint main = main.js
chunk {31} async-d.js (async-d) 101 bytes <{179}> [rendered]
    > ./d [10] ./index.js 4:0-47
 [767] ./d.js 34 bytes {31} [built]
     + 1 hidden dependent module
chunk {137} async-g.js (async-g) 101 bytes <{179}> [rendered]
    > ./g [10] ./index.js 7:0-47
 [785] ./g.js 34 bytes {137} [built]
     + 1 hidden dependent module
chunk {179} main.js (main) 343 bytes (javascript) 4.85 KiB (runtime) >{31}< >{137}< >{206}< >{334}< >{383}< >{449}< >{794}< >{804}< [entry] [rendered]
    > ./ main
 [10] ./index.js 343 bytes {179} [built]
     + 7 hidden root modules
chunk {206} async-f.js (async-f) 101 bytes <{179}> [rendered]
    > ./f [10] ./index.js 6:0-47
 [568] ./f.js 34 bytes {206} [built]
     + 1 hidden dependent module
chunk {334} async-b.js (async-b) 48 bytes <{179}> ={804}= [rendered]
    > ./b [10] ./index.js 2:0-47
 [996] ./b.js 48 bytes {334} [built]
chunk {383} async-c.js (async-c) 101 bytes <{179}> [rendered]
    > ./c [10] ./index.js 3:0-47
 [460] ./c.js 34 bytes {383} [built]
     + 1 hidden dependent module
chunk {449} async-e.js (async-e) 101 bytes <{179}> [rendered]
    > ./e [10] ./index.js 5:0-47
 [390] ./e.js 34 bytes {449} [built]
     + 1 hidden dependent module
chunk {794} async-a.js (async-a) 48 bytes <{179}> ={804}= [rendered]
    > ./a [10] ./index.js 1:0-47
 [847] ./a.js 48 bytes {794} [built]
chunk {804} 804.js 134 bytes <{179}> ={334}= ={794}= [rendered] split chunk (cache group: default)
    > ./a [10] ./index.js 1:0-47
    > ./b [10] ./index.js 2:0-47
 [818] ./x.js 67 bytes {31} {137} {206} {383} {449} {804} [built]
 [849] ./y.js 67 bytes {804} [built]"
`;

exports[`StatsTestCases should print correct stats for split-chunks-issue-6413 1`] = `
"Entrypoint main = main.js
chunk {179} main.js (main) 147 bytes (javascript) 4.2 KiB (runtime) >{282}< >{334}< >{383}< >{543}< >{794}< [entry] [rendered]
    > ./ main
 [10] ./index.js 147 bytes {179} [built]
     + 5 hidden root modules
chunk {282} 282.js 20 bytes <{179}> ={334}= ={383}= ={543}= ={794}= [rendered] split chunk (cache group: defaultVendors)
    > ./a [10] ./index.js 1:0-47
    > ./b [10] ./index.js 2:0-47
    > ./c [10] ./index.js 3:0-47
 [282] ./node_modules/x.js 20 bytes {282} [built]
chunk {334} async-b.js (async-b) 19 bytes <{179}> ={282}= ={543}= [rendered]
    > ./b [10] ./index.js 2:0-47
 [996] ./b.js 19 bytes {334} [built]
chunk {383} async-c.js (async-c) 19 bytes <{179}> ={282}= ={543}= [rendered]
    > ./c [10] ./index.js 3:0-47
 [460] ./c.js 19 bytes {383} [built]
chunk {543} 543.js 11 bytes <{179}> ={282}= ={334}= ={383}= ={794}= [rendered] split chunk (cache group: default)
    > ./a [10] ./index.js 1:0-47
    > ./b [10] ./index.js 2:0-47
    > ./c [10] ./index.js 3:0-47
 [543] ./common.js 11 bytes {543} [built]
chunk {794} async-a.js (async-a) 19 bytes <{179}> ={282}= ={543}= [rendered]
    > ./a [10] ./index.js 1:0-47
 [847] ./a.js 19 bytes {794} [built]"
`;

exports[`StatsTestCases should print correct stats for split-chunks-issue-6696 1`] = `
"Entrypoint main = vendors.js main.js
chunk {179} main.js (main) 110 bytes (javascript) 5.12 KiB (runtime) ={216}= >{334}< >{794}< [entry] [rendered]
    > ./ main
 [10] ./index.js 110 bytes {179} [built]
     + 5 hidden root modules
chunk {216} vendors.js (vendors) 20 bytes ={179}= >{334}< >{794}< [initial] [rendered] split chunk (cache group: vendors) (name: vendors)
    > ./ main
 [954] ./node_modules/y.js 20 bytes {216} [built]
chunk {334} async-b.js (async-b) 32 bytes <{179}> <{216}> [rendered]
    > ./b [10] ./index.js 3:0-47
 [996] ./b.js 12 bytes {334} [built]
     + 1 hidden dependent module
chunk {794} async-a.js (async-a) 32 bytes <{179}> <{216}> [rendered]
    > ./a [10] ./index.js 2:0-47
 [847] ./a.js 12 bytes {794} [built]
     + 1 hidden dependent module"
`;

exports[`StatsTestCases should print correct stats for split-chunks-issue-7401 1`] = `
"Entrypoint a = 282.js a.js
Entrypoint b = b.js
Chunk Group c = 282.js c.js
chunk {128} b.js (b) 43 bytes (javascript) 4.16 KiB (runtime) >{282}< >{459}< [entry] [rendered]
    > ./b b
 [996] ./b.js 43 bytes {128} [built]
     + 5 hidden root modules
chunk {282} 282.js 20 bytes <{128}> ={459}= ={786}= [initial] [rendered] split chunk (cache group: defaultVendors)
    > ./c [996] ./b.js 1:0-41
    > ./a a
 [282] ./node_modules/x.js 20 bytes {282} [built]
chunk {459} c.js (c) 12 bytes <{128}> ={282}= [rendered]
    > ./c [996] ./b.js 1:0-41
 [460] ./c.js 12 bytes {459} [built]
chunk {786} a.js (a) 12 bytes (javascript) 2.54 KiB (runtime) ={282}= [entry] [rendered]
    > ./a a
 [847] ./a.js 12 bytes {786} [built]
     + 2 hidden root modules"
`;

exports[`StatsTestCases should print correct stats for split-chunks-keep-remaining-size 1`] = `
"Entrypoint main = default/main.js
chunk {52} default/52.js 102 bytes <{179}> ={383}= ={794}= [rendered] split chunk (cache group: default)
    > ./a [10] ./index.js 1:0-47
    > ./c [10] ./index.js 3:0-47
 [52] ./shared.js 102 bytes {52} {334} [built]
chunk {179} default/main.js (main) 147 bytes (javascript) 4.8 KiB (runtime) >{52}< >{334}< >{383}< >{794}< [entry] [rendered]
    > ./ main
 [10] ./index.js 147 bytes {179} [built]
     + 7 hidden root modules
chunk {334} default/async-b.js (async-b) 141 bytes <{179}> [rendered]
    > ./b [10] ./index.js 2:0-47
 [996] ./b.js 39 bytes {334} [built]
     + 1 hidden dependent module
chunk {383} default/async-c.js (async-c) 142 bytes <{179}> ={52}= [rendered]
    > ./c [10] ./index.js 3:0-47
 [460] ./c.js 142 bytes {383} [built]
chunk {794} default/async-a.js (async-a) 142 bytes <{179}> ={52}= [rendered]
    > ./a [10] ./index.js 1:0-47
 [847] ./a.js 142 bytes {794} [built]"
`;

exports[`StatsTestCases should print correct stats for split-chunks-max-size 1`] = `
"Child production:
    Entrypoint main = prod-869.js prod-410.js prod-main-10f51d07.js prod-main-3c98d7c3.js prod-main-6bb16544.js prod-main-1df31ce3.js prod-main-2f7dcf2e.js prod-main-e7c5ace7.js prod-main-5cfff2c6.js prod-main-1443e336.js prod-main-77a8c116.js prod-main-89a43a0f.js prod-main-12217e1d.js
    chunk {1} prod-main-6bb16544.js (main-6bb16544) 1.57 KiB ={59}= ={198}= ={204}= ={318}= ={358}= ={400}= ={410}= ={490}= ={520}= ={662}= ={663}= ={869}= [initial] [rendered]
        > ./ main
     [262] ./in-some-directory/very-big.js?1 1.57 KiB {1} [built]
    chunk {59} prod-main-77a8c116.js (main-77a8c116) 1.57 KiB ={1}= ={198}= ={204}= ={318}= ={358}= ={400}= ={410}= ={490}= ={520}= ={662}= ={663}= ={869}= [initial] [rendered]
        > ./ main
     [575] ./very-big.js?2 1.57 KiB {59} [built]
    chunk {198} prod-main-3c98d7c3.js (main-3c98d7c3) 536 bytes ={1}= ={59}= ={204}= ={318}= ={358}= ={400}= ={410}= ={490}= ={520}= ={662}= ={663}= ={869}= [initial] [rendered]
        > ./ main
      [11] ./in-some-directory/small.js?4 67 bytes {198} [built]
     [120] ./in-some-directory/big.js?1 268 bytes {198} [built]
     [663] ./in-some-directory/small.js?2 67 bytes {198} [built]
     [793] ./in-some-directory/small.js?3 67 bytes {198} [built]
     [973] ./in-some-directory/small.js?1 67 bytes {198} [built]
    chunk {204} prod-main-2f7dcf2e.js (main-2f7dcf2e) 603 bytes ={1}= ={59}= ={198}= ={318}= ={358}= ={400}= ={410}= ={490}= ={520}= ={662}= ={663}= ={869}= [initial] [rendered]
        > ./ main
      [40] ./inner-module/small.js?6 67 bytes {204} [built]
     [156] ./inner-module/small.js?9 67 bytes {204} [built]
     [576] ./inner-module/small.js?7 67 bytes {204} [built]
     [584] ./inner-module/small.js?3 67 bytes {204} [built]
     [638] ./inner-module/small.js?8 67 bytes {204} [built]
     [689] ./inner-module/small.js?5 67 bytes {204} [built]
     [706] ./inner-module/small.js?1 67 bytes {204} [built]
     [950] ./inner-module/small.js?2 67 bytes {204} [built]
     [988] ./inner-module/small.js?4 67 bytes {204} [built]
    chunk {318} prod-main-89a43a0f.js (main-89a43a0f) 1.57 KiB ={1}= ={59}= ={198}= ={204}= ={358}= ={400}= ={410}= ={490}= ={520}= ={662}= ={663}= ={869}= [initial] [rendered]
        > ./ main
     [221] ./very-big.js?3 1.57 KiB {318} [built]
    chunk {358} prod-main-e7c5ace7.js (main-e7c5ace7) 603 bytes ={1}= ={59}= ={198}= ={204}= ={318}= ={400}= ={410}= ={490}= ={520}= ={662}= ={663}= ={869}= [initial] [rendered]
        > ./ main
     [115] ./small.js?8 67 bytes {358} [built]
     [300] ./small.js?5 67 bytes {358} [built]
     [348] ./small.js?6 67 bytes {358} [built]
     [473] ./small.js?4 67 bytes {358} [built]
     [520] ./small.js?2 67 bytes {358} [built]
     [556] ./small.js?7 67 bytes {358} [built]
     [577] ./small.js?9 67 bytes {358} [built]
     [739] ./small.js?1 67 bytes {358} [built]
     [828] ./small.js?3 67 bytes {358} [built]
    chunk {400} prod-main-1443e336.js (main-1443e336) 603 bytes ={1}= ={59}= ={198}= ={204}= ={318}= ={358}= ={410}= ={490}= ={520}= ={662}= ={663}= ={869}= [initial] [rendered]
        > ./ main
      [32] ./subfolder/small.js?5 67 bytes {400} [built]
      [70] ./subfolder/small.js?4 67 bytes {400} [built]
     [309] ./subfolder/small.js?1 67 bytes {400} [built]
     [483] ./subfolder/small.js?8 67 bytes {400} [built]
     [802] ./subfolder/small.js?6 67 bytes {400} [built]
     [853] ./subfolder/small.js?2 67 bytes {400} [built]
     [943] ./subfolder/small.js?3 67 bytes {400} [built]
     [979] ./subfolder/small.js?9 67 bytes {400} [built]
     [996] ./subfolder/small.js?7 67 bytes {400} [built]
    chunk {410} prod-410.js 1.57 KiB ={1}= ={59}= ={198}= ={204}= ={318}= ={358}= ={400}= ={490}= ={520}= ={662}= ={663}= ={869}= [initial] [rendered] split chunk (cache group: defaultVendors)
        > ./ main
     [410] ./node_modules/very-big.js?1 1.57 KiB {410} [built]
    chunk {490} prod-main-5cfff2c6.js (main-5cfff2c6) 536 bytes ={1}= ={59}= ={198}= ={204}= ={318}= ={358}= ={400}= ={410}= ={520}= ={662}= ={663}= ={869}= [initial] [rendered]
        > ./ main
     [215] ./subfolder/big.js?1 268 bytes {490} [built]
     [499] ./subfolder/big.js?2 268 bytes {490} [built]
    chunk {520} prod-main-1df31ce3.js (main-1df31ce3) 1.19 KiB ={1}= ={59}= ={198}= ={204}= ={318}= ={358}= ={400}= ={410}= ={490}= ={662}= ={663}= ={869}= [initial] [rendered]
        > ./ main
     [10] ./index.js 1.19 KiB {520} [built]
    chunk {662} prod-main-10f51d07.js (main-10f51d07) 536 bytes ={1}= ={59}= ={198}= ={204}= ={318}= ={358}= ={400}= ={410}= ={490}= ={520}= ={663}= ={869}= [initial] [rendered]
        > ./ main
       [2] ./big.js?2 268 bytes {662} [built]
     [838] ./big.js?1 268 bytes {662} [built]
    chunk {663} prod-main-12217e1d.js (main-12217e1d) 1.57 KiB (javascript) 3.18 KiB (runtime) ={1}= ={59}= ={198}= ={204}= ={318}= ={358}= ={400}= ={410}= ={490}= ={520}= ={662}= ={869}= [entry] [rendered]
        > ./ main
     [463] ./very-big.js?1 1.57 KiB {663} [built]
         + 4 hidden root modules
    chunk {869} prod-869.js 402 bytes ={1}= ={59}= ={198}= ={204}= ={318}= ={358}= ={400}= ={410}= ={490}= ={520}= ={662}= ={663}= [initial] [rendered] split chunk (cache group: defaultVendors)
        > ./ main
     [302] ./node_modules/small.js?1 67 bytes {869} [built]
     [400] ./node_modules/big.js?1 268 bytes {869} [built]
     [732] ./node_modules/small.js?2 67 bytes {869} [built]
Child development:
    Entrypoint main = dev-vendors-node_modules_big_js_1-node_modules_small_js_1-node_modules_small_js_2.js dev-vendors-node_modules_very-big_js_1.js dev-main-big_js-1.js dev-main-in-some-directory_b.js dev-main-in-some-directory_very-big_js-8d76cf03.js dev-main-index_js-41f5a26e.js dev-main-inner-module_small_js-3.js dev-main-small_js-1.js dev-main-subfolder_big_js-b.js dev-main-subfolder_small_js-1.js dev-main-very-big_js-08cf55cf.js dev-main-very-big_js-4647fb9d.js dev-main-very-big_js-62f7f644.js
    chunk {main-big_js-1} dev-main-big_js-1.js (main-big_js-1) 536 bytes ={main-in-some-directory_b}= ={main-in-some-directory_very-big_js-8d76cf03}= ={main-index_js-41f5a26e}= ={main-inner-module_small_js-3}= ={main-small_js-1}= ={main-subfolder_big_js-b}= ={main-subfolder_small_js-1}= ={main-very-big_js-08cf55cf}= ={main-very-big_js-4647fb9d}= ={main-very-big_js-62f7f644}= ={vendors-node_modules_big_js_1-node_modules_small_js_1-node_modules_small_js_2}= ={vendors-node_modules_very-big_js_1}= [initial] [rendered]
        > ./ main
     [./big.js?1] 268 bytes {main-big_js-1} [built]
     [./big.js?2] 268 bytes {main-big_js-1} [built]
    chunk {main-in-some-directory_b} dev-main-in-some-directory_b.js (main-in-some-directory_b) 536 bytes ={main-big_js-1}= ={main-in-some-directory_very-big_js-8d76cf03}= ={main-index_js-41f5a26e}= ={main-inner-module_small_js-3}= ={main-small_js-1}= ={main-subfolder_big_js-b}= ={main-subfolder_small_js-1}= ={main-very-big_js-08cf55cf}= ={main-very-big_js-4647fb9d}= ={main-very-big_js-62f7f644}= ={vendors-node_modules_big_js_1-node_modules_small_js_1-node_modules_small_js_2}= ={vendors-node_modules_very-big_js_1}= [initial] [rendered]
        > ./ main
     [./in-some-directory/big.js?1] 268 bytes {main-in-some-directory_b} [built]
     [./in-some-directory/small.js?1] 67 bytes {main-in-some-directory_b} [built]
     [./in-some-directory/small.js?2] 67 bytes {main-in-some-directory_b} [built]
     [./in-some-directory/small.js?3] 67 bytes {main-in-some-directory_b} [built]
     [./in-some-directory/small.js?4] 67 bytes {main-in-some-directory_b} [built]
    chunk {main-in-some-directory_very-big_js-8d76cf03} dev-main-in-some-directory_very-big_js-8d76cf03.js (main-in-some-directory_very-big_js-8d76cf03) 1.57 KiB ={main-big_js-1}= ={main-in-some-directory_b}= ={main-index_js-41f5a26e}= ={main-inner-module_small_js-3}= ={main-small_js-1}= ={main-subfolder_big_js-b}= ={main-subfolder_small_js-1}= ={main-very-big_js-08cf55cf}= ={main-very-big_js-4647fb9d}= ={main-very-big_js-62f7f644}= ={vendors-node_modules_big_js_1-node_modules_small_js_1-node_modules_small_js_2}= ={vendors-node_modules_very-big_js_1}= [initial] [rendered]
        > ./ main
     [./in-some-directory/very-big.js?1] 1.57 KiB {main-in-some-directory_very-big_js-8d76cf03} [built]
    chunk {main-index_js-41f5a26e} dev-main-index_js-41f5a26e.js (main-index_js-41f5a26e) 1.19 KiB ={main-big_js-1}= ={main-in-some-directory_b}= ={main-in-some-directory_very-big_js-8d76cf03}= ={main-inner-module_small_js-3}= ={main-small_js-1}= ={main-subfolder_big_js-b}= ={main-subfolder_small_js-1}= ={main-very-big_js-08cf55cf}= ={main-very-big_js-4647fb9d}= ={main-very-big_js-62f7f644}= ={vendors-node_modules_big_js_1-node_modules_small_js_1-node_modules_small_js_2}= ={vendors-node_modules_very-big_js_1}= [initial] [rendered]
        > ./ main
     [./index.js] 1.19 KiB {main-index_js-41f5a26e} [built]
    chunk {main-inner-module_small_js-3} dev-main-inner-module_small_js-3.js (main-inner-module_small_js-3) 603 bytes ={main-big_js-1}= ={main-in-some-directory_b}= ={main-in-some-directory_very-big_js-8d76cf03}= ={main-index_js-41f5a26e}= ={main-small_js-1}= ={main-subfolder_big_js-b}= ={main-subfolder_small_js-1}= ={main-very-big_js-08cf55cf}= ={main-very-big_js-4647fb9d}= ={main-very-big_js-62f7f644}= ={vendors-node_modules_big_js_1-node_modules_small_js_1-node_modules_small_js_2}= ={vendors-node_modules_very-big_js_1}= [initial] [rendered]
        > ./ main
     [./inner-module/small.js?1] 67 bytes {main-inner-module_small_js-3} [built]
     [./inner-module/small.js?2] 67 bytes {main-inner-module_small_js-3} [built]
     [./inner-module/small.js?3] 67 bytes {main-inner-module_small_js-3} [built]
     [./inner-module/small.js?4] 67 bytes {main-inner-module_small_js-3} [built]
     [./inner-module/small.js?5] 67 bytes {main-inner-module_small_js-3} [built]
     [./inner-module/small.js?6] 67 bytes {main-inner-module_small_js-3} [built]
     [./inner-module/small.js?7] 67 bytes {main-inner-module_small_js-3} [built]
     [./inner-module/small.js?8] 67 bytes {main-inner-module_small_js-3} [built]
     [./inner-module/small.js?9] 67 bytes {main-inner-module_small_js-3} [built]
    chunk {main-small_js-1} dev-main-small_js-1.js (main-small_js-1) 603 bytes ={main-big_js-1}= ={main-in-some-directory_b}= ={main-in-some-directory_very-big_js-8d76cf03}= ={main-index_js-41f5a26e}= ={main-inner-module_small_js-3}= ={main-subfolder_big_js-b}= ={main-subfolder_small_js-1}= ={main-very-big_js-08cf55cf}= ={main-very-big_js-4647fb9d}= ={main-very-big_js-62f7f644}= ={vendors-node_modules_big_js_1-node_modules_small_js_1-node_modules_small_js_2}= ={vendors-node_modules_very-big_js_1}= [initial] [rendered]
        > ./ main
     [./small.js?1] 67 bytes {main-small_js-1} [built]
     [./small.js?2] 67 bytes {main-small_js-1} [built]
     [./small.js?3] 67 bytes {main-small_js-1} [built]
     [./small.js?4] 67 bytes {main-small_js-1} [built]
     [./small.js?5] 67 bytes {main-small_js-1} [built]
     [./small.js?6] 67 bytes {main-small_js-1} [built]
     [./small.js?7] 67 bytes {main-small_js-1} [built]
     [./small.js?8] 67 bytes {main-small_js-1} [built]
     [./small.js?9] 67 bytes {main-small_js-1} [built]
    chunk {main-subfolder_big_js-b} dev-main-subfolder_big_js-b.js (main-subfolder_big_js-b) 536 bytes ={main-big_js-1}= ={main-in-some-directory_b}= ={main-in-some-directory_very-big_js-8d76cf03}= ={main-index_js-41f5a26e}= ={main-inner-module_small_js-3}= ={main-small_js-1}= ={main-subfolder_small_js-1}= ={main-very-big_js-08cf55cf}= ={main-very-big_js-4647fb9d}= ={main-very-big_js-62f7f644}= ={vendors-node_modules_big_js_1-node_modules_small_js_1-node_modules_small_js_2}= ={vendors-node_modules_very-big_js_1}= [initial] [rendered]
        > ./ main
     [./subfolder/big.js?1] 268 bytes {main-subfolder_big_js-b} [built]
     [./subfolder/big.js?2] 268 bytes {main-subfolder_big_js-b} [built]
    chunk {main-subfolder_small_js-1} dev-main-subfolder_small_js-1.js (main-subfolder_small_js-1) 603 bytes ={main-big_js-1}= ={main-in-some-directory_b}= ={main-in-some-directory_very-big_js-8d76cf03}= ={main-index_js-41f5a26e}= ={main-inner-module_small_js-3}= ={main-small_js-1}= ={main-subfolder_big_js-b}= ={main-very-big_js-08cf55cf}= ={main-very-big_js-4647fb9d}= ={main-very-big_js-62f7f644}= ={vendors-node_modules_big_js_1-node_modules_small_js_1-node_modules_small_js_2}= ={vendors-node_modules_very-big_js_1}= [initial] [rendered]
        > ./ main
     [./subfolder/small.js?1] 67 bytes {main-subfolder_small_js-1} [built]
     [./subfolder/small.js?2] 67 bytes {main-subfolder_small_js-1} [built]
     [./subfolder/small.js?3] 67 bytes {main-subfolder_small_js-1} [built]
     [./subfolder/small.js?4] 67 bytes {main-subfolder_small_js-1} [built]
     [./subfolder/small.js?5] 67 bytes {main-subfolder_small_js-1} [built]
     [./subfolder/small.js?6] 67 bytes {main-subfolder_small_js-1} [built]
     [./subfolder/small.js?7] 67 bytes {main-subfolder_small_js-1} [built]
     [./subfolder/small.js?8] 67 bytes {main-subfolder_small_js-1} [built]
     [./subfolder/small.js?9] 67 bytes {main-subfolder_small_js-1} [built]
    chunk {main-very-big_js-08cf55cf} dev-main-very-big_js-08cf55cf.js (main-very-big_js-08cf55cf) 1.57 KiB ={main-big_js-1}= ={main-in-some-directory_b}= ={main-in-some-directory_very-big_js-8d76cf03}= ={main-index_js-41f5a26e}= ={main-inner-module_small_js-3}= ={main-small_js-1}= ={main-subfolder_big_js-b}= ={main-subfolder_small_js-1}= ={main-very-big_js-4647fb9d}= ={main-very-big_js-62f7f644}= ={vendors-node_modules_big_js_1-node_modules_small_js_1-node_modules_small_js_2}= ={vendors-node_modules_very-big_js_1}= [initial] [rendered]
        > ./ main
     [./very-big.js?2] 1.57 KiB {main-very-big_js-08cf55cf} [built]
    chunk {main-very-big_js-4647fb9d} dev-main-very-big_js-4647fb9d.js (main-very-big_js-4647fb9d) 1.57 KiB ={main-big_js-1}= ={main-in-some-directory_b}= ={main-in-some-directory_very-big_js-8d76cf03}= ={main-index_js-41f5a26e}= ={main-inner-module_small_js-3}= ={main-small_js-1}= ={main-subfolder_big_js-b}= ={main-subfolder_small_js-1}= ={main-very-big_js-08cf55cf}= ={main-very-big_js-62f7f644}= ={vendors-node_modules_big_js_1-node_modules_small_js_1-node_modules_small_js_2}= ={vendors-node_modules_very-big_js_1}= [initial] [rendered]
        > ./ main
     [./very-big.js?3] 1.57 KiB {main-very-big_js-4647fb9d} [built]
    chunk {main-very-big_js-62f7f644} dev-main-very-big_js-62f7f644.js (main-very-big_js-62f7f644) 3.55 KiB (runtime) 1.57 KiB (javascript) ={main-big_js-1}= ={main-in-some-directory_b}= ={main-in-some-directory_very-big_js-8d76cf03}= ={main-index_js-41f5a26e}= ={main-inner-module_small_js-3}= ={main-small_js-1}= ={main-subfolder_big_js-b}= ={main-subfolder_small_js-1}= ={main-very-big_js-08cf55cf}= ={main-very-big_js-4647fb9d}= ={vendors-node_modules_big_js_1-node_modules_small_js_1-node_modules_small_js_2}= ={vendors-node_modules_very-big_js_1}= [entry] [rendered]
        > ./ main
     [./very-big.js?1] 1.57 KiB {main-very-big_js-62f7f644} [built]
         + 4 hidden root modules
    chunk {vendors-node_modules_big_js_1-node_modules_small_js_1-node_modules_small_js_2} dev-vendors-node_modules_big_js_1-node_modules_small_js_1-node_modules_small_js_2.js 402 bytes ={main-big_js-1}= ={main-in-some-directory_b}= ={main-in-some-directory_very-big_js-8d76cf03}= ={main-index_js-41f5a26e}= ={main-inner-module_small_js-3}= ={main-small_js-1}= ={main-subfolder_big_js-b}= ={main-subfolder_small_js-1}= ={main-very-big_js-08cf55cf}= ={main-very-big_js-4647fb9d}= ={main-very-big_js-62f7f644}= ={vendors-node_modules_very-big_js_1}= [initial] [rendered] split chunk (cache group: defaultVendors)
        > ./ main
     [./node_modules/big.js?1] 268 bytes {vendors-node_modules_big_js_1-node_modules_small_js_1-node_modules_small_js_2} [built]
     [./node_modules/small.js?1] 67 bytes {vendors-node_modules_big_js_1-node_modules_small_js_1-node_modules_small_js_2} [built]
     [./node_modules/small.js?2] 67 bytes {vendors-node_modules_big_js_1-node_modules_small_js_1-node_modules_small_js_2} [built]
    chunk {vendors-node_modules_very-big_js_1} dev-vendors-node_modules_very-big_js_1.js 1.57 KiB ={main-big_js-1}= ={main-in-some-directory_b}= ={main-in-some-directory_very-big_js-8d76cf03}= ={main-index_js-41f5a26e}= ={main-inner-module_small_js-3}= ={main-small_js-1}= ={main-subfolder_big_js-b}= ={main-subfolder_small_js-1}= ={main-very-big_js-08cf55cf}= ={main-very-big_js-4647fb9d}= ={main-very-big_js-62f7f644}= ={vendors-node_modules_big_js_1-node_modules_small_js_1-node_modules_small_js_2}= [initial] [rendered] split chunk (cache group: defaultVendors)
        > ./ main
     [./node_modules/very-big.js?1] 1.57 KiB {vendors-node_modules_very-big_js_1} [built]
Child switched:
    Entrypoint main = switched-247.js switched-main-7aeafcb2.js switched-main-6bb16544.js switched-main-1df31ce3.js switched-main-879072e3.js switched-main-77a8c116.js switched-main-89a43a0f.js switched-main-12217e1d.js
    chunk {1} switched-main-6bb16544.js (main-6bb16544) 1.57 KiB ={59}= ={247}= ={318}= ={520}= ={581}= ={663}= ={997}= [initial] [rendered]
        > ./ main
     [262] ./in-some-directory/very-big.js?1 1.57 KiB {1} [built]
    chunk {59} switched-main-77a8c116.js (main-77a8c116) 1.57 KiB ={1}= ={247}= ={318}= ={520}= ={581}= ={663}= ={997}= [initial] [rendered]
        > ./ main
     [575] ./very-big.js?2 1.57 KiB {59} [built]
    chunk {247} switched-247.js 1.96 KiB ={1}= ={59}= ={318}= ={520}= ={581}= ={663}= ={997}= [initial] [rendered] split chunk (cache group: defaultVendors)
        > ./ main
     [302] ./node_modules/small.js?1 67 bytes {247} [built]
     [400] ./node_modules/big.js?1 268 bytes {247} [built]
     [410] ./node_modules/very-big.js?1 1.57 KiB {247} [built]
     [732] ./node_modules/small.js?2 67 bytes {247} [built]
    chunk {318} switched-main-89a43a0f.js (main-89a43a0f) 1.57 KiB ={1}= ={59}= ={247}= ={520}= ={581}= ={663}= ={997}= [initial] [rendered]
        > ./ main
     [221] ./very-big.js?3 1.57 KiB {318} [built]
    chunk {520} switched-main-1df31ce3.js (main-1df31ce3) 1.19 KiB ={1}= ={59}= ={247}= ={318}= ={581}= ={663}= ={997}= [initial] [rendered]
        > ./ main
     [10] ./index.js 1.19 KiB {520} [built]
    chunk {581} switched-main-879072e3.js (main-879072e3) 1.7 KiB ={1}= ={59}= ={247}= ={318}= ={520}= ={663}= ={997}= [initial] [rendered]
        > ./ main
      [70] ./subfolder/small.js?4 67 bytes {581} [built]
     [115] ./small.js?8 67 bytes {581} [built]
     [215] ./subfolder/big.js?1 268 bytes {581} [built]
     [300] ./small.js?5 67 bytes {581} [built]
     [309] ./subfolder/small.js?1 67 bytes {581} [built]
     [348] ./small.js?6 67 bytes {581} [built]
     [473] ./small.js?4 67 bytes {581} [built]
     [499] ./subfolder/big.js?2 268 bytes {581} [built]
     [520] ./small.js?2 67 bytes {581} [built]
     [556] ./small.js?7 67 bytes {581} [built]
     [577] ./small.js?9 67 bytes {581} [built]
     [739] ./small.js?1 67 bytes {581} [built]
     [828] ./small.js?3 67 bytes {581} [built]
     [853] ./subfolder/small.js?2 67 bytes {581} [built]
     [943] ./subfolder/small.js?3 67 bytes {581} [built]
         + 5 hidden root modules
    chunk {663} switched-main-12217e1d.js (main-12217e1d) 1.57 KiB (javascript) 3.16 KiB (runtime) ={1}= ={59}= ={247}= ={318}= ={520}= ={581}= ={997}= [entry] [rendered]
        > ./ main
     [463] ./very-big.js?1 1.57 KiB {663} [built]
         + 4 hidden root modules
    chunk {997} switched-main-7aeafcb2.js (main-7aeafcb2) 1.64 KiB ={1}= ={59}= ={247}= ={318}= ={520}= ={581}= ={663}= [initial] [rendered]
        > ./ main
       [2] ./big.js?2 268 bytes {997} [built]
      [40] ./inner-module/small.js?6 67 bytes {997} [built]
     [120] ./in-some-directory/big.js?1 268 bytes {997} [built]
     [156] ./inner-module/small.js?9 67 bytes {997} [built]
     [576] ./inner-module/small.js?7 67 bytes {997} [built]
     [584] ./inner-module/small.js?3 67 bytes {997} [built]
     [638] ./inner-module/small.js?8 67 bytes {997} [built]
     [663] ./in-some-directory/small.js?2 67 bytes {997} [built]
     [689] ./inner-module/small.js?5 67 bytes {997} [built]
     [706] ./inner-module/small.js?1 67 bytes {997} [built]
     [793] ./in-some-directory/small.js?3 67 bytes {997} [built]
     [838] ./big.js?1 268 bytes {997} [built]
     [950] ./inner-module/small.js?2 67 bytes {997} [built]
     [973] ./in-some-directory/small.js?1 67 bytes {997} [built]
     [988] ./inner-module/small.js?4 67 bytes {997} [built]
         + 1 hidden root module

    WARNING in SplitChunksPlugin
    Cache group defaultVendors
    Configured minSize (1000 bytes) is bigger than maxSize (100 bytes).
    This seem to be a invalid optimiziation.splitChunks configuration.

    WARNING in SplitChunksPlugin
    Fallback cache group
    Configured minSize (1000 bytes) is bigger than maxSize (100 bytes).
    This seem to be a invalid optimiziation.splitChunks configuration.

Child zero-min:
    Entrypoint main = zero-min-869.js zero-min-410.js zero-min-main-10f51d07.js zero-min-main-3c98d7c3.js zero-min-main-6bb16544.js zero-min-main-1df31ce3.js zero-min-main-2f7dcf2e.js zero-min-main-e7c5ace7.js zero-min-main-5cfff2c6.js zero-min-main-1443e336.js zero-min-main-77a8c116.js zero-min-main-89a43a0f.js zero-min-main-12217e1d.js
    chunk {1} zero-min-main-6bb16544.js (main-6bb16544) 1.57 KiB ={59}= ={198}= ={204}= ={318}= ={358}= ={400}= ={410}= ={490}= ={520}= ={662}= ={663}= ={869}= [initial] [rendered]
        > ./ main
     [262] ./in-some-directory/very-big.js?1 1.57 KiB {1} [built]
    chunk {59} zero-min-main-77a8c116.js (main-77a8c116) 1.57 KiB ={1}= ={198}= ={204}= ={318}= ={358}= ={400}= ={410}= ={490}= ={520}= ={662}= ={663}= ={869}= [initial] [rendered]
        > ./ main
     [575] ./very-big.js?2 1.57 KiB {59} [built]
    chunk {198} zero-min-main-3c98d7c3.js (main-3c98d7c3) 536 bytes ={1}= ={59}= ={204}= ={318}= ={358}= ={400}= ={410}= ={490}= ={520}= ={662}= ={663}= ={869}= [initial] [rendered]
        > ./ main
      [11] ./in-some-directory/small.js?4 67 bytes {198} [built]
     [120] ./in-some-directory/big.js?1 268 bytes {198} [built]
     [663] ./in-some-directory/small.js?2 67 bytes {198} [built]
     [793] ./in-some-directory/small.js?3 67 bytes {198} [built]
     [973] ./in-some-directory/small.js?1 67 bytes {198} [built]
    chunk {204} zero-min-main-2f7dcf2e.js (main-2f7dcf2e) 603 bytes ={1}= ={59}= ={198}= ={318}= ={358}= ={400}= ={410}= ={490}= ={520}= ={662}= ={663}= ={869}= [initial] [rendered]
        > ./ main
      [40] ./inner-module/small.js?6 67 bytes {204} [built]
     [156] ./inner-module/small.js?9 67 bytes {204} [built]
     [576] ./inner-module/small.js?7 67 bytes {204} [built]
     [584] ./inner-module/small.js?3 67 bytes {204} [built]
     [638] ./inner-module/small.js?8 67 bytes {204} [built]
     [689] ./inner-module/small.js?5 67 bytes {204} [built]
     [706] ./inner-module/small.js?1 67 bytes {204} [built]
     [950] ./inner-module/small.js?2 67 bytes {204} [built]
     [988] ./inner-module/small.js?4 67 bytes {204} [built]
    chunk {318} zero-min-main-89a43a0f.js (main-89a43a0f) 1.57 KiB ={1}= ={59}= ={198}= ={204}= ={358}= ={400}= ={410}= ={490}= ={520}= ={662}= ={663}= ={869}= [initial] [rendered]
        > ./ main
     [221] ./very-big.js?3 1.57 KiB {318} [built]
    chunk {358} zero-min-main-e7c5ace7.js (main-e7c5ace7) 603 bytes ={1}= ={59}= ={198}= ={204}= ={318}= ={400}= ={410}= ={490}= ={520}= ={662}= ={663}= ={869}= [initial] [rendered]
        > ./ main
     [115] ./small.js?8 67 bytes {358} [built]
     [300] ./small.js?5 67 bytes {358} [built]
     [348] ./small.js?6 67 bytes {358} [built]
     [473] ./small.js?4 67 bytes {358} [built]
     [520] ./small.js?2 67 bytes {358} [built]
     [556] ./small.js?7 67 bytes {358} [built]
     [577] ./small.js?9 67 bytes {358} [built]
     [739] ./small.js?1 67 bytes {358} [built]
     [828] ./small.js?3 67 bytes {358} [built]
    chunk {400} zero-min-main-1443e336.js (main-1443e336) 603 bytes ={1}= ={59}= ={198}= ={204}= ={318}= ={358}= ={410}= ={490}= ={520}= ={662}= ={663}= ={869}= [initial] [rendered]
        > ./ main
      [32] ./subfolder/small.js?5 67 bytes {400} [built]
      [70] ./subfolder/small.js?4 67 bytes {400} [built]
     [309] ./subfolder/small.js?1 67 bytes {400} [built]
     [483] ./subfolder/small.js?8 67 bytes {400} [built]
     [802] ./subfolder/small.js?6 67 bytes {400} [built]
     [853] ./subfolder/small.js?2 67 bytes {400} [built]
     [943] ./subfolder/small.js?3 67 bytes {400} [built]
     [979] ./subfolder/small.js?9 67 bytes {400} [built]
     [996] ./subfolder/small.js?7 67 bytes {400} [built]
    chunk {410} zero-min-410.js 1.57 KiB ={1}= ={59}= ={198}= ={204}= ={318}= ={358}= ={400}= ={490}= ={520}= ={662}= ={663}= ={869}= [initial] [rendered] split chunk (cache group: defaultVendors)
        > ./ main
     [410] ./node_modules/very-big.js?1 1.57 KiB {410} [built]
    chunk {490} zero-min-main-5cfff2c6.js (main-5cfff2c6) 536 bytes ={1}= ={59}= ={198}= ={204}= ={318}= ={358}= ={400}= ={410}= ={520}= ={662}= ={663}= ={869}= [initial] [rendered]
        > ./ main
     [215] ./subfolder/big.js?1 268 bytes {490} [built]
     [499] ./subfolder/big.js?2 268 bytes {490} [built]
    chunk {520} zero-min-main-1df31ce3.js (main-1df31ce3) 1.19 KiB ={1}= ={59}= ={198}= ={204}= ={318}= ={358}= ={400}= ={410}= ={490}= ={662}= ={663}= ={869}= [initial] [rendered]
        > ./ main
     [10] ./index.js 1.19 KiB {520} [built]
    chunk {662} zero-min-main-10f51d07.js (main-10f51d07) 536 bytes ={1}= ={59}= ={198}= ={204}= ={318}= ={358}= ={400}= ={410}= ={490}= ={520}= ={663}= ={869}= [initial] [rendered]
        > ./ main
       [2] ./big.js?2 268 bytes {662} [built]
     [838] ./big.js?1 268 bytes {662} [built]
    chunk {663} zero-min-main-12217e1d.js (main-12217e1d) 1.57 KiB (javascript) 3.18 KiB (runtime) ={1}= ={59}= ={198}= ={204}= ={318}= ={358}= ={400}= ={410}= ={490}= ={520}= ={662}= ={869}= [entry] [rendered]
        > ./ main
     [463] ./very-big.js?1 1.57 KiB {663} [built]
         + 4 hidden root modules
    chunk {869} zero-min-869.js 402 bytes ={1}= ={59}= ={198}= ={204}= ={318}= ={358}= ={400}= ={410}= ={490}= ={520}= ={662}= ={663}= [initial] [rendered] split chunk (cache group: defaultVendors)
        > ./ main
     [302] ./node_modules/small.js?1 67 bytes {869} [built]
     [400] ./node_modules/big.js?1 268 bytes {869} [built]
     [732] ./node_modules/small.js?2 67 bytes {869} [built]
Child max-async-size:
    Entrypoint main = max-async-size-main.js
    chunk {179} max-async-size-main.js (main) 2.47 KiB (javascript) 4.84 KiB (runtime) >{342}< >{385}< >{820}< >{920}< [entry] [rendered]
        > ./async main
     [855] ./async/index.js 386 bytes {179} [built]
         + 7 hidden root modules
         + 6 hidden dependent modules
    chunk {342} max-async-size-async-b-77a8c116.js (async-b-77a8c116) 1.57 KiB <{179}> ={385}= ={820}= ={920}= [rendered]
        > ./b [855] ./async/index.js 10:2-49
        > ./a [855] ./async/index.js 9:2-49
     [575] ./very-big.js?2 1.57 KiB {342} [built]
    chunk {385} max-async-size-async-b-12217e1d.js (async-b-12217e1d) 1.57 KiB <{179}> ={342}= ={820}= ={920}= [rendered]
        > ./b [855] ./async/index.js 10:2-49
        > ./a [855] ./async/index.js 9:2-49
     [463] ./very-big.js?1 1.57 KiB {385} [built]
    chunk {820} max-async-size-async-b-89a43a0f.js (async-b-89a43a0f) 1.57 KiB <{179}> ={342}= ={385}= ={920}= [rendered]
        > ./b [855] ./async/index.js 10:2-49
        > ./a [855] ./async/index.js 9:2-49
     [221] ./very-big.js?3 1.57 KiB {820} [built]
    chunk {920} max-async-size-async-b-bde52cb3.js (async-b-bde52cb3) 864 bytes <{179}> ={342}= ={385}= ={820}= [rendered]
        > ./b [855] ./async/index.js 10:2-49
        > ./a [855] ./async/index.js 9:2-49
     [245] ./async/b.js 72 bytes {920} [built]
     [699] ./async/a.js 189 bytes {920} [built]
         + 9 hidden dependent modules
Child enforce-min-size:
    Entrypoint main = enforce-min-size-519.js enforce-min-size-614.js enforce-min-size-262.js enforce-min-size-10.js enforce-min-size-434.js enforce-min-size-869.js enforce-min-size-410.js enforce-min-size-692.js enforce-min-size-825.js enforce-min-size-822.js enforce-min-size-575.js enforce-min-size-221.js enforce-min-size-463.js enforce-min-size-main.js
    chunk {10} enforce-min-size-10.js 1.19 KiB ={179}= ={221}= ={262}= ={410}= ={434}= ={463}= ={519}= ={575}= ={614}= ={692}= ={822}= ={825}= ={869}= [initial] [rendered] split chunk (cache group: all)
        > ./ main
     [10] ./index.js 1.19 KiB {10} [built]
    chunk {179} enforce-min-size-main.js (main) 3.18 KiB ={10}= ={221}= ={262}= ={410}= ={434}= ={463}= ={519}= ={575}= ={614}= ={692}= ={822}= ={825}= ={869}= [entry] [rendered]
        > ./ main
        4 root modules
    chunk {221} enforce-min-size-221.js 1.57 KiB ={10}= ={179}= ={262}= ={410}= ={434}= ={463}= ={519}= ={575}= ={614}= ={692}= ={822}= ={825}= ={869}= [initial] [rendered] split chunk (cache group: all)
        > ./ main
     [221] ./very-big.js?3 1.57 KiB {221} [built]
    chunk {262} enforce-min-size-262.js 1.57 KiB ={10}= ={179}= ={221}= ={410}= ={434}= ={463}= ={519}= ={575}= ={614}= ={692}= ={822}= ={825}= ={869}= [initial] [rendered] split chunk (cache group: all)
        > ./ main
     [262] ./in-some-directory/very-big.js?1 1.57 KiB {262} [built]
    chunk {410} enforce-min-size-410.js 1.57 KiB ={10}= ={179}= ={221}= ={262}= ={434}= ={463}= ={519}= ={575}= ={614}= ={692}= ={822}= ={825}= ={869}= [initial] [rendered] split chunk (cache group: all)
        > ./ main
     [410] ./node_modules/very-big.js?1 1.57 KiB {410} [built]
    chunk {434} enforce-min-size-434.js 603 bytes ={10}= ={179}= ={221}= ={262}= ={410}= ={463}= ={519}= ={575}= ={614}= ={692}= ={822}= ={825}= ={869}= [initial] [rendered] split chunk (cache group: all)
        > ./ main
      [40] ./inner-module/small.js?6 67 bytes {434} [built]
     [156] ./inner-module/small.js?9 67 bytes {434} [built]
     [576] ./inner-module/small.js?7 67 bytes {434} [built]
     [584] ./inner-module/small.js?3 67 bytes {434} [built]
     [638] ./inner-module/small.js?8 67 bytes {434} [built]
     [689] ./inner-module/small.js?5 67 bytes {434} [built]
     [706] ./inner-module/small.js?1 67 bytes {434} [built]
     [950] ./inner-module/small.js?2 67 bytes {434} [built]
     [988] ./inner-module/small.js?4 67 bytes {434} [built]
    chunk {463} enforce-min-size-463.js 1.57 KiB ={10}= ={179}= ={221}= ={262}= ={410}= ={434}= ={519}= ={575}= ={614}= ={692}= ={822}= ={825}= ={869}= [initial] [rendered] split chunk (cache group: all)
        > ./ main
     [463] ./very-big.js?1 1.57 KiB {463} [built]
    chunk {519} enforce-min-size-519.js 536 bytes ={10}= ={179}= ={221}= ={262}= ={410}= ={434}= ={463}= ={575}= ={614}= ={692}= ={822}= ={825}= ={869}= [initial] [rendered] split chunk (cache group: all)
        > ./ main
       [2] ./big.js?2 268 bytes {519} [built]
     [838] ./big.js?1 268 bytes {519} [built]
    chunk {575} enforce-min-size-575.js 1.57 KiB ={10}= ={179}= ={221}= ={262}= ={410}= ={434}= ={463}= ={519}= ={614}= ={692}= ={822}= ={825}= ={869}= [initial] [rendered] split chunk (cache group: all)
        > ./ main
     [575] ./very-big.js?2 1.57 KiB {575} [built]
    chunk {614} enforce-min-size-614.js 536 bytes ={10}= ={179}= ={221}= ={262}= ={410}= ={434}= ={463}= ={519}= ={575}= ={692}= ={822}= ={825}= ={869}= [initial] [rendered] split chunk (cache group: all)
        > ./ main
      [11] ./in-some-directory/small.js?4 67 bytes {614} [built]
     [120] ./in-some-directory/big.js?1 268 bytes {614} [built]
     [663] ./in-some-directory/small.js?2 67 bytes {614} [built]
     [793] ./in-some-directory/small.js?3 67 bytes {614} [built]
     [973] ./in-some-directory/small.js?1 67 bytes {614} [built]
    chunk {692} enforce-min-size-692.js 603 bytes ={10}= ={179}= ={221}= ={262}= ={410}= ={434}= ={463}= ={519}= ={575}= ={614}= ={822}= ={825}= ={869}= [initial] [rendered] split chunk (cache group: all)
        > ./ main
     [115] ./small.js?8 67 bytes {692} [built]
     [300] ./small.js?5 67 bytes {692} [built]
     [348] ./small.js?6 67 bytes {692} [built]
     [473] ./small.js?4 67 bytes {692} [built]
     [520] ./small.js?2 67 bytes {692} [built]
     [556] ./small.js?7 67 bytes {692} [built]
     [577] ./small.js?9 67 bytes {692} [built]
     [739] ./small.js?1 67 bytes {692} [built]
     [828] ./small.js?3 67 bytes {692} [built]
    chunk {822} enforce-min-size-822.js 603 bytes ={10}= ={179}= ={221}= ={262}= ={410}= ={434}= ={463}= ={519}= ={575}= ={614}= ={692}= ={825}= ={869}= [initial] [rendered] split chunk (cache group: all)
        > ./ main
      [32] ./subfolder/small.js?5 67 bytes {822} [built]
      [70] ./subfolder/small.js?4 67 bytes {822} [built]
     [309] ./subfolder/small.js?1 67 bytes {822} [built]
     [483] ./subfolder/small.js?8 67 bytes {822} [built]
     [802] ./subfolder/small.js?6 67 bytes {822} [built]
     [853] ./subfolder/small.js?2 67 bytes {822} [built]
     [943] ./subfolder/small.js?3 67 bytes {822} [built]
     [979] ./subfolder/small.js?9 67 bytes {822} [built]
     [996] ./subfolder/small.js?7 67 bytes {822} [built]
    chunk {825} enforce-min-size-825.js 536 bytes ={10}= ={179}= ={221}= ={262}= ={410}= ={434}= ={463}= ={519}= ={575}= ={614}= ={692}= ={822}= ={869}= [initial] [rendered] split chunk (cache group: all)
        > ./ main
     [215] ./subfolder/big.js?1 268 bytes {825} [built]
     [499] ./subfolder/big.js?2 268 bytes {825} [built]
    chunk {869} enforce-min-size-869.js 402 bytes ={10}= ={179}= ={221}= ={262}= ={410}= ={434}= ={463}= ={519}= ={575}= ={614}= ={692}= ={822}= ={825}= [initial] [rendered] split chunk (cache group: all)
        > ./ main
     [302] ./node_modules/small.js?1 67 bytes {869} [built]
     [400] ./node_modules/big.js?1 268 bytes {869} [built]
     [732] ./node_modules/small.js?2 67 bytes {869} [built]"
`;

exports[`StatsTestCases should print correct stats for split-chunks-prefer-bigger-splits 1`] = `
"Entrypoint main = default/main.js
chunk {118} default/118.js 110 bytes <{179}> ={334}= ={383}= [rendered] split chunk (cache group: default)
    > ./b [10] ./index.js 2:0-47
    > ./c [10] ./index.js 3:0-47
 [568] ./f.js 67 bytes {118} [built]
 [767] ./d.js 43 bytes {118} {794} [built]
chunk {179} default/main.js (main) 147 bytes (javascript) 4.8 KiB (runtime) >{118}< >{334}< >{383}< >{794}< [entry] [rendered]
    > ./ main
 [10] ./index.js 147 bytes {179} [built]
     + 7 hidden root modules
chunk {334} default/async-b.js (async-b) 105 bytes <{179}> ={118}= [rendered]
    > ./b [10] ./index.js 2:0-47
 [996] ./b.js 62 bytes {334} [built]
     + 1 hidden dependent module
chunk {383} default/async-c.js (async-c) 48 bytes <{179}> ={118}= [rendered]
    > ./c [10] ./index.js 3:0-47
 [460] ./c.js 48 bytes {383} [built]
chunk {794} default/async-a.js (async-a) 134 bytes <{179}> [rendered]
    > ./a [10] ./index.js 1:0-47
 [847] ./a.js 48 bytes {794} [built]
     + 2 hidden dependent modules"
`;

exports[`StatsTestCases should print correct stats for tree-shaking 1`] = `
"Hash: a74d3a7695fab0e2d9aa
Time: Xms
Built at: Thu Jan 01 1970 00:00:00 GMT
    Asset     Size  Chunks             Chunk Names
bundle.js  7.6 KiB   {179}  [emitted]  main
Entrypoint main = bundle.js
 [10] ./index.js 315 bytes {179} [built]
      [no exports]
[405] ./require.include.js 36 bytes {179} [built]
      [exports: a, default]
      [no exports used]
[416] ./unknown.js 1 bytes {179} [built]
      [only some exports used: c]
[419] ./unknown2.js 1 bytes {179} [built]
      [only some exports used: y]
[641] ./reexport-unknown.js 83 bytes {179} [built]
      [exports: a, b, c, d]
      [only some exports used: a, c]
[706] ./edge.js 45 bytes {179} [built]
      [only some exports used: y]
[729] ./reexport-known.js 49 bytes {179} [built]
      [exports: a, b]
      [only some exports used: a]
[847] ./a.js 13 bytes {179} [built]
      [exports: a]
      [all exports used]
[867] ./reexport-star-known.js 41 bytes {179} [built]
      [exports: a, b]
      [only some exports used: a]
[918] ./reexport-star-unknown.js 68 bytes {179} [built]
      [only some exports used: a, c]
[996] ./b.js 13 bytes {179} [built]
      [exports: b]
      [no exports used]
    + 3 hidden modules"
`;

exports[`StatsTestCases should print correct stats for warnings-terser 1`] = `
<<<<<<< HEAD
"Hash: ab4e9a14fd697393522f
=======
"Hash: 98d3bc0b0cd306424014
>>>>>>> 5d3004cc
Time: Xms
Built at: Thu Jan 01 1970 00:00:00 GMT
    Asset      Size  Chunks             Chunk Names
bundle.js  1.32 KiB   {179}  [emitted]  main
Entrypoint main = bundle.js
 [10] ./index.js 299 bytes {179} [built]
[847] ./a.js 249 bytes {179} [built]
    + 1 hidden module

WARNING in Terser Plugin: Dropping unused function someUnRemoteUsedFunction1 [./a.js:3,0]

WARNING in Terser Plugin: Dropping unused function someUnRemoteUsedFunction2 [./a.js:4,0]

WARNING in Terser Plugin: Dropping unused function someUnRemoteUsedFunction3 [./a.js:5,0]

WARNING in Terser Plugin: Dropping unused function someUnRemoteUsedFunction4 [./a.js:6,0]

WARNING in Terser Plugin: Dropping unused function someUnRemoteUsedFunction5 [./a.js:7,0]
"
`;

exports[`StatsTestCases should print correct stats for wasm-explorer-examples-sync 1`] = `
"Hash: e6c683371cb4c4354398
Time: Xms
Built at: Thu Jan 01 1970 00:00:00 GMT
                           Asset       Size  Chunks             Chunk Names
00885349ebe3dd903faa.module.wasm  125 bytes   {325}  [emitted]
                   230.bundle.js  430 bytes   {230}  [emitted]
                   325.bundle.js   3.93 KiB   {325}  [emitted]
                   526.bundle.js  329 bytes   {526}  [emitted]
                   780.bundle.js  842 bytes   {780}  [emitted]
7d7a509c17179e42766a.module.wasm   94 bytes   {325}  [emitted]
                    99.bundle.js  428 bytes    {99}  [emitted]
                       bundle.js   13.5 KiB   {520}  [emitted]  main-1df31ce3
cfd5ebf998e67f7103a2.module.wasm  510 bytes    {99}  [emitted]
e94fc8ba836bfd2c6038.module.wasm  131 bytes   {230}  [emitted]
f8f99fabd0c63ad1c730.module.wasm  225 bytes   {780}  [emitted]
fea68b3453f2f8fdfeed.module.wasm  132 bytes   {780}  [emitted]
Entrypoint main = bundle.js
chunk {99} 99.bundle.js, cfd5ebf998e67f7103a2.module.wasm 100 bytes (javascript) 531 bytes (webassembly) [rendered]
 [99] ./duff.wasm 100 bytes (javascript) 531 bytes (webassembly) {99} [built]
chunk {230} 230.bundle.js, e94fc8ba836bfd2c6038.module.wasm 100 bytes (javascript) 156 bytes (webassembly) [rendered]
 [230] ./Q_rsqrt.wasm 100 bytes (javascript) 156 bytes (webassembly) {230} [built]
chunk {325} 325.bundle.js, 7d7a509c17179e42766a.module.wasm, 00885349ebe3dd903faa.module.wasm 1.6 KiB (javascript) 274 bytes (webassembly) [rendered]
 [287] ./popcnt.wasm 100 bytes (javascript) 120 bytes (webassembly) {325} [built]
 [325] ./tests.js 1.4 KiB {325} [built]
 [819] ./testFunction.wasm 100 bytes (javascript) 154 bytes (webassembly) {325} [built]
chunk {520} bundle.js (main-1df31ce3) 586 bytes (javascript) 6.75 KiB (runtime) [entry] [rendered]
 [10] ./index.js 586 bytes {520} [built]
     + 7 hidden chunk modules
chunk {526} 526.bundle.js 34 bytes [rendered] split chunk (cache group: defaultVendors)
 [526] ./node_modules/env.js 34 bytes {526} [built]
chunk {780} 780.bundle.js, fea68b3453f2f8fdfeed.module.wasm, f8f99fabd0c63ad1c730.module.wasm 205 bytes (javascript) 444 bytes (webassembly) [rendered]
 [143] ./fact.wasm 100 bytes (javascript) 154 bytes (webassembly) {780} [built]
 [151] ./fast-math.wasm 105 bytes (javascript) 290 bytes (webassembly) {780} [built]
 [10] ./index.js 586 bytes {520} [built]
 [99] ./duff.wasm 100 bytes (javascript) 531 bytes (webassembly) {99} [built]
[143] ./fact.wasm 100 bytes (javascript) 154 bytes (webassembly) {780} [built]
[151] ./fast-math.wasm 105 bytes (javascript) 290 bytes (webassembly) {780} [built]
[230] ./Q_rsqrt.wasm 100 bytes (javascript) 156 bytes (webassembly) {230} [built]
[287] ./popcnt.wasm 100 bytes (javascript) 120 bytes (webassembly) {325} [built]
[325] ./tests.js 1.4 KiB {325} [built]
[526] ./node_modules/env.js 34 bytes {526} [built]
[819] ./testFunction.wasm 100 bytes (javascript) 154 bytes (webassembly) {325} [built]
    + 7 hidden modules"
`;<|MERGE_RESOLUTION|>--- conflicted
+++ resolved
@@ -738,15 +738,9 @@
 `;
 
 exports[`StatsTestCases should print correct stats for filter-warnings 1`] = `
-<<<<<<< HEAD
-"Hash: ae26f55bf78fee512ff2ae26f55bf78fee512ff2ae26f55bf78fee512ff2ae26f55bf78fee512ff2ae26f55bf78fee512ff2ae26f55bf78fee512ff2ae26f55bf78fee512ff2ae26f55bf78fee512ff2ae26f55bf78fee512ff2ae26f55bf78fee512ff2ae26f55bf78fee512ff2ae26f55bf78fee512ff2ae26f55bf78fee512ff2
+"Hash: d758e26c53bb977e225bd758e26c53bb977e225bd758e26c53bb977e225bd758e26c53bb977e225bd758e26c53bb977e225bd758e26c53bb977e225bd758e26c53bb977e225bd758e26c53bb977e225bd758e26c53bb977e225bd758e26c53bb977e225bd758e26c53bb977e225bd758e26c53bb977e225bd758e26c53bb977e225b
 Child undefined:
-    Hash: ae26f55bf78fee512ff2
-=======
-"Hash: e194af3ffb90cf6551dce194af3ffb90cf6551dce194af3ffb90cf6551dce194af3ffb90cf6551dce194af3ffb90cf6551dce194af3ffb90cf6551dce194af3ffb90cf6551dce194af3ffb90cf6551dce194af3ffb90cf6551dce194af3ffb90cf6551dce194af3ffb90cf6551dce194af3ffb90cf6551dce194af3ffb90cf6551dc
-Child undefined:
-    Hash: e194af3ffb90cf6551dc
->>>>>>> 5d3004cc
+    Hash: d758e26c53bb977e225b
     Time: Xms
     Built at: Thu Jan 01 1970 00:00:00 GMT
         Asset      Size  Chunks             Chunk Names
@@ -776,77 +770,49 @@
     WARNING in Terser Plugin: Dropping unused function someRemoteUnUsedFunction5 [./a.js:7,0]
 
 Child Terser:
-<<<<<<< HEAD
-    Hash: ae26f55bf78fee512ff2
-=======
-    Hash: e194af3ffb90cf6551dc
->>>>>>> 5d3004cc
+    Hash: d758e26c53bb977e225b
     Time: Xms
     Built at: Thu Jan 01 1970 00:00:00 GMT
         Asset      Size  Chunks             Chunk Names
     bundle.js  1.32 KiB   {179}  [emitted]  main
     Entrypoint main = bundle.js
 Child /Terser/:
-<<<<<<< HEAD
-    Hash: ae26f55bf78fee512ff2
-=======
-    Hash: e194af3ffb90cf6551dc
->>>>>>> 5d3004cc
+    Hash: d758e26c53bb977e225b
     Time: Xms
     Built at: Thu Jan 01 1970 00:00:00 GMT
         Asset      Size  Chunks             Chunk Names
     bundle.js  1.32 KiB   {179}  [emitted]  main
     Entrypoint main = bundle.js
 Child warnings => true:
-<<<<<<< HEAD
-    Hash: ae26f55bf78fee512ff2
-=======
-    Hash: e194af3ffb90cf6551dc
->>>>>>> 5d3004cc
+    Hash: d758e26c53bb977e225b
     Time: Xms
     Built at: Thu Jan 01 1970 00:00:00 GMT
         Asset      Size  Chunks             Chunk Names
     bundle.js  1.32 KiB   {179}  [emitted]  main
     Entrypoint main = bundle.js
 Child [Terser]:
-<<<<<<< HEAD
-    Hash: ae26f55bf78fee512ff2
-=======
-    Hash: e194af3ffb90cf6551dc
->>>>>>> 5d3004cc
+    Hash: d758e26c53bb977e225b
     Time: Xms
     Built at: Thu Jan 01 1970 00:00:00 GMT
         Asset      Size  Chunks             Chunk Names
     bundle.js  1.32 KiB   {179}  [emitted]  main
     Entrypoint main = bundle.js
 Child [/Terser/]:
-<<<<<<< HEAD
-    Hash: ae26f55bf78fee512ff2
-=======
-    Hash: e194af3ffb90cf6551dc
->>>>>>> 5d3004cc
+    Hash: d758e26c53bb977e225b
     Time: Xms
     Built at: Thu Jan 01 1970 00:00:00 GMT
         Asset      Size  Chunks             Chunk Names
     bundle.js  1.32 KiB   {179}  [emitted]  main
     Entrypoint main = bundle.js
 Child [warnings => true]:
-<<<<<<< HEAD
-    Hash: ae26f55bf78fee512ff2
-=======
-    Hash: e194af3ffb90cf6551dc
->>>>>>> 5d3004cc
+    Hash: d758e26c53bb977e225b
     Time: Xms
     Built at: Thu Jan 01 1970 00:00:00 GMT
         Asset      Size  Chunks             Chunk Names
     bundle.js  1.32 KiB   {179}  [emitted]  main
     Entrypoint main = bundle.js
 Child should not filter:
-<<<<<<< HEAD
-    Hash: ae26f55bf78fee512ff2
-=======
-    Hash: e194af3ffb90cf6551dc
->>>>>>> 5d3004cc
+    Hash: d758e26c53bb977e225b
     Time: Xms
     Built at: Thu Jan 01 1970 00:00:00 GMT
         Asset      Size  Chunks             Chunk Names
@@ -876,11 +842,7 @@
     WARNING in Terser Plugin: Dropping unused function someRemoteUnUsedFunction5 [./a.js:7,0]
 
 Child /should not filter/:
-<<<<<<< HEAD
-    Hash: ae26f55bf78fee512ff2
-=======
-    Hash: e194af3ffb90cf6551dc
->>>>>>> 5d3004cc
+    Hash: d758e26c53bb977e225b
     Time: Xms
     Built at: Thu Jan 01 1970 00:00:00 GMT
         Asset      Size  Chunks             Chunk Names
@@ -910,11 +872,7 @@
     WARNING in Terser Plugin: Dropping unused function someRemoteUnUsedFunction5 [./a.js:7,0]
 
 Child warnings => false:
-<<<<<<< HEAD
-    Hash: ae26f55bf78fee512ff2
-=======
-    Hash: e194af3ffb90cf6551dc
->>>>>>> 5d3004cc
+    Hash: d758e26c53bb977e225b
     Time: Xms
     Built at: Thu Jan 01 1970 00:00:00 GMT
         Asset      Size  Chunks             Chunk Names
@@ -944,11 +902,7 @@
     WARNING in Terser Plugin: Dropping unused function someRemoteUnUsedFunction5 [./a.js:7,0]
 
 Child [should not filter]:
-<<<<<<< HEAD
-    Hash: ae26f55bf78fee512ff2
-=======
-    Hash: e194af3ffb90cf6551dc
->>>>>>> 5d3004cc
+    Hash: d758e26c53bb977e225b
     Time: Xms
     Built at: Thu Jan 01 1970 00:00:00 GMT
         Asset      Size  Chunks             Chunk Names
@@ -978,11 +932,7 @@
     WARNING in Terser Plugin: Dropping unused function someRemoteUnUsedFunction5 [./a.js:7,0]
 
 Child [/should not filter/]:
-<<<<<<< HEAD
-    Hash: ae26f55bf78fee512ff2
-=======
-    Hash: e194af3ffb90cf6551dc
->>>>>>> 5d3004cc
+    Hash: d758e26c53bb977e225b
     Time: Xms
     Built at: Thu Jan 01 1970 00:00:00 GMT
         Asset      Size  Chunks             Chunk Names
@@ -1012,11 +962,7 @@
     WARNING in Terser Plugin: Dropping unused function someRemoteUnUsedFunction5 [./a.js:7,0]
 
 Child [warnings => false]:
-<<<<<<< HEAD
-    Hash: ae26f55bf78fee512ff2
-=======
-    Hash: e194af3ffb90cf6551dc
->>>>>>> 5d3004cc
+    Hash: d758e26c53bb977e225b
     Time: Xms
     Built at: Thu Jan 01 1970 00:00:00 GMT
         Asset      Size  Chunks             Chunk Names
@@ -3538,11 +3484,7 @@
 `;
 
 exports[`StatsTestCases should print correct stats for warnings-terser 1`] = `
-<<<<<<< HEAD
-"Hash: ab4e9a14fd697393522f
-=======
-"Hash: 98d3bc0b0cd306424014
->>>>>>> 5d3004cc
+"Hash: 9076e8ea29324dd6459e
 Time: Xms
 Built at: Thu Jan 01 1970 00:00:00 GMT
     Asset      Size  Chunks             Chunk Names
