{
  "definitions": {
    "Amd": {
      "description": "Set the value of `require.amd` and `define.amd`. Or disable AMD support.",
      "anyOf": [
        {
          "description": "You can pass `false` to disable AMD support.",
          "enum": [false]
        },
        {
          "description": "You can pass an object to set the value of `require.amd` and `define.amd`.",
          "type": "object"
        }
      ]
    },
    "AssetModuleFilename": {
      "description": "The filename of asset modules as relative path inside the `output.path` directory.",
      "anyOf": [
        {
          "type": "string",
          "absolutePath": false
        },
        {
          "instanceof": "Function",
          "tsType": "((pathData: import(\"../lib/Compilation\").PathData, assetInfo?: import(\"../lib/Compilation\").AssetInfo) => string)"
        }
      ]
    },
    "AuxiliaryComment": {
      "description": "Add a comment in the UMD wrapper.",
      "anyOf": [
        {
          "description": "Append the same comment above each import style.",
          "type": "string"
        },
        {
          "$ref": "#/definitions/LibraryCustomUmdCommentObject"
        }
      ]
    },
    "Bail": {
      "description": "Report the first error as a hard error instead of tolerating it.",
      "type": "boolean"
    },
    "BaseURI": {
      "description": "An expression which is used for base URI in runtime code.",
      "type": "string",
      "minLength": 1
    },
    "CacheOptions": {
      "description": "Cache generated modules and chunks to improve performance for multiple incremental builds.",
      "anyOf": [
        {
          "description": "Enable in memory caching.",
          "enum": [true]
        },
        {
          "$ref": "#/definitions/CacheOptionsNormalized"
        }
      ]
    },
    "CacheOptionsNormalized": {
      "description": "Cache generated modules and chunks to improve performance for multiple incremental builds.",
      "anyOf": [
        {
          "description": "Disable caching.",
          "enum": [false]
        },
        {
          "$ref": "#/definitions/MemoryCacheOptions"
        },
        {
          "$ref": "#/definitions/FileCacheOptions"
        }
      ]
    },
    "Charset": {
      "description": "Add charset attribute for script tag.",
      "type": "boolean"
    },
    "ChunkFilename": {
      "description": "The filename of non-entry chunks as relative path inside the `output.path` directory.",
      "type": "string",
      "absolutePath": false
    },
    "ChunkFormat": {
      "description": "The format of chunks (formats included by default are 'array-push' (web/WebWorker), 'commonjs' (node.js), but others might be added by plugins).",
      "anyOf": [
        {
          "enum": ["array-push", "commonjs", false]
        },
        {
          "type": "string"
        }
      ]
    },
    "ChunkLoadTimeout": {
      "description": "Number of milliseconds before chunk request expires.",
      "type": "number"
    },
    "ChunkLoading": {
      "description": "The method of loading chunks (methods included by default are 'jsonp' (web), 'importScripts' (WebWorker), 'require' (sync node.js), 'async-node' (async node.js), but others might be added by plugins).",
      "anyOf": [
        {
          "enum": [false]
        },
        {
          "$ref": "#/definitions/ChunkLoadingType"
        }
      ]
    },
    "ChunkLoadingGlobal": {
      "description": "The global variable used by webpack for loading of chunks.",
      "type": "string"
    },
    "ChunkLoadingType": {
      "description": "The method of loading chunks (methods included by default are 'jsonp' (web), 'importScripts' (WebWorker), 'require' (sync node.js), 'async-node' (async node.js), but others might be added by plugins).",
      "anyOf": [
        {
          "enum": ["jsonp", "import-scripts", "require", "async-node"]
        },
        {
          "type": "string"
        }
      ]
    },
    "CompareBeforeEmit": {
      "description": "Check if to be emitted file already exists and have the same content before writing to output filesystem.",
      "type": "boolean"
    },
    "Context": {
      "description": "The base directory (absolute path!) for resolving the `entry` option. If `output.pathinfo` is set, the included pathinfo is shortened to this directory.",
      "type": "string",
      "absolutePath": true
    },
    "CrossOriginLoading": {
      "description": "This option enables cross-origin loading of chunks.",
      "enum": [false, "anonymous", "use-credentials"]
    },
    "Dependencies": {
      "description": "References to other configurations to depend on.",
      "type": "array",
      "items": {
        "description": "References to another configuration to depend on.",
        "type": "string"
      }
    },
    "DevServer": {
      "description": "Options for the webpack-dev-server.",
      "type": "object"
    },
    "DevTool": {
      "description": "A developer tool to enhance debugging (false | eval | [inline-|hidden-|eval-][nosources-][cheap-[module-]]source-map).",
      "anyOf": [
        {
          "enum": [false, "eval"]
        },
        {
          "type": "string",
          "pattern": "^(inline-|hidden-|eval-)?(nosources-)?(cheap-(module-)?)?source-map$"
        }
      ]
    },
    "DevtoolFallbackModuleFilenameTemplate": {
      "description": "Similar to `output.devtoolModuleFilenameTemplate`, but used in the case of duplicate module identifiers.",
      "anyOf": [
        {
          "type": "string"
        },
        {
          "instanceof": "Function",
          "tsType": "Function"
        }
      ]
    },
    "DevtoolModuleFilenameTemplate": {
      "description": "Filename template string of function for the sources array in a generated SourceMap.",
      "anyOf": [
        {
          "type": "string"
        },
        {
          "instanceof": "Function",
          "tsType": "Function"
        }
      ]
    },
    "DevtoolNamespace": {
      "description": "Module namespace to use when interpolating filename template string for the sources array in a generated SourceMap. Defaults to `output.library` if not set. It's useful for avoiding runtime collisions in sourcemaps from multiple webpack projects built as libraries.",
      "type": "string"
    },
    "EcmaVersion": {
      "description": "The maximum EcmaScript version of the webpack generated code (doesn't include input source code from modules).",
      "anyOf": [
        {
          "enum": [2009]
        },
        {
          "type": "number",
          "minimum": 5,
          "maximum": 11
        },
        {
          "type": "number",
          "minimum": 2015,
          "maximum": 2020
        }
      ]
    },
    "EnabledChunkLoadingTypes": {
      "description": "List of chunk loading types enabled for use by entry points.",
      "type": "array",
      "items": {
        "$ref": "#/definitions/ChunkLoadingType"
      }
    },
    "EnabledLibraryTypes": {
      "description": "List of library types enabled for use by entry points.",
      "type": "array",
      "items": {
        "$ref": "#/definitions/LibraryType"
      }
    },
    "Entry": {
      "description": "The entry point(s) of the compilation.",
      "anyOf": [
        {
          "$ref": "#/definitions/EntryDynamic"
        },
        {
          "$ref": "#/definitions/EntryStatic"
        }
      ]
    },
    "EntryDescription": {
      "description": "An object with entry point description.",
      "type": "object",
      "additionalProperties": false,
      "properties": {
        "chunkLoading": {
          "$ref": "#/definitions/ChunkLoading"
        },
        "dependOn": {
          "description": "The entrypoints that the current entrypoint depend on. They must be loaded when this entrypoint is loaded.",
          "anyOf": [
            {
              "description": "The entrypoints that the current entrypoint depend on. They must be loaded when this entrypoint is loaded.",
              "type": "array",
              "items": {
                "description": "An entrypoint that the current entrypoint depend on. It must be loaded when this entrypoint is loaded.",
                "type": "string",
                "minLength": 1
              },
              "minItems": 1,
              "uniqueItems": true
            },
            {
              "description": "An entrypoint that the current entrypoint depend on. It must be loaded when this entrypoint is loaded.",
              "type": "string",
              "minLength": 1
            }
          ]
        },
        "filename": {
          "$ref": "#/definitions/Filename"
        },
        "import": {
          "$ref": "#/definitions/EntryItem"
        },
        "library": {
          "$ref": "#/definitions/LibraryOptions"
        },
        "runtime": {
          "$ref": "#/definitions/EntryRuntime"
        }
      },
      "required": ["import"]
    },
    "EntryDescriptionNormalized": {
      "description": "An object with entry point description.",
      "type": "object",
      "additionalProperties": false,
      "properties": {
        "chunkLoading": {
          "$ref": "#/definitions/ChunkLoading"
        },
        "dependOn": {
          "description": "The entrypoints that the current entrypoint depend on. They must be loaded when this entrypoint is loaded.",
          "type": "array",
          "items": {
            "description": "An entrypoint that the current entrypoint depend on. It must be loaded when this entrypoint is loaded.",
            "type": "string",
            "minLength": 1
          },
          "minItems": 1,
          "uniqueItems": true
        },
        "filename": {
          "$ref": "#/definitions/Filename"
        },
        "import": {
          "description": "Module(s) that are loaded upon startup. The last one is exported.",
          "type": "array",
          "items": {
            "description": "Module that is loaded upon startup. Only the last one is exported.",
            "type": "string",
            "minLength": 1
          },
          "minItems": 1,
          "uniqueItems": true
        },
        "library": {
          "$ref": "#/definitions/LibraryOptions"
        },
        "runtime": {
          "$ref": "#/definitions/EntryRuntime"
        }
      }
    },
    "EntryDynamic": {
      "description": "A Function returning an entry object, an entry string, an entry array or a promise to these things.",
      "instanceof": "Function",
      "tsType": "(() => EntryStatic | Promise<EntryStatic>)"
    },
    "EntryDynamicNormalized": {
      "description": "A Function returning a Promise resolving to a normalized entry.",
      "instanceof": "Function",
      "tsType": "(() => Promise<EntryStaticNormalized>)"
    },
    "EntryItem": {
      "description": "Module(s) that are loaded upon startup.",
      "anyOf": [
        {
          "description": "All modules are loaded upon startup. The last one is exported.",
          "type": "array",
          "items": {
            "description": "A module that is loaded upon startup. Only the last one is exported.",
            "type": "string",
            "minLength": 1
          },
          "minItems": 1,
          "uniqueItems": true
        },
        {
          "description": "The string is resolved to a module which is loaded upon startup.",
          "type": "string",
          "minLength": 1
        }
      ]
    },
    "EntryNormalized": {
      "description": "The entry point(s) of the compilation.",
      "anyOf": [
        {
          "$ref": "#/definitions/EntryDynamicNormalized"
        },
        {
          "$ref": "#/definitions/EntryStaticNormalized"
        }
      ]
    },
    "EntryObject": {
      "description": "Multiple entry bundles are created. The key is the entry name. The value can be a string, an array or an entry description object.",
      "type": "object",
      "additionalProperties": {
        "description": "An entry point with name.",
        "anyOf": [
          {
            "$ref": "#/definitions/EntryItem"
          },
          {
            "$ref": "#/definitions/EntryDescription"
          }
        ]
      }
    },
    "EntryRuntime": {
      "description": "The name of the runtime chunk. If set a runtime chunk with this name is created or an existing entrypoint is used as runtime.",
      "type": "string",
      "minLength": 1
    },
    "EntryStatic": {
      "description": "A static entry description.",
      "anyOf": [
        {
          "$ref": "#/definitions/EntryObject"
        },
        {
          "$ref": "#/definitions/EntryUnnamed"
        }
      ]
    },
    "EntryStaticNormalized": {
      "description": "Multiple entry bundles are created. The key is the entry name. The value is an entry description object.",
      "type": "object",
      "additionalProperties": {
        "description": "An object with entry point description.",
        "oneOf": [
          {
            "$ref": "#/definitions/EntryDescriptionNormalized"
          }
        ]
      }
    },
    "EntryUnnamed": {
      "description": "An entry point without name.",
      "oneOf": [
        {
          "$ref": "#/definitions/EntryItem"
        }
      ]
    },
    "Experiments": {
      "description": "Enables/Disables experiments (experimental features with relax SemVer compatibility).",
      "type": "object",
      "additionalProperties": false,
      "properties": {
        "asset": {
          "description": "Allow module type 'asset' to generate assets.",
          "type": "boolean"
        },
        "asyncWebAssembly": {
          "description": "Support WebAssembly as asynchronous EcmaScript Module.",
          "type": "boolean"
        },
        "mjs": {
          "description": "Support .mjs files as way to define strict ESM file (node.js).",
          "type": "boolean"
        },
        "outputModule": {
          "description": "Allow output javascript files as module source type.",
          "type": "boolean"
        },
        "syncWebAssembly": {
          "description": "Support WebAssembly as synchronous EcmaScript Module (outdated).",
          "type": "boolean"
        },
        "topLevelAwait": {
          "description": "Allow using top-level-await in EcmaScript Modules.",
          "type": "boolean"
        }
      }
    },
    "ExternalItem": {
      "description": "Specify dependency that shouldn't be resolved by webpack, but should become dependencies of the resulting bundle. The kind of the dependency depends on `output.libraryTarget`.",
      "anyOf": [
        {
          "description": "Every matched dependency becomes external.",
          "instanceof": "RegExp",
          "tsType": "RegExp"
        },
        {
          "description": "An exact matched dependency becomes external. The same string is used as external dependency.",
          "type": "string"
        },
        {
          "description": "If an dependency matches exactly a property of the object, the property value is used as dependency.",
          "type": "object",
          "additionalProperties": {
            "description": "The dependency used for the external.",
            "anyOf": [
              {
                "type": "array",
                "items": {
                  "description": "A part of the target of the external.",
                  "type": "string",
                  "minLength": 1
                }
              },
              {
                "description": "`true`: The dependency name is used as target of the external.",
                "type": "boolean"
              },
              {
                "description": "The target of the external.",
                "type": "string"
              },
              {
                "type": "object"
              }
            ]
          }
        },
        {
          "description": "The function is called on each dependency (`function(context, request, callback(err, result))`).",
          "instanceof": "Function",
          "tsType": "((data: { context: string, request: string }, callback: (err?: Error, result?: string) => void) => void)"
        }
      ]
    },
    "Externals": {
      "description": "Specify dependencies that shouldn't be resolved by webpack, but should become dependencies of the resulting bundle. The kind of the dependency depends on `output.libraryTarget`.",
      "anyOf": [
        {
          "type": "array",
          "items": {
            "$ref": "#/definitions/ExternalItem"
          }
        },
        {
          "$ref": "#/definitions/ExternalItem"
        }
      ]
    },
    "ExternalsType": {
      "description": "Specifies the default type of externals ('amd*', 'umd*', 'system' and 'jsonp' depend on output.libraryTarget set to the same value).",
      "enum": [
        "var",
        "module",
        "assign",
        "this",
        "window",
        "self",
        "global",
        "commonjs",
        "commonjs2",
        "commonjs-module",
        "amd",
        "amd-require",
        "umd",
        "umd2",
        "jsonp",
        "system",
        "promise",
        "import",
        "script"
      ]
    },
    "FileCacheOptions": {
      "description": "Options object for persistent file-based caching.",
      "type": "object",
      "additionalProperties": false,
      "properties": {
        "buildDependencies": {
          "description": "Dependencies the build depends on (in multiple categories, default categories: 'defaultWebpack').",
          "type": "object",
          "additionalProperties": {
            "description": "List of dependencies the build depends on.",
            "type": "array",
            "items": {
              "description": "Request to a dependency (resolved as directory relative to the context directory).",
              "type": "string",
              "minLength": 1
            }
          }
        },
        "cacheDirectory": {
          "description": "Base directory for the cache (defaults to node_modules/.cache/webpack).",
          "type": "string",
          "absolutePath": true
        },
        "cacheLocation": {
          "description": "Locations for the cache (defaults to cacheDirectory / name).",
          "type": "string",
          "absolutePath": true
        },
        "hashAlgorithm": {
          "description": "Algorithm used for generation the hash (see node.js crypto package).",
          "type": "string"
        },
        "idleTimeout": {
          "description": "Time in ms after which idle period the cache storing should happen (only for store: 'pack' or 'idle').",
          "type": "number",
          "minimum": 0
        },
        "idleTimeoutForInitialStore": {
          "description": "Time in ms after which idle period the initial cache storing should happen (only for store: 'pack' or 'idle').",
          "type": "number",
          "minimum": 0
        },
        "immutablePaths": {
          "description": "List of paths that are managed by a package manager and contain a version or hash in its path so all files are immutable.",
          "type": "array",
          "items": {
            "description": "A path to a immutable directory (usually a package manager cache directory).",
            "type": "string",
            "absolutePath": true,
            "minLength": 1
          }
        },
        "managedPaths": {
          "description": "List of paths that are managed by a package manager and can be trusted to not be modified otherwise.",
          "type": "array",
          "items": {
            "description": "A path to a managed directory (usually a node_modules directory).",
            "type": "string",
            "absolutePath": true,
            "minLength": 1
          }
        },
        "name": {
          "description": "Name for the cache. Different names will lead to different coexisting caches.",
          "type": "string"
        },
        "store": {
          "description": "When to store data to the filesystem. (pack: Store data when compiler is idle in a single file).",
          "enum": ["pack"]
        },
        "type": {
          "description": "Filesystem caching.",
          "enum": ["filesystem"]
        },
        "version": {
          "description": "Version of the cache data. Different versions won't allow to reuse the cache and override existing content. Update the version when config changed in a way which doesn't allow to reuse cache. This will invalidate the cache.",
          "type": "string"
        }
      },
      "required": ["type"]
    },
    "Filename": {
      "description": "Specifies the name of each output file on disk. You must **not** specify an absolute path here! The `output.path` option determines the location on disk the files are written to, filename is used solely for naming the individual files.",
      "anyOf": [
        {
          "type": "string",
          "absolutePath": false,
          "minLength": 1
        },
        {
          "instanceof": "Function",
          "tsType": "((pathData: import(\"../lib/Compilation\").PathData, assetInfo?: import(\"../lib/Compilation\").AssetInfo) => string)"
        }
      ]
    },
    "FilterItemTypes": {
      "description": "Filtering value, regexp or function.",
      "cli": {
        "helper": true
      },
      "anyOf": [
        {
          "instanceof": "RegExp",
          "tsType": "RegExp"
        },
        {
          "type": "string",
          "absolutePath": false
        },
        {
          "instanceof": "Function",
          "tsType": "((value: string) => boolean)"
        }
      ]
    },
    "FilterTypes": {
      "description": "Filtering values.",
      "cli": {
        "helper": true
      },
      "anyOf": [
        {
          "type": "array",
          "items": {
            "description": "Rule to filter.",
            "cli": {
              "helper": true
            },
            "oneOf": [
              {
                "$ref": "#/definitions/FilterItemTypes"
              }
            ]
          }
        },
        {
          "$ref": "#/definitions/FilterItemTypes"
        }
      ]
    },
    "GlobalObject": {
      "description": "An expression which is used to address the global object/scope in runtime code.",
      "type": "string",
      "minLength": 1
    },
    "HashDigest": {
      "description": "Digest type used for the hash.",
      "type": "string"
    },
    "HashDigestLength": {
      "description": "Number of chars which are used for the hash.",
      "type": "number",
      "minimum": 1
    },
    "HashFunction": {
      "description": "Algorithm used for generation the hash (see node.js crypto package).",
      "anyOf": [
        {
          "type": "string",
          "minLength": 1
        },
        {
          "instanceof": "Function",
          "tsType": "typeof import('../lib/util/Hash')"
        }
      ]
    },
    "HashSalt": {
      "description": "Any string which is added to the hash to salt it.",
      "type": "string",
      "minLength": 1
    },
    "HotUpdateChunkFilename": {
      "description": "The filename of the Hot Update Chunks. They are inside the output.path directory.",
      "type": "string",
      "absolutePath": false
    },
    "HotUpdateGlobal": {
      "description": "The global variable used by webpack for loading of hot update chunks.",
      "type": "string"
    },
    "HotUpdateMainFilename": {
      "description": "The filename of the Hot Update Main File. It is inside the `output.path` directory.",
      "type": "string",
      "absolutePath": false
    },
    "Iife": {
      "description": "Wrap javascript code into IIFE's to avoid leaking into global scope.",
      "type": "boolean"
    },
    "ImportFunctionName": {
      "description": "The name of the native import() function (can be exchanged for a polyfill).",
      "type": "string"
    },
    "InfrastructureLogging": {
      "description": "Options for infrastructure level logging.",
      "type": "object",
      "additionalProperties": false,
      "properties": {
        "debug": {
          "description": "Enable debug logging for specific loggers.",
          "anyOf": [
            {
              "description": "Enable/Disable debug logging for all loggers.",
              "type": "boolean"
            },
            {
              "$ref": "#/definitions/FilterTypes"
            }
          ]
        },
        "level": {
          "description": "Log level.",
          "enum": ["none", "error", "warn", "info", "log", "verbose"]
        }
      }
    },
    "Library": {
      "description": "Make the output files a library, exporting the exports of the entry point.",
      "anyOf": [
        {
          "$ref": "#/definitions/LibraryName"
        },
        {
          "$ref": "#/definitions/LibraryOptions"
        }
      ]
    },
    "LibraryCustomUmdCommentObject": {
      "description": "Set explicit comments for `commonjs`, `commonjs2`, `amd`, and `root`.",
      "type": "object",
      "additionalProperties": false,
      "properties": {
        "amd": {
          "description": "Set comment for `amd` section in UMD.",
          "type": "string"
        },
        "commonjs": {
          "description": "Set comment for `commonjs` (exports) section in UMD.",
          "type": "string"
        },
        "commonjs2": {
          "description": "Set comment for `commonjs2` (module.exports) section in UMD.",
          "type": "string"
        },
        "root": {
          "description": "Set comment for `root` (global variable) section in UMD.",
          "type": "string"
        }
      }
    },
    "LibraryCustomUmdObject": {
      "description": "Description object for all UMD variants of the library name.",
      "type": "object",
      "additionalProperties": false,
      "properties": {
        "amd": {
          "description": "Name of the exposed AMD library in the UMD.",
          "type": "string",
          "minLength": 1
        },
        "commonjs": {
          "description": "Name of the exposed commonjs export in the UMD.",
          "type": "string",
          "minLength": 1
        },
        "root": {
          "description": "Name of the property exposed globally by a UMD library.",
          "anyOf": [
            {
              "type": "array",
              "items": {
                "description": "Part of the name of the property exposed globally by a UMD library.",
                "type": "string",
                "minLength": 1
              }
            },
            {
              "type": "string",
              "minLength": 1
            }
          ]
        }
      }
    },
    "LibraryExport": {
      "description": "Specify which export should be exposed as library.",
      "anyOf": [
        {
          "type": "array",
          "items": {
            "description": "Part of the export that should be exposed as library.",
            "type": "string",
            "minLength": 1
          }
        },
        {
          "type": "string",
          "minLength": 1
        }
      ]
    },
    "LibraryName": {
      "description": "The name of the library (some types allow unnamed libraries too).",
      "anyOf": [
        {
          "type": "array",
          "items": {
            "description": "A part of the library name.",
            "type": "string",
            "minLength": 1
          }
        },
        {
          "type": "string",
          "minLength": 1
        },
        {
          "$ref": "#/definitions/LibraryCustomUmdObject"
        }
      ]
    },
    "LibraryOptions": {
      "description": "Options for library.",
      "type": "object",
      "additionalProperties": false,
      "properties": {
        "auxiliaryComment": {
          "$ref": "#/definitions/AuxiliaryComment"
        },
        "export": {
          "$ref": "#/definitions/LibraryExport"
        },
        "name": {
          "$ref": "#/definitions/LibraryName"
        },
        "type": {
          "$ref": "#/definitions/LibraryType"
        },
        "umdNamedDefine": {
          "$ref": "#/definitions/UmdNamedDefine"
        }
      },
      "required": ["type"]
    },
    "LibraryType": {
      "description": "Type of library (types included by default are 'var', 'module', 'assign', 'this', 'window', 'self', 'global', 'commonjs', 'commonjs2', 'commonjs-module', 'amd', 'amd-require', 'umd', 'umd2', 'jsonp', 'system', but others might be added by plugins).",
      "anyOf": [
        {
          "enum": [
            "var",
            "module",
            "assign",
            "this",
            "window",
            "self",
            "global",
            "commonjs",
            "commonjs2",
            "commonjs-module",
            "amd",
            "amd-require",
            "umd",
            "umd2",
            "jsonp",
            "system"
          ]
        },
        {
          "type": "string"
        }
      ]
    },
    "Loader": {
      "description": "Custom values available in the loader context.",
      "type": "object"
    },
    "MemoryCacheOptions": {
      "description": "Options object for in-memory caching.",
      "type": "object",
      "additionalProperties": false,
      "properties": {
        "type": {
          "description": "In memory caching.",
          "enum": ["memory"]
        }
      },
      "required": ["type"]
    },
    "Mode": {
      "description": "Enable production optimizations or development hints.",
      "enum": ["development", "production", "none"]
    },
    "ModuleOptions": {
      "description": "Options affecting the normal modules (`NormalModuleFactory`).",
      "type": "object",
      "additionalProperties": false,
      "properties": {
        "defaultRules": {
          "description": "An array of rules applied by default for modules.",
          "cli": {
            "exclude": true
          },
          "oneOf": [
            {
              "$ref": "#/definitions/RuleSetRules"
            }
          ]
        },
        "exprContextCritical": {
          "description": "Enable warnings for full dynamic dependencies.",
          "type": "boolean"
        },
        "exprContextRecursive": {
          "description": "Enable recursive directory lookup for full dynamic dependencies.",
          "type": "boolean"
        },
        "exprContextRegExp": {
          "description": "Sets the default regular expression for full dynamic dependencies.",
          "anyOf": [
            {
              "instanceof": "RegExp",
              "tsType": "RegExp"
            },
            {
              "type": "boolean"
            }
          ]
        },
        "exprContextRequest": {
          "description": "Set the default request for full dynamic dependencies.",
          "type": "string"
        },
        "noParse": {
          "description": "Don't parse files matching. It's matched against the full resolved request.",
          "anyOf": [
            {
              "type": "array",
              "items": {
                "description": "Don't parse files matching. It's matched against the full resolved request.",
                "anyOf": [
                  {
                    "description": "A regular expression, when matched the module is not parsed.",
                    "instanceof": "RegExp",
                    "tsType": "RegExp"
                  },
                  {
                    "description": "An absolute path, when the module starts with this path it is not parsed.",
                    "type": "string",
                    "absolutePath": true
                  },
                  {
                    "instanceof": "Function",
                    "tsType": "Function"
                  }
                ]
              },
              "minItems": 1
            },
            {
              "description": "A regular expression, when matched the module is not parsed.",
              "instanceof": "RegExp",
              "tsType": "RegExp"
            },
            {
              "description": "An absolute path, when the module starts with this path it is not parsed.",
              "type": "string",
              "absolutePath": true
            },
            {
              "instanceof": "Function",
              "tsType": "Function"
            }
          ]
        },
        "rules": {
          "description": "An array of rules applied for modules.",
          "oneOf": [
            {
              "$ref": "#/definitions/RuleSetRules"
            }
          ]
        },
        "strictExportPresence": {
          "description": "Emit errors instead of warnings when imported names don't exist in imported module.",
          "type": "boolean"
        },
        "strictThisContextOnImports": {
          "description": "Handle the this context correctly according to the spec for namespace objects.",
          "type": "boolean"
        },
        "unknownContextCritical": {
          "description": "Enable warnings when using the require function in a not statically analyse-able way.",
          "type": "boolean"
        },
        "unknownContextRecursive": {
          "description": "Enable recursive directory lookup when using the require function in a not statically analyse-able way.",
          "type": "boolean"
        },
        "unknownContextRegExp": {
          "description": "Sets the regular expression when using the require function in a not statically analyse-able way.",
          "anyOf": [
            {
              "instanceof": "RegExp",
              "tsType": "RegExp"
            },
            {
              "type": "boolean"
            }
          ]
        },
        "unknownContextRequest": {
          "description": "Sets the request when using the require function in a not statically analyse-able way.",
          "type": "string"
        },
        "unsafeCache": {
          "description": "Cache the resolving of module requests.",
          "anyOf": [
            {
              "type": "boolean"
            },
            {
              "instanceof": "Function",
              "tsType": "Function"
            }
          ]
        },
        "wrappedContextCritical": {
          "description": "Enable warnings for partial dynamic dependencies.",
          "type": "boolean"
        },
        "wrappedContextRecursive": {
          "description": "Enable recursive directory lookup for partial dynamic dependencies.",
          "type": "boolean"
        },
        "wrappedContextRegExp": {
          "description": "Set the inner regular expression for partial dynamic dependencies.",
          "instanceof": "RegExp",
          "tsType": "RegExp"
        }
      }
    },
    "Name": {
      "description": "Name of the configuration. Used when loading multiple configurations.",
      "type": "string"
    },
    "Node": {
      "description": "Include polyfills or mocks for various node stuff.",
      "anyOf": [
        {
          "enum": [false]
        },
        {
          "$ref": "#/definitions/NodeOptions"
        }
      ]
    },
    "NodeOptions": {
      "description": "Options object for node compatibility features.",
      "type": "object",
      "additionalProperties": false,
      "properties": {
        "__dirname": {
          "description": "Include a polyfill for the '__dirname' variable.",
          "enum": [false, true, "mock"]
        },
        "__filename": {
          "description": "Include a polyfill for the '__filename' variable.",
          "enum": [false, true, "mock"]
        },
        "global": {
          "description": "Include a polyfill for the 'global' variable.",
          "type": "boolean"
        }
      }
    },
    "Optimization": {
      "description": "Enables/Disables integrated optimizations.",
      "type": "object",
      "additionalProperties": false,
      "properties": {
        "checkWasmTypes": {
          "description": "Check for incompatible wasm types when importing/exporting from/to ESM.",
          "type": "boolean"
        },
        "chunkIds": {
          "description": "Define the algorithm to choose chunk ids (named: readable ids for better debugging, deterministic: numeric hash ids for better long term caching, size: numeric ids focused on minimal initial download size, total-size: numeric ids focused on minimal total download size, false: no algorithm used, as custom one can be provided via plugin).",
          "enum": [
            "natural",
            "named",
            "deterministic",
            "size",
            "total-size",
            false
          ]
        },
        "concatenateModules": {
          "description": "Concatenate modules when possible to generate less modules, more efficient code and enable more optimizations by the minimizer.",
          "type": "boolean"
        },
        "emitOnErrors": {
          "description": "Emit assets even when errors occur. Critical errors are emitted into the generated code and will cause errors at runtime.",
          "type": "boolean"
        },
        "flagIncludedChunks": {
          "description": "Also flag chunks as loaded which contain a subset of the modules.",
          "type": "boolean"
        },
        "innerGraph": {
          "description": "Creates a module-internal dependency graph for top level symbols, exports and imports, to improve unused exports detection.",
          "type": "boolean"
        },
        "mangleExports": {
          "description": "Rename exports when possible to generate shorter code (depends on optimization.usedExports and optimization.providedExports, true/\"deterministic\": generate short deterministic names optimized for caching, \"size\": generate the shortest possible names).",
          "anyOf": [
            {
              "enum": ["size", "deterministic"]
            },
            {
              "type": "boolean"
            }
          ]
        },
        "mangleWasmImports": {
          "description": "Reduce size of WASM by changing imports to shorter strings.",
          "type": "boolean"
        },
        "mergeDuplicateChunks": {
          "description": "Merge chunks which contain the same modules.",
          "type": "boolean"
        },
        "minimize": {
          "description": "Enable minimizing the output. Uses optimization.minimizer.",
          "type": "boolean"
        },
        "minimizer": {
          "description": "Minimizer(s) to use for minimizing the output.",
          "type": "array",
          "cli": {
            "exclude": true
          },
          "items": {
            "description": "Plugin of type object or instanceof Function.",
            "anyOf": [
              {
                "enum": ["..."]
              },
              {
                "$ref": "#/definitions/WebpackPluginInstance"
              },
              {
                "$ref": "#/definitions/WebpackPluginFunction"
              }
            ]
          }
        },
        "moduleIds": {
          "description": "Define the algorithm to choose module ids (natural: numeric ids in order of usage, named: readable ids for better debugging, hashed: (deprecated) short hashes as ids for better long term caching, deterministic: numeric hash ids for better long term caching, size: numeric ids focused on minimal initial download size, false: no algorithm used, as custom one can be provided via plugin).",
          "enum": ["natural", "named", "hashed", "deterministic", "size", false]
        },
        "noEmitOnErrors": {
          "description": "Avoid emitting assets when errors occur (deprecated: use 'emitOnErrors' instead).",
          "type": "boolean",
          "cli": {
            "exclude": true
          }
        },
        "nodeEnv": {
          "description": "Set process.env.NODE_ENV to a specific value.",
          "anyOf": [
            {
              "enum": [false]
            },
            {
              "type": "string"
            }
          ]
        },
        "portableRecords": {
          "description": "Generate records with relative paths to be able to move the context folder.",
          "type": "boolean"
        },
        "providedExports": {
          "description": "Figure out which exports are provided by modules to generate more efficient code.",
          "type": "boolean"
        },
        "realContentHash": {
          "description": "Use real [contenthash] based on final content of the assets.",
          "type": "boolean"
        },
        "removeAvailableModules": {
          "description": "Removes modules from chunks when these modules are already included in all parents.",
          "type": "boolean"
        },
        "removeEmptyChunks": {
          "description": "Remove chunks which are empty.",
          "type": "boolean"
        },
        "runtimeChunk": {
          "$ref": "#/definitions/OptimizationRuntimeChunk"
        },
        "sideEffects": {
          "description": "Skip over modules which are flagged to contain no side effects when exports are not used.",
          "type": "boolean"
        },
        "splitChunks": {
          "description": "Optimize duplication and caching by splitting chunks by shared modules and cache group.",
          "anyOf": [
            {
              "enum": [false]
            },
            {
              "$ref": "#/definitions/OptimizationSplitChunksOptions"
            }
          ]
        },
        "usedExports": {
          "description": "Figure out which exports are used by modules to mangle export names, omit unused exports and generate more efficient code (true: analyse used exports for each runtime, \"global\": analyse exports globally for all runtimes combined).",
          "anyOf": [
            {
              "enum": ["global"]
            },
            {
              "type": "boolean"
            }
          ]
        }
      }
    },
    "OptimizationRuntimeChunk": {
      "description": "Create an additional chunk which contains only the webpack runtime and chunk hash maps.",
      "anyOf": [
        {
          "enum": ["single", "multiple"]
        },
        {
          "type": "boolean"
        },
        {
          "type": "object",
          "additionalProperties": false,
          "properties": {
            "name": {
              "description": "The name or name factory for the runtime chunks.",
              "anyOf": [
                {
                  "type": "string"
                },
                {
                  "instanceof": "Function",
                  "tsType": "Function"
                }
              ]
            }
          }
        }
      ]
    },
    "OptimizationRuntimeChunkNormalized": {
      "description": "Create an additional chunk which contains only the webpack runtime and chunk hash maps.",
      "anyOf": [
        {
          "enum": [false]
        },
        {
          "type": "object",
          "additionalProperties": false,
          "properties": {
            "name": {
              "description": "The name factory for the runtime chunks.",
              "instanceof": "Function",
              "tsType": "Function"
            }
          }
        }
      ]
    },
    "OptimizationSplitChunksCacheGroup": {
      "description": "Options object for describing behavior of a cache group selecting modules that should be cached together.",
      "type": "object",
      "additionalProperties": false,
      "properties": {
        "automaticNameDelimiter": {
          "description": "Sets the name delimiter for created chunks.",
          "type": "string",
          "minLength": 1
        },
        "chunks": {
          "description": "Select chunks for determining cache group content (defaults to \"initial\", \"initial\" and \"all\" requires adding these chunks to the HTML).",
          "anyOf": [
            {
              "enum": ["initial", "async", "all"]
            },
            {
              "instanceof": "Function",
              "tsType": "((chunk: import('../lib/Chunk')) => boolean)"
            }
          ]
        },
        "enforce": {
          "description": "Ignore minimum size, minimum chunks and maximum requests and always create chunks for this cache group.",
          "type": "boolean"
        },
        "enforceSizeThreshold": {
          "description": "Size threshold at which splitting is enforced and other restrictions (minRemainingSize, maxAsyncRequests, maxInitialRequests) are ignored.",
          "oneOf": [
            {
              "$ref": "#/definitions/OptimizationSplitChunksSizes"
            }
          ]
        },
        "filename": {
          "description": "Sets the template for the filename for created chunks.",
          "anyOf": [
            {
              "type": "string",
              "absolutePath": false,
              "minLength": 1
            },
            {
              "instanceof": "Function",
              "tsType": "((pathData: import(\"../lib/Compilation\").PathData, assetInfo?: import(\"../lib/Compilation\").AssetInfo) => string)"
            }
          ]
        },
        "idHint": {
          "description": "Sets the hint for chunk id.",
          "type": "string"
        },
        "maxAsyncRequests": {
          "description": "Maximum number of requests which are accepted for on-demand loading.",
          "type": "number",
          "minimum": 1
        },
        "maxAsyncSize": {
          "description": "Maximal size hint for the on-demand chunks.",
          "oneOf": [
            {
              "$ref": "#/definitions/OptimizationSplitChunksSizes"
            }
          ]
        },
        "maxInitialRequests": {
          "description": "Maximum number of initial chunks which are accepted for an entry point.",
          "type": "number",
          "minimum": 1
        },
        "maxInitialSize": {
          "description": "Maximal size hint for the initial chunks.",
          "oneOf": [
            {
              "$ref": "#/definitions/OptimizationSplitChunksSizes"
            }
          ]
        },
        "maxSize": {
          "description": "Maximal size hint for the created chunks.",
          "oneOf": [
            {
              "$ref": "#/definitions/OptimizationSplitChunksSizes"
            }
          ]
        },
        "minChunks": {
          "description": "Minimum number of times a module has to be duplicated until it's considered for splitting.",
          "type": "number",
          "minimum": 1
        },
        "minRemainingSize": {
          "description": "Minimal size for the chunks the stay after moving the modules to a new chunk.",
          "oneOf": [
            {
              "$ref": "#/definitions/OptimizationSplitChunksSizes"
            }
          ]
        },
        "minSize": {
          "description": "Minimal size for the created chunk.",
          "oneOf": [
            {
              "$ref": "#/definitions/OptimizationSplitChunksSizes"
            }
          ]
        },
        "name": {
          "description": "Give chunks for this cache group a name (chunks with equal name are merged).",
          "anyOf": [
            {
              "enum": [false]
            },
            {
              "type": "string"
            },
            {
              "instanceof": "Function",
              "tsType": "Function"
            }
          ]
        },
        "priority": {
          "description": "Priority of this cache group.",
          "type": "number"
        },
        "reuseExistingChunk": {
          "description": "Try to reuse existing chunk (with name) when it has matching modules.",
          "type": "boolean"
        },
        "test": {
          "description": "Assign modules to a cache group by module name.",
          "anyOf": [
            {
              "instanceof": "RegExp",
              "tsType": "RegExp"
            },
            {
              "type": "string"
            },
            {
              "instanceof": "Function",
              "tsType": "Function"
            }
          ]
        },
        "type": {
          "description": "Assign modules to a cache group by module type.",
          "anyOf": [
            {
              "instanceof": "RegExp",
              "tsType": "RegExp"
            },
            {
              "type": "string"
            },
            {
              "instanceof": "Function",
              "tsType": "Function"
            }
          ]
        },
        "usedExports": {
          "description": "Compare used exports when checking common modules. Modules will only be put in the same chunk when exports are equal.",
          "type": "boolean"
        }
      }
    },
    "OptimizationSplitChunksGetCacheGroups": {
      "description": "A function returning cache groups.",
      "instanceof": "Function",
      "tsType": "((module: import('../lib/Module')) => OptimizationSplitChunksCacheGroup | OptimizationSplitChunksCacheGroup[] | void)"
    },
    "OptimizationSplitChunksOptions": {
      "description": "Options object for splitting chunks into smaller chunks.",
      "type": "object",
      "additionalProperties": false,
      "properties": {
        "automaticNameDelimiter": {
          "description": "Sets the name delimiter for created chunks.",
          "type": "string",
          "minLength": 1
        },
        "cacheGroups": {
          "description": "Assign modules to a cache group (modules from different cache groups are tried to keep in separate chunks, default categories: 'default', 'defaultVendors').",
          "type": "object",
          "additionalProperties": {
            "description": "Configuration for a cache group.",
            "anyOf": [
              {
                "enum": [false]
              },
              {
                "instanceof": "RegExp",
                "tsType": "RegExp"
              },
              {
                "type": "string"
              },
              {
                "instanceof": "Function",
                "tsType": "Function"
              },
              {
                "$ref": "#/definitions/OptimizationSplitChunksCacheGroup"
              }
            ]
          },
          "not": {
            "description": "Using the cacheGroup shorthand syntax with a cache group named 'test' is a potential config error\nDid you intent to define a cache group with a test instead?\ncacheGroups: {\n  <name>: {\n    test: ...\n  }\n}.",
            "type": "object",
            "additionalProperties": true,
            "properties": {
              "test": {
                "description": "The test property is a cache group name, but using the test option of the cache group could be intended instead.",
                "anyOf": [
                  {
                    "instanceof": "Function",
                    "tsType": "Function"
                  },
                  {
                    "type": "string"
                  },
                  {
                    "instanceof": "RegExp",
                    "tsType": "RegExp"
                  }
                ]
              }
            },
            "required": ["test"]
          }
        },
        "chunks": {
          "description": "Select chunks for determining shared modules (defaults to \"async\", \"initial\" and \"all\" requires adding these chunks to the HTML).",
          "anyOf": [
            {
              "enum": ["initial", "async", "all"]
            },
            {
              "instanceof": "Function",
              "tsType": "((chunk: import('../lib/Chunk')) => boolean)"
            }
          ]
        },
        "enforceSizeThreshold": {
          "description": "Size threshold at which splitting is enforced and other restrictions (minRemainingSize, maxAsyncRequests, maxInitialRequests) are ignored.",
          "oneOf": [
            {
              "$ref": "#/definitions/OptimizationSplitChunksSizes"
            }
          ]
        },
        "fallbackCacheGroup": {
          "description": "Options for modules not selected by any other cache group.",
          "type": "object",
          "additionalProperties": false,
          "properties": {
            "automaticNameDelimiter": {
              "description": "Sets the name delimiter for created chunks.",
              "type": "string",
              "minLength": 1
            },
            "maxAsyncSize": {
              "description": "Maximal size hint for the on-demand chunks.",
              "oneOf": [
                {
                  "$ref": "#/definitions/OptimizationSplitChunksSizes"
                }
              ]
            },
            "maxInitialSize": {
              "description": "Maximal size hint for the initial chunks.",
              "oneOf": [
                {
                  "$ref": "#/definitions/OptimizationSplitChunksSizes"
                }
              ]
            },
            "maxSize": {
              "description": "Maximal size hint for the created chunks.",
              "oneOf": [
                {
                  "$ref": "#/definitions/OptimizationSplitChunksSizes"
                }
              ]
            },
            "minSize": {
              "description": "Minimal size for the created chunk.",
              "oneOf": [
                {
                  "$ref": "#/definitions/OptimizationSplitChunksSizes"
                }
              ]
            }
          }
        },
        "filename": {
          "description": "Sets the template for the filename for created chunks.",
          "anyOf": [
            {
              "type": "string",
              "absolutePath": false,
              "minLength": 1
            },
            {
              "instanceof": "Function",
              "tsType": "((pathData: import(\"../lib/Compilation\").PathData, assetInfo?: import(\"../lib/Compilation\").AssetInfo) => string)"
            }
          ]
        },
        "hidePathInfo": {
          "description": "Prevents exposing path info when creating names for parts splitted by maxSize.",
          "type": "boolean"
        },
        "maxAsyncRequests": {
          "description": "Maximum number of requests which are accepted for on-demand loading.",
          "type": "number",
          "minimum": 1
        },
        "maxAsyncSize": {
          "description": "Maximal size hint for the on-demand chunks.",
          "oneOf": [
            {
              "$ref": "#/definitions/OptimizationSplitChunksSizes"
            }
          ]
        },
        "maxInitialRequests": {
          "description": "Maximum number of initial chunks which are accepted for an entry point.",
          "type": "number",
          "minimum": 1
        },
        "maxInitialSize": {
          "description": "Maximal size hint for the initial chunks.",
          "oneOf": [
            {
              "$ref": "#/definitions/OptimizationSplitChunksSizes"
            }
          ]
        },
        "maxSize": {
          "description": "Maximal size hint for the created chunks.",
          "oneOf": [
            {
              "$ref": "#/definitions/OptimizationSplitChunksSizes"
            }
          ]
        },
        "minChunks": {
          "description": "Minimum number of times a module has to be duplicated until it's considered for splitting.",
          "type": "number",
          "minimum": 1
        },
        "minRemainingSize": {
          "description": "Minimal size for the chunks the stay after moving the modules to a new chunk.",
          "oneOf": [
            {
              "$ref": "#/definitions/OptimizationSplitChunksSizes"
            }
          ]
        },
        "minSize": {
          "description": "Minimal size for the created chunks.",
          "oneOf": [
            {
              "$ref": "#/definitions/OptimizationSplitChunksSizes"
            }
          ]
        },
        "name": {
          "description": "Give chunks created a name (chunks with equal name are merged).",
          "anyOf": [
            {
              "enum": [false]
            },
            {
              "type": "string"
            },
            {
              "instanceof": "Function",
              "tsType": "Function"
            }
          ]
        },
        "usedExports": {
          "description": "Compare used exports when checking common modules. Modules will only be put in the same chunk when exports are equal.",
          "type": "boolean"
        }
      }
    },
    "OptimizationSplitChunksSizes": {
      "description": "Size description for limits.",
      "anyOf": [
        {
          "description": "Size of the javascript part of the chunk.",
          "type": "number",
          "minimum": 0
        },
        {
          "description": "Specify size limits per size type.",
          "type": "object",
          "additionalProperties": {
            "description": "Size of the part of the chunk with the type of the key.",
            "type": "number"
          }
        }
      ]
    },
    "Output": {
      "description": "Options affecting the output of the compilation. `output` options tell webpack how to write the compiled files to disk.",
      "type": "object",
      "additionalProperties": false,
      "properties": {
        "assetModuleFilename": {
          "$ref": "#/definitions/AssetModuleFilename"
        },
        "auxiliaryComment": {
          "cli": {
            "exclude": true
          },
          "oneOf": [
            {
              "$ref": "#/definitions/AuxiliaryComment"
            }
          ]
        },
<<<<<<< HEAD
        "baseURI": {
          "$ref": "#/definitions/BaseURI"
        },
        "chunkCallbackName": {
          "$ref": "#/definitions/ChunkCallbackName"
=======
        "charset": {
          "$ref": "#/definitions/Charset"
>>>>>>> c8072823
        },
        "chunkFilename": {
          "$ref": "#/definitions/ChunkFilename"
        },
        "chunkFormat": {
          "$ref": "#/definitions/ChunkFormat"
        },
        "chunkLoadTimeout": {
          "$ref": "#/definitions/ChunkLoadTimeout"
        },
        "chunkLoading": {
          "$ref": "#/definitions/ChunkLoading"
        },
        "chunkLoadingGlobal": {
          "$ref": "#/definitions/ChunkLoadingGlobal"
        },
        "compareBeforeEmit": {
          "$ref": "#/definitions/CompareBeforeEmit"
        },
        "crossOriginLoading": {
          "$ref": "#/definitions/CrossOriginLoading"
        },
        "devtoolFallbackModuleFilenameTemplate": {
          "$ref": "#/definitions/DevtoolFallbackModuleFilenameTemplate"
        },
        "devtoolModuleFilenameTemplate": {
          "$ref": "#/definitions/DevtoolModuleFilenameTemplate"
        },
        "devtoolNamespace": {
          "$ref": "#/definitions/DevtoolNamespace"
        },
        "ecmaVersion": {
          "$ref": "#/definitions/EcmaVersion"
        },
        "enabledChunkLoadingTypes": {
          "$ref": "#/definitions/EnabledChunkLoadingTypes"
        },
        "enabledLibraryTypes": {
          "$ref": "#/definitions/EnabledLibraryTypes"
        },
        "filename": {
          "$ref": "#/definitions/Filename"
        },
        "globalObject": {
          "$ref": "#/definitions/GlobalObject"
        },
        "hashDigest": {
          "$ref": "#/definitions/HashDigest"
        },
        "hashDigestLength": {
          "$ref": "#/definitions/HashDigestLength"
        },
        "hashFunction": {
          "$ref": "#/definitions/HashFunction"
        },
        "hashSalt": {
          "$ref": "#/definitions/HashSalt"
        },
        "hotUpdateChunkFilename": {
          "$ref": "#/definitions/HotUpdateChunkFilename"
        },
        "hotUpdateGlobal": {
          "$ref": "#/definitions/HotUpdateGlobal"
        },
        "hotUpdateMainFilename": {
          "$ref": "#/definitions/HotUpdateMainFilename"
        },
        "iife": {
          "$ref": "#/definitions/Iife"
        },
        "importFunctionName": {
          "$ref": "#/definitions/ImportFunctionName"
        },
        "library": {
          "$ref": "#/definitions/Library"
        },
        "libraryExport": {
          "cli": {
            "exclude": true
          },
          "oneOf": [
            {
              "$ref": "#/definitions/LibraryExport"
            }
          ]
        },
        "libraryTarget": {
          "cli": {
            "exclude": true
          },
          "oneOf": [
            {
              "$ref": "#/definitions/LibraryType"
            }
          ]
        },
        "module": {
          "$ref": "#/definitions/OutputModule"
        },
        "path": {
          "$ref": "#/definitions/Path"
        },
        "pathinfo": {
          "$ref": "#/definitions/Pathinfo"
        },
        "publicPath": {
          "$ref": "#/definitions/PublicPath"
        },
        "scriptType": {
          "$ref": "#/definitions/ScriptType"
        },
        "sourceMapFilename": {
          "$ref": "#/definitions/SourceMapFilename"
        },
        "sourcePrefix": {
          "$ref": "#/definitions/SourcePrefix"
        },
        "strictModuleExceptionHandling": {
          "$ref": "#/definitions/StrictModuleExceptionHandling"
        },
        "umdNamedDefine": {
          "cli": {
            "exclude": true
          },
          "oneOf": [
            {
              "$ref": "#/definitions/UmdNamedDefine"
            }
          ]
        },
        "uniqueName": {
          "$ref": "#/definitions/UniqueName"
        },
        "webassemblyModuleFilename": {
          "$ref": "#/definitions/WebassemblyModuleFilename"
        }
      }
    },
    "OutputModule": {
      "description": "Output javascript files as module source type.",
      "type": "boolean"
    },
    "OutputNormalized": {
      "description": "Normalized options affecting the output of the compilation. `output` options tell webpack how to write the compiled files to disk.",
      "type": "object",
      "additionalProperties": false,
      "properties": {
        "assetModuleFilename": {
          "$ref": "#/definitions/AssetModuleFilename"
        },
<<<<<<< HEAD
        "baseURI": {
          "$ref": "#/definitions/BaseURI"
        },
        "chunkCallbackName": {
          "$ref": "#/definitions/ChunkCallbackName"
=======
        "charset": {
          "$ref": "#/definitions/Charset"
>>>>>>> c8072823
        },
        "chunkFilename": {
          "$ref": "#/definitions/ChunkFilename"
        },
        "chunkFormat": {
          "$ref": "#/definitions/ChunkFormat"
        },
        "chunkLoadTimeout": {
          "$ref": "#/definitions/ChunkLoadTimeout"
        },
        "chunkLoading": {
          "$ref": "#/definitions/ChunkLoading"
        },
        "chunkLoadingGlobal": {
          "$ref": "#/definitions/ChunkLoadingGlobal"
        },
        "compareBeforeEmit": {
          "$ref": "#/definitions/CompareBeforeEmit"
        },
        "crossOriginLoading": {
          "$ref": "#/definitions/CrossOriginLoading"
        },
        "devtoolFallbackModuleFilenameTemplate": {
          "$ref": "#/definitions/DevtoolFallbackModuleFilenameTemplate"
        },
        "devtoolModuleFilenameTemplate": {
          "$ref": "#/definitions/DevtoolModuleFilenameTemplate"
        },
        "devtoolNamespace": {
          "$ref": "#/definitions/DevtoolNamespace"
        },
        "ecmaVersion": {
          "$ref": "#/definitions/EcmaVersion"
        },
        "enabledChunkLoadingTypes": {
          "$ref": "#/definitions/EnabledChunkLoadingTypes"
        },
        "enabledLibraryTypes": {
          "$ref": "#/definitions/EnabledLibraryTypes"
        },
        "filename": {
          "$ref": "#/definitions/Filename"
        },
        "globalObject": {
          "$ref": "#/definitions/GlobalObject"
        },
        "hashDigest": {
          "$ref": "#/definitions/HashDigest"
        },
        "hashDigestLength": {
          "$ref": "#/definitions/HashDigestLength"
        },
        "hashFunction": {
          "$ref": "#/definitions/HashFunction"
        },
        "hashSalt": {
          "$ref": "#/definitions/HashSalt"
        },
        "hotUpdateChunkFilename": {
          "$ref": "#/definitions/HotUpdateChunkFilename"
        },
        "hotUpdateGlobal": {
          "$ref": "#/definitions/HotUpdateGlobal"
        },
        "hotUpdateMainFilename": {
          "$ref": "#/definitions/HotUpdateMainFilename"
        },
        "iife": {
          "$ref": "#/definitions/Iife"
        },
        "importFunctionName": {
          "$ref": "#/definitions/ImportFunctionName"
        },
        "library": {
          "$ref": "#/definitions/LibraryOptions"
        },
        "module": {
          "$ref": "#/definitions/OutputModule"
        },
        "path": {
          "$ref": "#/definitions/Path"
        },
        "pathinfo": {
          "$ref": "#/definitions/Pathinfo"
        },
        "publicPath": {
          "$ref": "#/definitions/PublicPath"
        },
        "scriptType": {
          "$ref": "#/definitions/ScriptType"
        },
        "sourceMapFilename": {
          "$ref": "#/definitions/SourceMapFilename"
        },
        "sourcePrefix": {
          "$ref": "#/definitions/SourcePrefix"
        },
        "strictModuleExceptionHandling": {
          "$ref": "#/definitions/StrictModuleExceptionHandling"
        },
        "uniqueName": {
          "$ref": "#/definitions/UniqueName"
        },
        "webassemblyModuleFilename": {
          "$ref": "#/definitions/WebassemblyModuleFilename"
        }
      }
    },
    "Parallelism": {
      "description": "The number of parallel processed modules in the compilation.",
      "type": "number",
      "minimum": 1
    },
    "Path": {
      "description": "The output directory as **absolute path** (required).",
      "type": "string",
      "absolutePath": true
    },
    "Pathinfo": {
      "description": "Include comments with information about the modules.",
      "type": "boolean"
    },
    "Performance": {
      "description": "Configuration for web performance recommendations.",
      "anyOf": [
        {
          "enum": [false]
        },
        {
          "$ref": "#/definitions/PerformanceOptions"
        }
      ]
    },
    "PerformanceOptions": {
      "description": "Configuration object for web performance recommendations.",
      "type": "object",
      "additionalProperties": false,
      "properties": {
        "assetFilter": {
          "description": "Filter function to select assets that are checked.",
          "instanceof": "Function",
          "tsType": "Function"
        },
        "hints": {
          "description": "Sets the format of the hints: warnings, errors or nothing at all.",
          "enum": [false, "warning", "error"]
        },
        "maxAssetSize": {
          "description": "File size limit (in bytes) when exceeded, that webpack will provide performance hints.",
          "type": "number"
        },
        "maxEntrypointSize": {
          "description": "Total size of an entry point (in bytes).",
          "type": "number"
        }
      }
    },
    "Plugins": {
      "description": "Add additional plugins to the compiler.",
      "type": "array",
      "items": {
        "description": "Plugin of type object or instanceof Function.",
        "anyOf": [
          {
            "$ref": "#/definitions/WebpackPluginInstance"
          },
          {
            "$ref": "#/definitions/WebpackPluginFunction"
          }
        ]
      }
    },
    "Profile": {
      "description": "Capture timing information for each module.",
      "type": "boolean"
    },
    "PublicPath": {
      "description": "The `publicPath` specifies the public URL address of the output files when referenced in a browser.",
      "anyOf": [
        {
          "type": "string"
        },
        {
          "instanceof": "Function",
          "tsType": "((pathData: import(\"../lib/Compilation\").PathData, assetInfo?: import(\"../lib/Compilation\").AssetInfo) => string)"
        }
      ]
    },
    "RecordsInputPath": {
      "description": "Store compiler state to a json file.",
      "anyOf": [
        {
          "enum": [false]
        },
        {
          "type": "string",
          "absolutePath": true
        }
      ]
    },
    "RecordsOutputPath": {
      "description": "Load compiler state from a json file.",
      "anyOf": [
        {
          "enum": [false]
        },
        {
          "type": "string",
          "absolutePath": true
        }
      ]
    },
    "RecordsPath": {
      "description": "Store/Load compiler state from/to a json file. This will result in persistent ids of modules and chunks. An absolute path is expected. `recordsPath` is used for `recordsInputPath` and `recordsOutputPath` if they left undefined.",
      "anyOf": [
        {
          "enum": [false]
        },
        {
          "type": "string",
          "absolutePath": true
        }
      ]
    },
    "Resolve": {
      "description": "Options for the resolver.",
      "oneOf": [
        {
          "$ref": "#/definitions/ResolveOptions"
        }
      ]
    },
    "ResolveLoader": {
      "description": "Options for the resolver when resolving loaders.",
      "oneOf": [
        {
          "$ref": "#/definitions/ResolveOptions"
        }
      ]
    },
    "ResolveOptions": {
      "description": "Options object for resolving requests.",
      "type": "object",
      "additionalProperties": false,
      "properties": {
        "alias": {
          "description": "Redirect module requests.",
          "anyOf": [
            {
              "type": "array",
              "items": {
                "description": "Alias configuration.",
                "type": "object",
                "additionalProperties": false,
                "properties": {
                  "alias": {
                    "description": "New request.",
                    "anyOf": [
                      {
                        "description": "Multiple alternative requests.",
                        "type": "array",
                        "items": {
                          "description": "One choice of request.",
                          "type": "string",
                          "minLength": 1
                        }
                      },
                      {
                        "description": "Ignore request (replace with empty module).",
                        "enum": [false]
                      },
                      {
                        "description": "New request.",
                        "type": "string",
                        "minLength": 1
                      }
                    ]
                  },
                  "name": {
                    "description": "Request to be redirected.",
                    "type": "string"
                  },
                  "onlyModule": {
                    "description": "Redirect only exact matching request.",
                    "type": "boolean"
                  }
                },
                "required": ["alias", "name"]
              }
            },
            {
              "type": "object",
              "additionalProperties": {
                "description": "New request.",
                "anyOf": [
                  {
                    "description": "Multiple alternative requests.",
                    "type": "array",
                    "items": {
                      "description": "One choice of request.",
                      "type": "string",
                      "minLength": 1
                    }
                  },
                  {
                    "description": "Ignore request (replace with empty module).",
                    "enum": [false]
                  },
                  {
                    "description": "New request.",
                    "type": "string",
                    "minLength": 1
                  }
                ]
              }
            }
          ]
        },
        "aliasFields": {
          "description": "Fields in the description file (usually package.json) which are used to redirect requests inside the module.",
          "type": "array",
          "items": {
            "description": "Field in the description file (usually package.json) which are used to redirect requests inside the module.",
            "anyOf": [
              {
                "type": "array",
                "items": {
                  "description": "Part of the field path in the description file (usually package.json) which are used to redirect requests inside the module.",
                  "type": "string",
                  "minLength": 1
                }
              },
              {
                "type": "string",
                "minLength": 1
              }
            ]
          }
        },
        "byDependency": {
          "description": "Extra resolve options per dependency category. Typical categories are \"commonjs\", \"amd\", \"esm\".",
          "type": "object",
          "additionalProperties": {
            "description": "Options object for resolving requests.",
            "oneOf": [
              {
                "$ref": "#/definitions/ResolveOptions"
              }
            ]
          }
        },
        "cache": {
          "description": "Enable caching of successfully resolved requests (cache entries are revalidated).",
          "type": "boolean"
        },
        "cachePredicate": {
          "description": "Predicate function to decide which requests should be cached.",
          "instanceof": "Function",
          "tsType": "((request: import('enhanced-resolve').ResolveRequest) => boolean)"
        },
        "cacheWithContext": {
          "description": "Include the context information in the cache identifier when caching.",
          "type": "boolean"
        },
        "conditionNames": {
          "description": "Condition names for exports field entry point.",
          "type": "array",
          "items": {
            "description": "Condition names for exports field entry point.",
            "type": "string"
          }
        },
        "descriptionFiles": {
          "description": "Filenames used to find a description file (like a package.json).",
          "type": "array",
          "items": {
            "description": "Filename used to find a description file (like a package.json).",
            "type": "string",
            "minLength": 1
          }
        },
        "enforceExtension": {
          "description": "Enforce the resolver to use one of the extensions from the extensions option (User must specify requests without extension).",
          "type": "boolean"
        },
        "exportsFields": {
          "description": "Field names from the description file (usually package.json) which are used to provide entry points of a package.",
          "type": "array",
          "items": {
            "description": "Field name from the description file (usually package.json) which is used to provide entry points of a package.",
            "type": "string"
          }
        },
        "extensions": {
          "description": "Extensions added to the request when trying to find the file.",
          "type": "array",
          "items": {
            "description": "Extension added to the request when trying to find the file.",
            "type": "string",
            "minLength": 1
          }
        },
        "fileSystem": {
          "description": "Filesystem for the resolver.",
          "tsType": "(import('../lib/util/fs').InputFileSystem)"
        },
        "fullySpecified": {
          "description": "Treats the request specified by the user as fully specified, meaning no extensions are added and the mainFiles in directories are not resolved (This doesn't affect requests from mainFields, aliasFields or aliases).",
          "type": "boolean"
        },
        "mainFields": {
          "description": "Field names from the description file (package.json) which are used to find the default entry point.",
          "type": "array",
          "items": {
            "description": "Field name from the description file (package.json) which are used to find the default entry point.",
            "anyOf": [
              {
                "type": "array",
                "items": {
                  "description": "Part of the field path from the description file (package.json) which are used to find the default entry point.",
                  "type": "string",
                  "minLength": 1
                }
              },
              {
                "type": "string",
                "minLength": 1
              }
            ]
          }
        },
        "mainFiles": {
          "description": "Filenames used to find the default entry point if there is no description file or main field.",
          "type": "array",
          "items": {
            "description": "Filename used to find the default entry point if there is no description file or main field.",
            "type": "string",
            "minLength": 1
          }
        },
        "modules": {
          "description": "Folder names or directory paths where to find modules.",
          "type": "array",
          "items": {
            "description": "Folder name or directory path where to find modules.",
            "type": "string",
            "minLength": 1
          }
        },
        "plugins": {
          "description": "Plugins for the resolver.",
          "type": "array",
          "cli": {
            "exclude": true
          },
          "items": {
            "description": "Plugin of type object or instanceof Function.",
            "anyOf": [
              {
                "enum": ["..."]
              },
              {
                "$ref": "#/definitions/ResolvePluginInstance"
              }
            ]
          }
        },
        "resolver": {
          "description": "Custom resolver.",
          "tsType": "(import('enhanced-resolve').Resolver)"
        },
        "restrictions": {
          "description": "A list of resolve restrictions. Resolve results must fulfill all of these restrictions to resolve successfully. Other resolve paths are taken when restrictions are not met.",
          "type": "array",
          "items": {
            "description": "Resolve restriction. Resolve result must fulfill this restriction.",
            "anyOf": [
              {
                "instanceof": "RegExp",
                "tsType": "RegExp"
              },
              {
                "type": "string",
                "absolutePath": true,
                "minLength": 1
              }
            ]
          }
        },
        "roots": {
          "description": "A list of directories in which requests that are server-relative URLs (starting with '/') are resolved. On non-windows system these requests are tried to resolve as absolute path first.",
          "type": "array",
          "items": {
            "description": "Directory in which requests that are server-relative URLs (starting with '/') are resolved.",
            "type": "string"
          }
        },
        "symlinks": {
          "description": "Enable resolving symlinks to the original location.",
          "type": "boolean"
        },
        "unsafeCache": {
          "description": "Enable caching of successfully resolved requests (cache entries are not revalidated).",
          "anyOf": [
            {
              "type": "boolean"
            },
            {
              "type": "object",
              "additionalProperties": true
            }
          ]
        },
        "useSyncFileSystemCalls": {
          "description": "Use synchronous filesystem calls for the resolver.",
          "type": "boolean"
        }
      }
    },
    "ResolvePluginInstance": {
      "description": "Plugin instance.",
      "type": "object",
      "additionalProperties": true,
      "properties": {
        "apply": {
          "description": "The run point of the plugin, required method.",
          "instanceof": "Function",
          "tsType": "(resolver: import('enhanced-resolve/lib/Resolver')) => void"
        }
      },
      "required": ["apply"]
    },
    "RuleSetCondition": {
      "description": "A condition matcher.",
      "cli": {
        "helper": true
      },
      "anyOf": [
        {
          "instanceof": "RegExp",
          "tsType": "RegExp"
        },
        {
          "type": "string",
          "minLength": 1
        },
        {
          "type": "object",
          "additionalProperties": false,
          "properties": {
            "and": {
              "description": "Logical AND.",
              "oneOf": [
                {
                  "$ref": "#/definitions/RuleSetConditions"
                }
              ]
            },
            "not": {
              "description": "Logical NOT.",
              "oneOf": [
                {
                  "$ref": "#/definitions/RuleSetConditions"
                }
              ]
            },
            "or": {
              "description": "Logical OR.",
              "oneOf": [
                {
                  "$ref": "#/definitions/RuleSetConditions"
                }
              ]
            }
          }
        },
        {
          "instanceof": "Function",
          "tsType": "((value: string) => boolean)"
        },
        {
          "$ref": "#/definitions/RuleSetConditions"
        }
      ]
    },
    "RuleSetConditionAbsolute": {
      "description": "A condition matcher matching an absolute path.",
      "cli": {
        "helper": true
      },
      "anyOf": [
        {
          "instanceof": "RegExp",
          "tsType": "RegExp"
        },
        {
          "type": "string",
          "absolutePath": true
        },
        {
          "type": "object",
          "additionalProperties": false,
          "properties": {
            "and": {
              "description": "Logical AND.",
              "oneOf": [
                {
                  "$ref": "#/definitions/RuleSetConditionsAbsolute"
                }
              ]
            },
            "not": {
              "description": "Logical NOT.",
              "oneOf": [
                {
                  "$ref": "#/definitions/RuleSetConditionsAbsolute"
                }
              ]
            },
            "or": {
              "description": "Logical OR.",
              "oneOf": [
                {
                  "$ref": "#/definitions/RuleSetConditionsAbsolute"
                }
              ]
            }
          }
        },
        {
          "instanceof": "Function",
          "tsType": "((value: string) => boolean)"
        },
        {
          "$ref": "#/definitions/RuleSetConditionsAbsolute"
        }
      ]
    },
    "RuleSetConditionOrConditions": {
      "description": "One or multiple rule conditions.",
      "cli": {
        "helper": true
      },
      "anyOf": [
        {
          "$ref": "#/definitions/RuleSetCondition"
        },
        {
          "$ref": "#/definitions/RuleSetConditions"
        }
      ]
    },
    "RuleSetConditionOrConditionsAbsolute": {
      "description": "One or multiple rule conditions matching an absolute path.",
      "cli": {
        "helper": true
      },
      "anyOf": [
        {
          "$ref": "#/definitions/RuleSetConditionAbsolute"
        },
        {
          "$ref": "#/definitions/RuleSetConditionsAbsolute"
        }
      ]
    },
    "RuleSetConditions": {
      "description": "A list of rule conditions.",
      "type": "array",
      "items": {
        "description": "A rule condition.",
        "oneOf": [
          {
            "$ref": "#/definitions/RuleSetCondition"
          }
        ]
      }
    },
    "RuleSetConditionsAbsolute": {
      "description": "A list of rule conditions matching an absolute path.",
      "type": "array",
      "items": {
        "description": "A rule condition matching an absolute path.",
        "oneOf": [
          {
            "$ref": "#/definitions/RuleSetConditionAbsolute"
          }
        ]
      }
    },
    "RuleSetLoader": {
      "description": "A loader request.",
      "type": "string",
      "minLength": 1
    },
    "RuleSetLoaderOptions": {
      "description": "Options passed to a loader.",
      "anyOf": [
        {
          "type": "string"
        },
        {
          "type": "object"
        }
      ]
    },
    "RuleSetRule": {
      "description": "A rule description with conditions and effects for modules.",
      "type": "object",
      "additionalProperties": false,
      "properties": {
        "compiler": {
          "description": "Match the child compiler name.",
          "oneOf": [
            {
              "$ref": "#/definitions/RuleSetConditionOrConditions"
            }
          ]
        },
        "dependency": {
          "description": "Match dependency type.",
          "oneOf": [
            {
              "$ref": "#/definitions/RuleSetConditionOrConditions"
            }
          ]
        },
        "descriptionData": {
          "description": "Match values of properties in the description file (usually package.json).",
          "type": "object",
          "additionalProperties": {
            "$ref": "#/definitions/RuleSetConditionOrConditions"
          }
        },
        "enforce": {
          "description": "Enforce this rule as pre or post step.",
          "enum": ["pre", "post"]
        },
        "exclude": {
          "description": "Shortcut for resource.exclude.",
          "oneOf": [
            {
              "$ref": "#/definitions/RuleSetConditionOrConditionsAbsolute"
            }
          ]
        },
        "generator": {
          "description": "The options for the module generator.",
          "type": "object"
        },
        "include": {
          "description": "Shortcut for resource.include.",
          "oneOf": [
            {
              "$ref": "#/definitions/RuleSetConditionOrConditionsAbsolute"
            }
          ]
        },
        "issuer": {
          "description": "Match the issuer of the module (The module pointing to this module).",
          "oneOf": [
            {
              "$ref": "#/definitions/RuleSetConditionOrConditionsAbsolute"
            }
          ]
        },
        "loader": {
          "description": "Shortcut for use.loader.",
          "oneOf": [
            {
              "$ref": "#/definitions/RuleSetLoader"
            }
          ]
        },
        "mimetype": {
          "description": "Match module mimetype when load from Data URI.",
          "oneOf": [
            {
              "$ref": "#/definitions/RuleSetConditionOrConditions"
            }
          ]
        },
        "oneOf": {
          "description": "Only execute the first matching rule in this array.",
          "type": "array",
          "items": {
            "description": "A rule.",
            "oneOf": [
              {
                "$ref": "#/definitions/RuleSetRule"
              }
            ]
          }
        },
        "options": {
          "description": "Shortcut for use.options.",
          "cli": {
            "exclude": true
          },
          "oneOf": [
            {
              "$ref": "#/definitions/RuleSetLoaderOptions"
            }
          ]
        },
        "parser": {
          "description": "Options for parsing.",
          "type": "object",
          "additionalProperties": true
        },
        "realResource": {
          "description": "Match the real resource path of the module.",
          "oneOf": [
            {
              "$ref": "#/definitions/RuleSetConditionOrConditionsAbsolute"
            }
          ]
        },
        "resolve": {
          "description": "Options for the resolver.",
          "type": "object",
          "oneOf": [
            {
              "$ref": "#/definitions/ResolveOptions"
            }
          ]
        },
        "resource": {
          "description": "Match the resource path of the module.",
          "oneOf": [
            {
              "$ref": "#/definitions/RuleSetConditionOrConditionsAbsolute"
            }
          ]
        },
        "resourceFragment": {
          "description": "Match the resource fragment of the module.",
          "oneOf": [
            {
              "$ref": "#/definitions/RuleSetConditionOrConditions"
            }
          ]
        },
        "resourceQuery": {
          "description": "Match the resource query of the module.",
          "oneOf": [
            {
              "$ref": "#/definitions/RuleSetConditionOrConditions"
            }
          ]
        },
        "rules": {
          "description": "Match and execute these rules when this rule is matched.",
          "type": "array",
          "items": {
            "description": "A rule.",
            "oneOf": [
              {
                "$ref": "#/definitions/RuleSetRule"
              }
            ]
          }
        },
        "sideEffects": {
          "description": "Flags a module as with or without side effects.",
          "type": "boolean"
        },
        "test": {
          "description": "Shortcut for resource.test.",
          "oneOf": [
            {
              "$ref": "#/definitions/RuleSetConditionOrConditionsAbsolute"
            }
          ]
        },
        "type": {
          "description": "Module type to use for the module.",
          "type": "string"
        },
        "use": {
          "description": "Modifiers applied to the module when rule is matched.",
          "oneOf": [
            {
              "$ref": "#/definitions/RuleSetUse"
            }
          ]
        }
      }
    },
    "RuleSetRules": {
      "description": "A list of rules.",
      "type": "array",
      "items": {
        "description": "A rule.",
        "anyOf": [
          {
            "cli": {
              "exclude": true
            },
            "enum": ["..."]
          },
          {
            "$ref": "#/definitions/RuleSetRule"
          }
        ]
      }
    },
    "RuleSetUse": {
      "description": "A list of descriptions of loaders applied.",
      "anyOf": [
        {
          "type": "array",
          "items": {
            "description": "An use item.",
            "oneOf": [
              {
                "$ref": "#/definitions/RuleSetUseItem"
              }
            ]
          }
        },
        {
          "instanceof": "Function",
          "tsType": "((data: { resource: string, realResource: string, resourceQuery: string, issuer: string, compiler: string }) => RuleSetUseItem[])"
        },
        {
          "$ref": "#/definitions/RuleSetUseItem"
        }
      ]
    },
    "RuleSetUseItem": {
      "description": "A description of an applied loader.",
      "anyOf": [
        {
          "type": "object",
          "additionalProperties": false,
          "properties": {
            "ident": {
              "description": "Unique loader options identifier.",
              "type": "string"
            },
            "loader": {
              "description": "Loader name.",
              "oneOf": [
                {
                  "$ref": "#/definitions/RuleSetLoader"
                }
              ]
            },
            "options": {
              "description": "Loader options.",
              "oneOf": [
                {
                  "$ref": "#/definitions/RuleSetLoaderOptions"
                }
              ]
            }
          }
        },
        {
          "instanceof": "Function",
          "tsType": "((data: object) => RuleSetUseItem|RuleSetUseItem[])"
        },
        {
          "$ref": "#/definitions/RuleSetLoader"
        }
      ]
    },
    "ScriptType": {
      "description": "This option enables loading async chunks via a custom script type, such as script type=\"module\".",
      "enum": [false, "text/javascript", "module"]
    },
    "SnapshotOptions": {
      "description": "Options affecting how file system snapshots are created and validated.",
      "type": "object",
      "additionalProperties": false,
      "properties": {
        "buildDependencies": {
          "description": "Options for snapshotting build dependencies to determine if the whole cache need to be invalidated.",
          "type": "object",
          "additionalProperties": false,
          "properties": {
            "hash": {
              "description": "Use hashes of the content of the files/directories to determine invalidation.",
              "type": "boolean"
            },
            "timestamp": {
              "description": "Use timestamps of the files/directories to determine invalidation.",
              "type": "boolean"
            }
          }
        },
        "immutablePaths": {
          "description": "List of paths that are managed by a package manager and contain a version or hash in its path so all files are immutable.",
          "type": "array",
          "items": {
            "description": "A path to a immutable directory (usually a package manager cache directory).",
            "type": "string",
            "absolutePath": true,
            "minLength": 1
          }
        },
        "managedPaths": {
          "description": "List of paths that are managed by a package manager and can be trusted to not be modified otherwise.",
          "type": "array",
          "items": {
            "description": "A path to a managed directory (usually a node_modules directory).",
            "type": "string",
            "absolutePath": true,
            "minLength": 1
          }
        },
        "module": {
          "description": "Options for snapshotting dependencies of modules to determine if they need to be built again.",
          "type": "object",
          "additionalProperties": false,
          "properties": {
            "hash": {
              "description": "Use hashes of the content of the files/directories to determine invalidation.",
              "type": "boolean"
            },
            "timestamp": {
              "description": "Use timestamps of the files/directories to determine invalidation.",
              "type": "boolean"
            }
          }
        },
        "resolve": {
          "description": "Options for snapshotting dependencies of request resolving to determine if requests need to be re-resolved.",
          "type": "object",
          "additionalProperties": false,
          "properties": {
            "hash": {
              "description": "Use hashes of the content of the files/directories to determine invalidation.",
              "type": "boolean"
            },
            "timestamp": {
              "description": "Use timestamps of the files/directories to determine invalidation.",
              "type": "boolean"
            }
          }
        },
        "resolveBuildDependencies": {
          "description": "Options for snapshotting the resolving of build dependencies to determine if the build dependencies need to be re-resolved.",
          "type": "object",
          "additionalProperties": false,
          "properties": {
            "hash": {
              "description": "Use hashes of the content of the files/directories to determine invalidation.",
              "type": "boolean"
            },
            "timestamp": {
              "description": "Use timestamps of the files/directories to determine invalidation.",
              "type": "boolean"
            }
          }
        }
      }
    },
    "SourceMapFilename": {
      "description": "The filename of the SourceMaps for the JavaScript files. They are inside the `output.path` directory.",
      "type": "string",
      "absolutePath": false
    },
    "SourcePrefix": {
      "description": "Prefixes every line of the source in the bundle with this string.",
      "type": "string"
    },
    "StatsOptions": {
      "description": "Stats options object.",
      "type": "object",
      "additionalProperties": false,
      "properties": {
        "all": {
          "description": "Fallback value for stats options when an option is not defined (has precedence over local webpack defaults).",
          "type": "boolean"
        },
        "assets": {
          "description": "Add assets information.",
          "type": "boolean"
        },
        "assetsSort": {
          "description": "Sort the assets by that field.",
          "type": "string"
        },
        "builtAt": {
          "description": "Add built at time information.",
          "type": "boolean"
        },
        "cached": {
          "description": "Add information about cached (not built) modules.",
          "type": "boolean"
        },
        "cachedAssets": {
          "description": "Show cached assets (setting this to `false` only shows emitted files).",
          "type": "boolean"
        },
        "children": {
          "description": "Add children information.",
          "type": "boolean"
        },
        "chunkGroups": {
          "description": "Display all chunk groups with the corresponding bundles.",
          "type": "boolean"
        },
        "chunkModules": {
          "description": "Add built modules information to chunk information.",
          "type": "boolean"
        },
        "chunkOrigins": {
          "description": "Add the origins of chunks and chunk merging info.",
          "type": "boolean"
        },
        "chunkRelations": {
          "description": "Add information about parent, children and sibling chunks to chunk information.",
          "type": "boolean"
        },
        "chunkRootModules": {
          "description": "Add root modules information to chunk information.",
          "type": "boolean"
        },
        "chunks": {
          "description": "Add chunk information.",
          "type": "boolean"
        },
        "chunksSort": {
          "description": "Sort the chunks by that field.",
          "type": "string"
        },
        "colors": {
          "description": "Enables/Disables colorful output.",
          "anyOf": [
            {
              "description": "Enables/Disables colorful output.",
              "type": "boolean"
            },
            {
              "type": "object",
              "additionalProperties": false,
              "properties": {
                "bold": {
                  "description": "Custom color for bold text.",
                  "type": "string"
                },
                "cyan": {
                  "description": "Custom color for cyan text.",
                  "type": "string"
                },
                "green": {
                  "description": "Custom color for green text.",
                  "type": "string"
                },
                "magenta": {
                  "description": "Custom color for magenta text.",
                  "type": "string"
                },
                "red": {
                  "description": "Custom color for red text.",
                  "type": "string"
                },
                "yellow": {
                  "description": "Custom color for yellow text.",
                  "type": "string"
                }
              }
            }
          ]
        },
        "context": {
          "description": "Context directory for request shortening.",
          "type": "string",
          "absolutePath": true
        },
        "depth": {
          "description": "Add module depth in module graph.",
          "type": "boolean"
        },
        "entrypoints": {
          "description": "Display the entry points with the corresponding bundles.",
          "type": "boolean"
        },
        "env": {
          "description": "Add --env information.",
          "type": "boolean"
        },
        "errorDetails": {
          "description": "Add details to errors (like resolving log).",
          "type": "boolean"
        },
        "errorStack": {
          "description": "Add internal stack trace to errors.",
          "type": "boolean"
        },
        "errors": {
          "description": "Add errors.",
          "type": "boolean"
        },
        "exclude": {
          "description": "Please use excludeModules instead.",
          "cli": {
            "exclude": true
          },
          "anyOf": [
            {
              "type": "boolean"
            },
            {
              "$ref": "#/definitions/FilterTypes"
            }
          ]
        },
        "excludeAssets": {
          "description": "Suppress assets that match the specified filters. Filters can be Strings, RegExps or Functions.",
          "oneOf": [
            {
              "$ref": "#/definitions/FilterTypes"
            }
          ]
        },
        "excludeModules": {
          "description": "Suppress modules that match the specified filters. Filters can be Strings, RegExps, Booleans or Functions.",
          "anyOf": [
            {
              "type": "boolean"
            },
            {
              "$ref": "#/definitions/FilterTypes"
            }
          ]
        },
        "hash": {
          "description": "Add the hash of the compilation.",
          "type": "boolean"
        },
        "ids": {
          "description": "Add ids.",
          "type": "boolean"
        },
        "logging": {
          "description": "Add logging output.",
          "anyOf": [
            {
              "description": "Specify log level of logging output.",
              "enum": ["none", "error", "warn", "info", "log", "verbose"]
            },
            {
              "description": "Enable/disable logging output (`true`: shows normal logging output, loglevel: log).",
              "type": "boolean"
            }
          ]
        },
        "loggingDebug": {
          "description": "Include debug logging of specified loggers (i. e. for plugins or loaders). Filters can be Strings, RegExps or Functions.",
          "anyOf": [
            {
              "description": "Enable/Disable debug logging for all loggers.",
              "type": "boolean"
            },
            {
              "$ref": "#/definitions/FilterTypes"
            }
          ]
        },
        "loggingTrace": {
          "description": "Add stack traces to logging output.",
          "type": "boolean"
        },
        "maxModules": {
          "description": "Set the maximum number of modules to be shown.",
          "type": "number"
        },
        "moduleAssets": {
          "description": "Add information about assets inside modules.",
          "type": "boolean"
        },
        "moduleTrace": {
          "description": "Add dependencies and origin of warnings/errors.",
          "type": "boolean"
        },
        "modules": {
          "description": "Add built modules information.",
          "type": "boolean"
        },
        "modulesSort": {
          "description": "Sort the modules by that field.",
          "type": "string"
        },
        "nestedModules": {
          "description": "Add information about modules nested in other modules (like with module concatenation).",
          "type": "boolean"
        },
        "optimizationBailout": {
          "description": "Show reasons why optimization bailed out for modules.",
          "type": "boolean"
        },
        "orphanModules": {
          "description": "Add information about orphan modules.",
          "type": "boolean"
        },
        "outputPath": {
          "description": "Add output path information.",
          "type": "boolean"
        },
        "performance": {
          "description": "Add performance hint flags.",
          "type": "boolean"
        },
        "preset": {
          "description": "Preset for the default values.",
          "anyOf": [
            {
              "type": "boolean"
            },
            {
              "type": "string"
            }
          ]
        },
        "providedExports": {
          "description": "Show exports provided by modules.",
          "type": "boolean"
        },
        "publicPath": {
          "description": "Add public path information.",
          "type": "boolean"
        },
        "reasons": {
          "description": "Add information about the reasons why modules are included.",
          "type": "boolean"
        },
        "relatedAssets": {
          "description": "Add information about assets that are related to other assets (like SourceMaps for assets).",
          "type": "boolean"
        },
        "runtime": {
          "description": "Add information about runtime modules.",
          "type": "boolean"
        },
        "source": {
          "description": "Add the source code of modules.",
          "type": "boolean"
        },
        "timings": {
          "description": "Add timing information.",
          "type": "boolean"
        },
        "usedExports": {
          "description": "Show exports used by modules.",
          "type": "boolean"
        },
        "version": {
          "description": "Add webpack version information.",
          "type": "boolean"
        },
        "warnings": {
          "description": "Add warnings.",
          "type": "boolean"
        },
        "warningsFilter": {
          "description": "Suppress warnings that match the specified filters. Filters can be Strings, RegExps or Functions.",
          "oneOf": [
            {
              "$ref": "#/definitions/FilterTypes"
            }
          ]
        }
      }
    },
    "StatsValue": {
      "description": "Stats options object or preset name.",
      "anyOf": [
        {
          "enum": [
            "none",
            "errors-only",
            "minimal",
            "normal",
            "detailed",
            "verbose",
            "errors-warnings"
          ]
        },
        {
          "type": "boolean"
        },
        {
          "$ref": "#/definitions/StatsOptions"
        }
      ]
    },
    "StrictModuleExceptionHandling": {
      "description": "Handles exceptions in module loading correctly at a performance cost.",
      "type": "boolean"
    },
    "Target": {
      "description": "Environment to build for.",
      "anyOf": [
        {
          "enum": [
            "web",
            "webworker",
            "node",
            "async-node",
            "node-webkit",
            "electron-main",
            "electron-renderer",
            "electron-preload"
          ]
        },
        {
          "instanceof": "Function",
          "tsType": "((compiler: import('../lib/Compiler')) => void)"
        }
      ]
    },
    "UmdNamedDefine": {
      "description": "If `output.libraryTarget` is set to umd and `output.library` is set, setting this to true will name the AMD module.",
      "type": "boolean"
    },
    "UniqueName": {
      "description": "A unique name of the webpack build to avoid multiple webpack runtimes to conflict when using globals.",
      "type": "string",
      "minLength": 1
    },
    "Watch": {
      "description": "Enter watch mode, which rebuilds on file change.",
      "type": "boolean"
    },
    "WatchOptions": {
      "description": "Options for the watcher.",
      "type": "object",
      "additionalProperties": false,
      "properties": {
        "aggregateTimeout": {
          "description": "Delay the rebuilt after the first change. Value is a time in ms.",
          "type": "number"
        },
        "ignored": {
          "description": "Ignore some files from watching (glob pattern).",
          "anyOf": [
            {
              "type": "array",
              "items": {
                "description": "A glob pattern for files that should be ignored from watching.",
                "type": "string",
                "minLength": 1
              }
            },
            {
              "description": "A single glob pattern for files that should be ignored from watching.",
              "type": "string",
              "minLength": 1
            }
          ]
        },
        "poll": {
          "description": "Enable polling mode for watching.",
          "anyOf": [
            {
              "description": "`number`: use polling with specified interval.",
              "type": "number"
            },
            {
              "description": "`true`: use polling.",
              "type": "boolean"
            }
          ]
        },
        "stdin": {
          "description": "Stop watching when stdin stream has ended.",
          "type": "boolean"
        }
      }
    },
    "WebassemblyModuleFilename": {
      "description": "The filename of WebAssembly modules as relative path inside the `output.path` directory.",
      "type": "string",
      "absolutePath": false
    },
    "WebpackOptionsNormalized": {
      "description": "Normalized webpack options object.",
      "type": "object",
      "additionalProperties": false,
      "properties": {
        "amd": {
          "$ref": "#/definitions/Amd"
        },
        "bail": {
          "$ref": "#/definitions/Bail"
        },
        "cache": {
          "$ref": "#/definitions/CacheOptionsNormalized"
        },
        "context": {
          "$ref": "#/definitions/Context"
        },
        "dependencies": {
          "$ref": "#/definitions/Dependencies"
        },
        "devServer": {
          "$ref": "#/definitions/DevServer"
        },
        "devtool": {
          "$ref": "#/definitions/DevTool"
        },
        "entry": {
          "$ref": "#/definitions/EntryNormalized"
        },
        "experiments": {
          "$ref": "#/definitions/Experiments"
        },
        "externals": {
          "$ref": "#/definitions/Externals"
        },
        "externalsType": {
          "$ref": "#/definitions/ExternalsType"
        },
        "infrastructureLogging": {
          "$ref": "#/definitions/InfrastructureLogging"
        },
        "loader": {
          "$ref": "#/definitions/Loader"
        },
        "mode": {
          "$ref": "#/definitions/Mode"
        },
        "module": {
          "$ref": "#/definitions/ModuleOptions"
        },
        "name": {
          "$ref": "#/definitions/Name"
        },
        "node": {
          "$ref": "#/definitions/Node"
        },
        "optimization": {
          "$ref": "#/definitions/Optimization"
        },
        "output": {
          "$ref": "#/definitions/OutputNormalized"
        },
        "parallelism": {
          "$ref": "#/definitions/Parallelism"
        },
        "performance": {
          "$ref": "#/definitions/Performance"
        },
        "plugins": {
          "$ref": "#/definitions/Plugins"
        },
        "profile": {
          "$ref": "#/definitions/Profile"
        },
        "recordsInputPath": {
          "$ref": "#/definitions/RecordsInputPath"
        },
        "recordsOutputPath": {
          "$ref": "#/definitions/RecordsOutputPath"
        },
        "resolve": {
          "$ref": "#/definitions/Resolve"
        },
        "resolveLoader": {
          "$ref": "#/definitions/ResolveLoader"
        },
        "snapshot": {
          "$ref": "#/definitions/SnapshotOptions"
        },
        "stats": {
          "$ref": "#/definitions/StatsValue"
        },
        "target": {
          "$ref": "#/definitions/Target"
        },
        "watch": {
          "$ref": "#/definitions/Watch"
        },
        "watchOptions": {
          "$ref": "#/definitions/WatchOptions"
        }
      },
      "required": [
        "cache",
        "snapshot",
        "entry",
        "experiments",
        "externals",
        "infrastructureLogging",
        "module",
        "node",
        "optimization",
        "output",
        "plugins",
        "resolve",
        "resolveLoader",
        "stats",
        "watchOptions"
      ]
    },
    "WebpackPluginFunction": {
      "description": "Function acting as plugin.",
      "instanceof": "Function",
      "tsType": "(this: import('../lib/Compiler'), compiler: import('../lib/Compiler')) => void"
    },
    "WebpackPluginInstance": {
      "description": "Plugin instance.",
      "type": "object",
      "additionalProperties": true,
      "properties": {
        "apply": {
          "description": "The run point of the plugin, required method.",
          "instanceof": "Function",
          "tsType": "(compiler: import('../lib/Compiler')) => void"
        }
      },
      "required": ["apply"]
    }
  },
  "description": "Options object as provided by the user.",
  "type": "object",
  "additionalProperties": false,
  "properties": {
    "amd": {
      "$ref": "#/definitions/Amd"
    },
    "bail": {
      "$ref": "#/definitions/Bail"
    },
    "cache": {
      "$ref": "#/definitions/CacheOptions"
    },
    "context": {
      "$ref": "#/definitions/Context"
    },
    "dependencies": {
      "$ref": "#/definitions/Dependencies"
    },
    "devServer": {
      "$ref": "#/definitions/DevServer"
    },
    "devtool": {
      "$ref": "#/definitions/DevTool"
    },
    "entry": {
      "$ref": "#/definitions/Entry"
    },
    "experiments": {
      "$ref": "#/definitions/Experiments"
    },
    "externals": {
      "$ref": "#/definitions/Externals"
    },
    "externalsType": {
      "$ref": "#/definitions/ExternalsType"
    },
    "infrastructureLogging": {
      "$ref": "#/definitions/InfrastructureLogging"
    },
    "loader": {
      "$ref": "#/definitions/Loader"
    },
    "mode": {
      "$ref": "#/definitions/Mode"
    },
    "module": {
      "$ref": "#/definitions/ModuleOptions"
    },
    "name": {
      "$ref": "#/definitions/Name"
    },
    "node": {
      "$ref": "#/definitions/Node"
    },
    "optimization": {
      "$ref": "#/definitions/Optimization"
    },
    "output": {
      "$ref": "#/definitions/Output"
    },
    "parallelism": {
      "$ref": "#/definitions/Parallelism"
    },
    "performance": {
      "$ref": "#/definitions/Performance"
    },
    "plugins": {
      "$ref": "#/definitions/Plugins"
    },
    "profile": {
      "$ref": "#/definitions/Profile"
    },
    "recordsInputPath": {
      "$ref": "#/definitions/RecordsInputPath"
    },
    "recordsOutputPath": {
      "$ref": "#/definitions/RecordsOutputPath"
    },
    "recordsPath": {
      "$ref": "#/definitions/RecordsPath"
    },
    "resolve": {
      "$ref": "#/definitions/Resolve"
    },
    "resolveLoader": {
      "$ref": "#/definitions/ResolveLoader"
    },
    "snapshot": {
      "$ref": "#/definitions/SnapshotOptions"
    },
    "stats": {
      "$ref": "#/definitions/StatsValue"
    },
    "target": {
      "$ref": "#/definitions/Target"
    },
    "watch": {
      "$ref": "#/definitions/Watch"
    },
    "watchOptions": {
      "$ref": "#/definitions/WatchOptions"
    }
  }
}<|MERGE_RESOLUTION|>--- conflicted
+++ resolved
@@ -1730,16 +1730,11 @@
             }
           ]
         },
-<<<<<<< HEAD
         "baseURI": {
           "$ref": "#/definitions/BaseURI"
         },
-        "chunkCallbackName": {
-          "$ref": "#/definitions/ChunkCallbackName"
-=======
         "charset": {
           "$ref": "#/definitions/Charset"
->>>>>>> c8072823
         },
         "chunkFilename": {
           "$ref": "#/definitions/ChunkFilename"
@@ -1890,16 +1885,11 @@
         "assetModuleFilename": {
           "$ref": "#/definitions/AssetModuleFilename"
         },
-<<<<<<< HEAD
         "baseURI": {
           "$ref": "#/definitions/BaseURI"
         },
-        "chunkCallbackName": {
-          "$ref": "#/definitions/ChunkCallbackName"
-=======
         "charset": {
           "$ref": "#/definitions/Charset"
->>>>>>> c8072823
         },
         "chunkFilename": {
           "$ref": "#/definitions/ChunkFilename"
